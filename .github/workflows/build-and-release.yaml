name: Build Release

on: workflow_dispatch

permissions:
  contents: write

jobs:
  build_wheels:
    name: Build wheels on ${{ matrix.os }}
    runs-on: ${{ matrix.os }}
    strategy:
      matrix:
<<<<<<< HEAD
        os: [ubuntu-latest, windows-latest]
=======
        os: [ubuntu-20.04, windows-2019, macos-12]
>>>>>>> a14b49d6

    steps:
      - uses: actions/checkout@v4
        with:
          submodules: "recursive"

      # Used to host cibuildwheel
      - uses: actions/setup-python@v5
        with:
          python-version: "3.12"
          cache: 'pip'

      - name: Install dependencies
        run: |
          python -m pip install --upgrade pip
          python -m pip install -e .[all]

      - name: Build wheels
        uses: pypa/cibuildwheel@v2.19.2
        env:
          CIBW_ARCHS: "auto32"
          # disable repair
          CIBW_REPAIR_WHEEL_COMMAND: ""
          CIBW_ENVIRONMENT: CMAKE_ARGS='-DLLAMA_AVX=off -DLLAMA_AVX2=off -DLLAMA_FMA=off -DLLAMA_F16C=off'
          CIBW_BUILD: "cp39-* cp310-* cp311-* cp312-* pp39-* pp310-*"
        with:
          package-dir: .
          output-dir: wheelhouse

      - uses: actions/upload-artifact@v4
        with:
          name: wheels-${{ matrix.os }}
          path: ./wheelhouse/*.whl
          
  build_wheels_mac:
    name: Build wheels on ${{ matrix.os }}
    runs-on: ${{ matrix.os }}
    strategy:
      matrix:
        os: [macos-13]

    steps:
      - uses: actions/checkout@v4
        with:
          submodules: "recursive"

      # Used to host cibuildwheel
      - uses: actions/setup-python@v5
        with:
          python-version: "3.12"
          cache: 'pip'

      - name: Install dependencies
        run: |
          python -m pip install --upgrade pip
          python -m pip install -e .[all]

      - name: Build wheels
        uses: pypa/cibuildwheel@v2.18.1
        env:
          CIBW_ARCHS: "auto64"
          # disable repair
          CIBW_REPAIR_WHEEL_COMMAND: ""
          CIBW_ENVIRONMENT: CMAKE_ARGS='-DLLAMA_AVX=off -DLLAMA_AVX2=off -DLLAMA_FMA=off -DLLAMA_F16C=off'
          CIBW_BUILD: "cp39-* cp310-* cp311-* cp312-* pp39-* pp310-*"
        with:
          package-dir: .
          output-dir: wheelhouse

      - uses: actions/upload-artifact@v4
        with:
          name: wheels-mac_${{ matrix.os }}
          path: ./wheelhouse/*.whl

  build_wheels_arm64:
    name: Build arm64 wheels
    runs-on: ubuntu-latest
    steps:
      - uses: actions/checkout@v4
        with:
          submodules: "recursive"

      - name: Set up QEMU
        uses: docker/setup-qemu-action@v3
        with:
          platforms: linux/arm64

      - name: Build wheels
        uses: pypa/cibuildwheel@v2.19.2
        env:
          CIBW_SKIP: "*musllinux* pp*"
          # disable repair
          CIBW_REPAIR_WHEEL_COMMAND: ""
          CIBW_ARCHS: "aarch64"
          CIBW_ENVIRONMENT: CMAKE_ARGS='-DLLAMA_BLAS=ON -DLLAMA_BLAS_VENDOR=OpenBLAS'
          CIBW_BUILD: "cp39-* cp310-* cp311-* cp312-*"
        with:
          output-dir: wheelhouse

      - name: Upload wheels as artifacts
        uses: actions/upload-artifact@v4
        with:
          name: wheels_arm64
          path: ./wheelhouse/*.whl

  build_sdist:
    name: Build source distribution
    runs-on: ubuntu-latest

    steps:
      - uses: actions/checkout@v4
        with:
          submodules: "recursive"
      - uses: actions/setup-python@v5
        with:
          python-version: "3.12"
          cache: 'pip'
      - name: Install dependencies
        run: |
          python -m pip install --upgrade pip build
          python -m pip install -e .[all]
      - name: Build source distribution
        run: |
          python -m build --sdist
      - uses: actions/upload-artifact@v4
        with:
          name: sdist
          path: ./dist/*.tar.gz

  release:
    name: Release
    needs: [build_wheels, build_wheels_mac, build_wheels_arm64, build_sdist]
    runs-on: ubuntu-latest

    steps:
      - uses: actions/download-artifact@v4
        with:
          merge-multiple: true
          path: dist

      - uses: softprops/action-gh-release@v2
        with:
          files: dist/*
        env:
          GITHUB_TOKEN: ${{ secrets.GITHUB_TOKEN }}

  build_wheels_avx:
    name: Build wheels on ${{ matrix.os }} - AVX
    runs-on: ${{ matrix.os }}
    strategy:
      matrix:
        os: [ubuntu-latest, windows-latest, macos-latest]

    steps:
      - uses: actions/checkout@v4
        with:
          submodules: "recursive"

      # Used to host cibuildwheel
      - uses: actions/setup-python@v5
        with:
          python-version: "3.12"
          cache: 'pip'

      - name: Install dependencies
        run: |
          python -m pip install --upgrade pip
          python -m pip install -e .[all]

      - name: Build wheels
        uses: pypa/cibuildwheel@v2.18.1
        env:
          CIBW_ARCHS: "auto"
          # disable repair
          CIBW_REPAIR_WHEEL_COMMAND: ""
          CIBW_ENVIRONMENT: CMAKE_ARGS='-DLLAMA_BLAS=ON -DLLAMA_BLAS_VENDOR=OpenBLAS -DLLAMA_AVX2=off -DLLAMA_FMA=off -DLLAMA_F16C=off'
          CIBW_BUILD: "cp39-* cp310-* cp311-* cp312-* pp39-* pp310-*"
        with:
          package-dir: .
          output-dir: wheelhouse_avx

      - uses: softprops/action-gh-release@v2
        with:
          files: wheelhouse_avx/*
          tag_name: ${{ github.ref_name }}-avx
        env:
          GITHUB_TOKEN: ${{ secrets.GITHUB_TOKEN }}

  build_wheels_avx2:
    name: Build wheels on ${{ matrix.os }} - AVX2
    runs-on: ${{ matrix.os }}
    strategy:
      matrix:
        os: [ubuntu-latest, windows-latest, macos-latest]

    steps:
      - uses: actions/checkout@v4
        with:
          submodules: "recursive"

      # Used to host cibuildwheel
      - uses: actions/setup-python@v5
        with:
          python-version: "3.12"
          cache: 'pip'

      - name: Install dependencies
        run: |
          python -m pip install --upgrade pip
          python -m pip install -e .[all]

      - name: Build wheels
        uses: pypa/cibuildwheel@v2.18.1
        env:
          CIBW_ARCHS: "auto64"
          # disable repair
          CIBW_REPAIR_WHEEL_COMMAND: ""
          CIBW_ENVIRONMENT: CMAKE_ARGS='-DLLAMA_BLAS=ON -DLLAMA_BLAS_VENDOR=OpenBLAS'
          CIBW_BUILD: "cp39-* cp310-* cp311-* cp312-* pp39-* pp310-*"
        with:
          package-dir: .
          output-dir: wheelhouse_avx2

      - uses: softprops/action-gh-release@v2
        with:
          files: wheelhouse_avx2/*
          tag_name: ${{ github.ref_name }}-avx2
        env:
          GITHUB_TOKEN: ${{ secrets.GITHUB_TOKEN }}

  build_wheels_avx512:
    name: Build wheels on ${{ matrix.os }} - AVX512
    runs-on: ${{ matrix.os }}
    strategy:
      matrix:
        os: [ubuntu-latest, windows-latest, macos-latest]

    steps:
      - uses: actions/checkout@v4
        with:
          submodules: "recursive"

      # Used to host cibuildwheel
      - uses: actions/setup-python@v5
        with:
          python-version: "3.12"
          cache: 'pip'

      - name: Install dependencies
        run: |
          python -m pip install --upgrade pip
          python -m pip install -e .[all]

      - name: Build wheels
        uses: pypa/cibuildwheel@v2.18.1
        env:
          CIBW_ARCHS: "auto64"
          # disable repair 
          CIBW_REPAIR_WHEEL_COMMAND: ""
          CIBW_ENVIRONMENT: CMAKE_ARGS='-DLLAMA_BLAS=ON -DLLAMA_BLAS_VENDOR=OpenBLAS -DLLAMA_AVX512=on'
          CIBW_BUILD: "cp39-* cp310-* cp311-* cp312-* pp39-* pp310-*"
        with:
          package-dir: .
          output-dir: wheelhouse_avx512

      - uses: softprops/action-gh-release@v2
        with:
          files: wheelhouse_avx512/*
          tag_name: ${{ github.ref_name }}-avx512
        env:
          GITHUB_TOKEN: ${{ secrets.GITHUB_TOKEN }}<|MERGE_RESOLUTION|>--- conflicted
+++ resolved
@@ -11,11 +11,7 @@
     runs-on: ${{ matrix.os }}
     strategy:
       matrix:
-<<<<<<< HEAD
-        os: [ubuntu-latest, windows-latest]
-=======
         os: [ubuntu-20.04, windows-2019, macos-12]
->>>>>>> a14b49d6
 
     steps:
       - uses: actions/checkout@v4
