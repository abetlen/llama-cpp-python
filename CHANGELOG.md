# Changelog

All notable changes to this project will be documented in this file.

The format is based on [Keep a Changelog](https://keepachangelog.com/en/1.0.0/),
and this project adheres to [Semantic Versioning](https://semver.org/spec/v2.0.0.html).

## [Unreleased]

<<<<<<< HEAD
=======
## [0.2.13]

- Update llama.cpp to 51b2fc11f7f605fff49725a4540e9a6ef7b51b70
- Fix name 'open' is not defined exception when deleting model by @abetlen in 011b95d7f34cbfc528af75a892757bd9a20838ab
>>>>>>> f436e0c8
- Fix tokenization of special characters by @antoine-lizee in #850

## [0.2.12]

- Update llama.cpp to ggerganov/llama.cpp@50337961a678fce4081554b24e56e86b67660163
- Fix missing `n_seq_id` in `llama_batch` by @NickAlgra in #842
- Fix for shared libraries on Windows that start with `lib` prefix by @sujeendran in #848
- Fix exception raised in `__del__` when freeing models by @cebtenzzre in #846
- Performance improvement for logit bias by @zolastro in #851
- Fix suffix check arbitrary code execution bug by @mtasic85 in #854
- Fix typo in `function_call` parameter in `llama_types.py` by @akatora28 in #849
- Fix streaming not returning `finish_reason` by @gmcgoldr in #798
- Fix `n_gpu_layers` check to allow values less than 1 for server by @hxy9243 in #826
- Supppress stdout and stderr when freeing model by @paschembri in #803
- Fix `llama2` chat format by @delock in #808
- Add validation for tensor_split size by @eric1932 #820
- Print stack trace on server error by @abetlen in d6a130a052db3a50975a719088a9226abfebb266
- Update docs for gguf by @johnccshen in #783
- Add `chatml` chat format by @abetlen in 305482bd4156c70802fc054044119054806f4126

## [0.2.11]

- Fix bug in `llama_model_params` object has no attribute `logits_all` by @abetlen in d696251fbe40015e8616ea7a7d7ad5257fd1b896 

## [0.2.10]

- Fix bug 'llama_model_params' object has no attribute 'embedding' by @abetlen in 42bb721d64d744242f9f980f2b89d5a6e335b5e4

## [0.2.9]

- Fix critical bug in pip installation of v0.2.8 due to `.git` directory in ac853e01e1a217a578080a4e1b851d2d08450adf

## [0.2.8]

- Update llama.cpp to ggerganov/llama.cpp@40e07a60f9ce06e79f3ccd4c903eba300fb31b5e
- Add configurable chat formats by @abetlen in #711
- Fix rope scaling bug by @Josh-XT in #767
- Fix missing numa parameter in server by @abetlen in d9bce17794d0dd6f7962d10aad768fedecf3ab89

## [0.2.7]

- Update llama.cpp to ggerganov/llama.cpp@a98b1633d5a94d0aa84c7c16e1f8df5ac21fc850
- Install required runtime dlls to package directory on windows by @abetlen in 8d75016549e2ff62a511b1119d966ffc0df5c77b
- Add openai-processing-ms to server response header by @Tradunsky in #748
- Bump minimum version of scikit-build-core to 0.5.1 to fix msvc cmake issue by @abetlen in 1ed0f3ebe16993a0f961155aa4b2c85f1c68f668
- Update `llama_types.py` to better match the openai api, old names are aliased to new ones by @abetlen in dbca136feaaf7f8b1182c4c3c90c32918b1d0bb3

## [0.2.6]

- Update llama.cpp to 80291a1d02a07f7f66666fb576c5b1e75aa48b46

## [0.2.5]

- Fix docker images missing starlette-context dependency by @abetlen in 22917989003c5e67623d54ab45affa1e0e475410
- Fix loading dll in Windows Isolation Containers by @abetlen in 847466562573191efa655753d9252f308c4fbdb0
- Fix build issue on m1 macs by @abetlen in dbd3a6d1ed8416a8fd800127251e730153afa305
- Update docs to gguf and add hw acceleration docs for server by @jasonacox in #688

## [0.2.4]

- Add NUMA support. **NOTE** low level api users must call llama_backend_init at the start of their programs by abetlen in f4090a0bb2a2a25acfe28d31c82cc1aa273bedee
- Fix tensor_split server cli argument by @abetlen in c4c440ba2dc86d9de728a751311fdd1c8e3756fa
- Made all `Llama` init parameters into keyword-only parameters by @abetlen in c8f9b8a734b5b040379bbd93995ba177affab1fe
- Added server params for `low_vram`, `main_gpu`, `lora_base`, and `lora_path` by @abetlen in 2920c4bf7ee1412d6bba7846e0e1b7ef6d34043b
- Removed server params for `rms_norm_eps` and `n_gqa` by @abetlen in 2920c4bf7ee1412d6bba7846e0e1b7ef6d34043b
- Fix boolean cli options by @abetlen in c999325e8e4507f6c6249dd2fb8de7f8bf57f71e and 0449d29b9f940e437231a07b9d56550226558bac
- Silence Pydantic Settings warnings about `model_alias` setting by @earonesty in #705

## [0.2.3]

- Update llama.cpp to ggerganov/llama.cpp@71ca2fad7d6c0ef95ef9944fb3a1a843e481f314
- Add X-Request-ID request header for mirroring custom IDs by @devrimcavusoglu in #703
- Add pyproject extra for scikit-build-core to ensure compatible pathspec version by @abetlen in 6cfc54284b99ef1bff8193e2d5e483dbd89ada02
- Fix issue with Literal and Optional cli arguments not working by @abetlen in #702

## [0.2.2]

- Fix bug in pip install of v0.2.1 due to scikit-build-core removing all `.metal` files in the source distribution (see #701)

## [0.2.1]

- Fix bug in pip install of v0.2.0 due to .git folder being included in the source distribution (see #701)

## [0.2.0]

- Migrated to scikit-build-core build system by @abetlen in #499
- Use `numpy` views for `LogitsProcessor` and `StoppingCriteria` instead of python lists by @abetlen in #499
- Drop support for end-of-life Python3.7 by @abetlen in #499
- Convert low level `llama.cpp` constants to use basic python types instead of `ctypes` types by @abetlen in #499

## [0.1.85]

- Add `llama_cpp.__version__` attribute by @janvdp in #684
- Fix low level api examples by @jbochi in #680

## [0.1.84]

- Update llama.cpp

## [0.1.83]

- Update llama.cpp

## [0.1.82]

- Update llama.cpp

## [0.1.81]

- Update llama.cpp

## [0.1.80]

- Update llama.cpp

## [0.1.79]

- GGUF Support (breaking change requiring new model format)

## [0.1.78]

- Grammar based sampling via LlamaGrammar which can be passed to completions
- Make n_gpu_layers == -1 offload all layers

## [0.1.77]

- (llama.cpp) Update llama.cpp add support for LLaMa 2 70B
- (server) Add temporary n_gqa and rms_norm_eps parameters required for LLaMa 2 70B

## [0.1.76]

- (llama.cpp) Update llama.cpp add support for LLaMa 2 70B

## [0.1.75]

- Update llama.cpp

## [0.1.74]

- (server) OpenAI style error responses

## [0.1.73]

- (server) Add rope parameters to server settings

## [0.1.72]

- (llama.cpp) Update llama.cpp added custom_rope for extended context lengths

## [0.1.71]

- (llama.cpp) Update llama.cpp

- (server) Fix several pydantic v2 migration bugs

## [0.1.70]

- (Llama.create_completion) Revert change so that `max_tokens` is not truncated to `context_size` in `create_completion`
- (server) Fixed changed settings field names from pydantic v2 migration

## [0.1.69]

- (server) Streaming requests can are now interrupted pre-maturely when a concurrent request is made. Can be controlled with the `interrupt_requests` setting.
- (server) Moved to fastapi v0.100.0 and pydantic v2
- (docker) Added a new "simple" image that builds llama.cpp from source when started.
- (server) performance improvements by avoiding unnecessary memory allocations during sampling

## [0.1.68]

- (llama.cpp) Update llama.cpp

## [0.1.67]

- Fix performance bug in Llama model by pre-allocating memory tokens and logits.
- Fix bug in Llama model where the model was not free'd after use.

## [0.1.66]

- (llama.cpp) New model API

- Performance issue during eval caused by looped np.concatenate call
- State pickling issue when saving cache to disk

## [0.1.65]

- (llama.cpp) Fix struct misalignment bug

## [0.1.64]

- (llama.cpp) Update llama.cpp
- Fix docs for seed. Set -1 for random.

## [0.1.63]

- (llama.cpp) Add full gpu utilisation in CUDA
- (llama.cpp) Add get_vocab
- (llama.cpp) Add low_vram parameter
- (server) Add logit_bias parameter

## [0.1.62]

- Metal support working
- Cache re-enabled

## [0.1.61]

- Fix broken pip installation

## [0.1.60]

NOTE: This release was deleted due to a bug  with the packaging system that caused pip installations to fail.

- Truncate max_tokens in create_completion so requested tokens doesn't exceed context size.
- Temporarily disable cache for completion requests

## [v0.1.59]

- (llama.cpp) k-quants support
- (server) mirostat sampling parameters to server
- Support both `.so` and `.dylib` for `libllama` on MacOS

## [v0.1.58]

- (llama.cpp) Metal Silicon support

## [v0.1.57]

- (llama.cpp) OpenLlama 3B support

## [v0.1.56]

- (misc) Added first version of the changelog
- (server) Use async routes
- (python-api) Use numpy for internal buffers to reduce memory usage and improve performance.
- (python-api) Performance bug in stop sequence check slowing down streaming.<|MERGE_RESOLUTION|>--- conflicted
+++ resolved
@@ -7,13 +7,10 @@
 
 ## [Unreleased]
 
-<<<<<<< HEAD
-=======
 ## [0.2.13]
 
 - Update llama.cpp to 51b2fc11f7f605fff49725a4540e9a6ef7b51b70
 - Fix name 'open' is not defined exception when deleting model by @abetlen in 011b95d7f34cbfc528af75a892757bd9a20838ab
->>>>>>> f436e0c8
 - Fix tokenization of special characters by @antoine-lizee in #850
 
 ## [0.2.12]
