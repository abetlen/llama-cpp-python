from __future__ import annotations

import ctypes
import os
from collections.abc import Sequence
from contextlib import ExitStack
from dataclasses import dataclass, field
from typing import (
    Dict,
    List,
    Tuple,
    Optional,
)

import numpy as np
import numpy.typing as npt

from llama_cpp import llama_cpp

from ._utils import suppress_stdout_stderr
from .llama_grammar import LlamaGrammar
from .llama_types import *

# Python wrappers over llama.h structs


class LlamaModel:
    """Intermediate Python wrapper for a llama.cpp llama_model.
    NOTE: For stability it's recommended you use the Llama class instead."""

    def __init__(
        self,
        *,
        path_model: str,
        params: llama_cpp.llama_model_params,
        verbose: bool = True,
    ):
        self.path_model = path_model
        self.params = params
        self.verbose = verbose
        self._exit_stack = ExitStack()

        model = None

        if not os.path.exists(path_model):
            raise ValueError(f"Model path does not exist: {path_model}")

        with suppress_stdout_stderr(disable=verbose):
<<<<<<< HEAD
            self.model = llama_cpp.llama_load_model_from_file(
                self.path_model.encode("utf-8"), self.params,
=======
            model = llama_cpp.llama_load_model_from_file(
                self.path_model.encode("utf-8"), self.params
>>>>>>> 4744551b
            )

        if model is None:
            raise ValueError(f"Failed to load model from file: {path_model}")

        self.model = model

        def free_model():
            if self.model is None:
                return
            llama_cpp.llama_free_model(self.model)
            self.model = None

        self._exit_stack.callback(free_model)

    def close(self):
        self._exit_stack.close()

    def __del__(self):
        self.close()

    def vocab_type(self) -> int:
        return llama_cpp.llama_vocab_type(self.model)

    def n_vocab(self) -> int:
        return llama_cpp.llama_n_vocab(self.model)

    def n_ctx_train(self) -> int:
        return llama_cpp.llama_n_ctx_train(self.model)

    def n_embd(self) -> int:
        return llama_cpp.llama_n_embd(self.model)

    def rope_freq_scale_train(self) -> float:
        return llama_cpp.llama_rope_freq_scale_train(self.model)

    def desc(self) -> str:
        buf = ctypes.create_string_buffer(1024)
        llama_cpp.llama_model_desc(self.model, buf, 1024)
        return buf.value.decode("utf-8")

    def size(self) -> int:
        return llama_cpp.llama_model_size(self.model)

    def n_params(self) -> int:
        return llama_cpp.llama_model_n_params(self.model)

    def get_tensor(self, name: str) -> ctypes.c_void_p:
        return llama_cpp.llama_get_model_tensor(self.model, name.encode("utf-8"))

<<<<<<< HEAD
    def apply_lora_from_file(
        self,
        lora_path: str,
        scale: float,
        path_base_model: str | None,
        n_threads: int,
    ):
        assert self.model is not None
        return llama_cpp.llama_model_apply_lora_from_file(
            self.model,
            lora_path.encode("utf-8"),
            scale,
            (
                path_base_model.encode("utf-8")
                if path_base_model is not None
                else ctypes.c_char_p(0)
            ),
            n_threads,
        )

=======
>>>>>>> 4744551b
    # Vocab

    def token_get_text(self, token: int) -> str:
        return llama_cpp.llama_token_get_text(self.model, token).decode("utf-8")

    def token_get_score(self, token: int) -> float:
        return llama_cpp.llama_token_get_score(self.model, token)

    def token_get_attr(self, token: int) -> int:
        return llama_cpp.llama_token_get_attr(self.model, token)

    # Special tokens

    def token_bos(self) -> int:
        return llama_cpp.llama_token_bos(self.model)

    def token_eos(self) -> int:
        return llama_cpp.llama_token_eos(self.model)

    def token_cls(self) -> int:
        return llama_cpp.llama_token_cls(self.model)

    def token_sep(self) -> int:
        return llama_cpp.llama_token_sep(self.model)

    def token_nl(self) -> int:
        return llama_cpp.llama_token_nl(self.model)

    def token_prefix(self) -> int:
        return llama_cpp.llama_token_prefix(self.model)

    def token_middle(self) -> int:
        return llama_cpp.llama_token_middle(self.model)

    def token_suffix(self) -> int:
        return llama_cpp.llama_token_suffix(self.model)

    def token_eot(self) -> int:
        return llama_cpp.llama_token_eot(self.model)

    def add_bos_token(self) -> bool:
        return llama_cpp.llama_add_bos_token(self.model)

    def add_eos_token(self) -> bool:
        return llama_cpp.llama_add_eos_token(self.model)

    # Tokenization

    def tokenize(self, text: bytes, add_bos: bool, special: bool):
        n_ctx = self.n_ctx_train()
        tokens = (llama_cpp.llama_token * n_ctx)()
        n_tokens = llama_cpp.llama_tokenize(
            self.model, text, len(text), tokens, n_ctx, add_bos, special,
        )
        if n_tokens < 0:
            n_tokens = abs(n_tokens)
            tokens = (llama_cpp.llama_token * n_tokens)()
            n_tokens = llama_cpp.llama_tokenize(
                self.model, text, len(text), tokens, n_tokens, add_bos, special,
            )
            if n_tokens < 0:
                raise RuntimeError(
                    f'Failed to tokenize: text="{text}" n_tokens={n_tokens}',
                )
        return list(tokens[:n_tokens])

    def token_to_piece(self, token: int, special: bool = False) -> bytes:
        buf = ctypes.create_string_buffer(32)
        llama_cpp.llama_token_to_piece(self.model, token, buf, 32, 0, special)
        return bytes(buf)

<<<<<<< HEAD
    def detokenize(self, tokens: list[int], special: bool = False) -> bytes:
        assert self.model is not None
=======
    def detokenize(self, tokens: List[int], special: bool = False) -> bytes:
>>>>>>> 4744551b
        output = b""
        size = 32
        buffer = (ctypes.c_char * size)()
        for token in tokens:
            n = llama_cpp.llama_token_to_piece(
                self.model, llama_cpp.llama_token(token), buffer, size, 0, special,
            )
            assert n <= size
            output += bytes(buffer[:n])
        # NOTE: Llama1 models automatically added a space at the start of the prompt
        # this line removes a leading space if the first token is a beginning of sentence token
        return (
            output[1:]
            if len(tokens) > 0 and tokens[0] == self.token_bos() and output[0:1] == b" "
            else output
        )

    # Extra
<<<<<<< HEAD
    def metadata(self) -> dict[str, str]:
        assert self.model is not None
        metadata: dict[str, str] = {}
=======
    def metadata(self) -> Dict[str, str]:
        metadata: Dict[str, str] = {}
>>>>>>> 4744551b
        buffer_size = 1024
        buffer = ctypes.create_string_buffer(buffer_size)
        # zero the buffer
        buffer.value = b"\0" * buffer_size
        # iterate over model keys
        for i in range(llama_cpp.llama_model_meta_count(self.model)):
            nbytes = llama_cpp.llama_model_meta_key_by_index(
                self.model, i, buffer, buffer_size,
            )
            if nbytes > buffer_size:
                buffer_size = nbytes + 1
                buffer = ctypes.create_string_buffer(buffer_size)
                nbytes = llama_cpp.llama_model_meta_key_by_index(
                    self.model, i, buffer, buffer_size,
                )
            key = buffer.value.decode("utf-8")
            nbytes = llama_cpp.llama_model_meta_val_str_by_index(
                self.model, i, buffer, buffer_size,
            )
            if nbytes > buffer_size:
                buffer_size = nbytes + 1
                buffer = ctypes.create_string_buffer(buffer_size)
                nbytes = llama_cpp.llama_model_meta_val_str_by_index(
                    self.model, i, buffer, buffer_size,
                )
            value = buffer.value.decode("utf-8")
            metadata[key] = value
        return metadata

    @staticmethod
    def default_params():
        """Get the default llama_model_params."""
        return llama_cpp.llama_model_default_params()


class LlamaContext:
    """Intermediate Python wrapper for a llama.cpp llama_context.
    NOTE: For stability it's recommended you use the Llama class instead."""

    def __init__(
        self,
        *,
        model: LlamaModel,
        params: llama_cpp.llama_context_params,
        verbose: bool = True,
    ):
        self.model = model
        self.params = params
        self.verbose = verbose
        self._exit_stack = ExitStack()

        ctx = llama_cpp.llama_new_context_with_model(self.model.model, self.params)

        if ctx is None:
            raise ValueError("Failed to create llama_context")

        self.ctx = ctx

        def free_ctx():
            if self.ctx is None:
                return
            llama_cpp.llama_free(self.ctx)
            self.ctx = None

        self._exit_stack.callback(free_ctx)

    def close(self):
        self._exit_stack.close()

    def __del__(self):
        self.close()

    def n_ctx(self) -> int:
        return llama_cpp.llama_n_ctx(self.ctx)

    def pooling_type(self) -> int:
        return llama_cpp.llama_pooling_type(self.ctx)

    def kv_cache_clear(self):
        llama_cpp.llama_kv_cache_clear(self.ctx)

    def kv_cache_seq_rm(self, seq_id: int, p0: int, p1: int):
        llama_cpp.llama_kv_cache_seq_rm(self.ctx, seq_id, p0, p1)

    def kv_cache_seq_cp(self, seq_id_src: int, seq_id_dst: int, p0: int, p1: int):
        llama_cpp.llama_kv_cache_seq_cp(self.ctx, seq_id_src, seq_id_dst, p0, p1)

    def kv_cache_seq_keep(self, seq_id: int):
        llama_cpp.llama_kv_cache_seq_keep(self.ctx, seq_id)

    def kv_cache_seq_shift(self, seq_id: int, p0: int, p1: int, shift: int):
        llama_cpp.llama_kv_cache_seq_add(self.ctx, seq_id, p0, p1, shift)

    def get_state_size(self) -> int:
        return llama_cpp.llama_get_state_size(self.ctx)

    # TODO: copy_state_data

    # TODO: set_state_data

    # TODO: llama_load_session_file

    # TODO: llama_save_session_file

<<<<<<< HEAD
    def decode(self, batch: _LlamaBatch):
        assert self.ctx is not None
        assert batch.batch is not None
=======
    def decode(self, batch: LlamaBatch):
>>>>>>> 4744551b
        return_code = llama_cpp.llama_decode(
            self.ctx,
            batch.batch,
        )
        if return_code != 0:
            raise RuntimeError(f"llama_decode returned {return_code}")

    def set_n_threads(self, n_threads: int, n_threads_batch: int):
        llama_cpp.llama_set_n_threads(self.ctx, n_threads, n_threads_batch)

    def get_logits(self):
        return llama_cpp.llama_get_logits(self.ctx)

    def get_logits_ith(self, i: int):
        return llama_cpp.llama_get_logits_ith(self.ctx, i)

    def get_embeddings(self):
        return llama_cpp.llama_get_embeddings(self.ctx)

    # Sampling functions

    def set_rng_seed(self, seed: int):
        # TODO: Fix
        llama_cpp.llama_set_rng_seed(self.ctx, seed)

    def sample_repetition_penalties(
        self,
        candidates: _LlamaTokenDataArray,
        last_tokens_data: llama_cpp.Array[llama_cpp.llama_token],
        penalty_last_n: int,
        penalty_repeat: float,
        penalty_freq: float,
        penalty_present: float,
    ):
        llama_cpp.llama_sample_repetition_penalties(
            self.ctx,
            llama_cpp.byref(candidates.candidates),
            last_tokens_data,
            penalty_last_n,
            penalty_repeat,
            penalty_freq,
            penalty_present,
        )

<<<<<<< HEAD
    def sample_softmax(self, candidates: _LlamaTokenDataArray):
        assert self.ctx is not None
=======
    def sample_softmax(self, candidates: "_LlamaTokenDataArray"):
>>>>>>> 4744551b
        llama_cpp.llama_sample_softmax(
            self.ctx,
            llama_cpp.byref(candidates.candidates),
        )

<<<<<<< HEAD
    def sample_top_k(self, candidates: _LlamaTokenDataArray, k: int, min_keep: int):
        assert self.ctx is not None
=======
    def sample_top_k(self, candidates: "_LlamaTokenDataArray", k: int, min_keep: int):
>>>>>>> 4744551b
        llama_cpp.llama_sample_top_k(
            self.ctx, llama_cpp.byref(candidates.candidates), k, min_keep,
        )

<<<<<<< HEAD
    def sample_top_p(self, candidates: _LlamaTokenDataArray, p: float, min_keep: int):
        assert self.ctx is not None
=======
    def sample_top_p(self, candidates: "_LlamaTokenDataArray", p: float, min_keep: int):
>>>>>>> 4744551b
        llama_cpp.llama_sample_top_p(
            self.ctx, llama_cpp.byref(candidates.candidates), p, min_keep,
        )

<<<<<<< HEAD
    def sample_min_p(self, candidates: _LlamaTokenDataArray, p: float, min_keep: int):
        assert self.ctx is not None
=======
    def sample_min_p(self, candidates: "_LlamaTokenDataArray", p: float, min_keep: int):
>>>>>>> 4744551b
        llama_cpp.llama_sample_min_p(
            self.ctx, llama_cpp.byref(candidates.candidates), p, min_keep,
        )

    def sample_tail_free(
        self, candidates: _LlamaTokenDataArray, z: float, min_keep: int,
    ):
        llama_cpp.llama_sample_tail_free(
            self.ctx, llama_cpp.byref(candidates.candidates), z, min_keep,
        )

    def sample_typical(
        self, candidates: _LlamaTokenDataArray, p: float, min_keep: int,
    ):
        llama_cpp.llama_sample_typical(
            self.ctx, llama_cpp.byref(candidates.candidates), p, min_keep,
        )

<<<<<<< HEAD
    def sample_temp(self, candidates: _LlamaTokenDataArray, temp: float):
        assert self.ctx is not None
=======
    def sample_temp(self, candidates: "_LlamaTokenDataArray", temp: float):
>>>>>>> 4744551b
        llama_cpp.llama_sample_temp(
            self.ctx, llama_cpp.byref(candidates.candidates), temp,
        )

<<<<<<< HEAD
    def sample_grammar(self, candidates: _LlamaTokenDataArray, grammar: LlamaGrammar):
        assert self.ctx is not None
        assert grammar.grammar is not None
=======
    def sample_grammar(self, candidates: "_LlamaTokenDataArray", grammar: LlamaGrammar):
>>>>>>> 4744551b
        llama_cpp.llama_sample_grammar(
            self.ctx,
            llama_cpp.byref(candidates.candidates),
            grammar.grammar,
        )

    def sample_token_mirostat(
        self,
        candidates: _LlamaTokenDataArray,
        tau: float,
        eta: float,
        m: int,
        mu: llama_cpp.CtypesPointerOrRef[ctypes.c_float],
    ) -> int:
        return llama_cpp.llama_sample_token_mirostat(
            self.ctx,
            llama_cpp.byref(candidates.candidates),
            tau,
            eta,
            m,
            mu,
        )

    def sample_token_mirostat_v2(
        self,
        candidates: _LlamaTokenDataArray,
        tau: float,
        eta: float,
        mu: llama_cpp.CtypesPointerOrRef[ctypes.c_float],
    ) -> int:
        return llama_cpp.llama_sample_token_mirostat_v2(
            self.ctx,
            llama_cpp.byref(candidates.candidates),
            tau,
            eta,
            mu,
        )

<<<<<<< HEAD
    def sample_token_greedy(self, candidates: _LlamaTokenDataArray) -> int:
        assert self.ctx is not None
=======
    def sample_token_greedy(self, candidates: "_LlamaTokenDataArray") -> int:
>>>>>>> 4744551b
        return llama_cpp.llama_sample_token_greedy(
            self.ctx,
            llama_cpp.byref(candidates.candidates),
        )

<<<<<<< HEAD
    def sample_token(self, candidates: _LlamaTokenDataArray) -> int:
        assert self.ctx is not None
=======
    def sample_token(self, candidates: "_LlamaTokenDataArray") -> int:
>>>>>>> 4744551b
        return llama_cpp.llama_sample_token(
            self.ctx,
            llama_cpp.byref(candidates.candidates),
        )

    # Grammar
    def grammar_accept_token(self, grammar: LlamaGrammar, token: int):
        llama_cpp.llama_grammar_accept_token(grammar.grammar, self.ctx, token)

    def reset_timings(self):
        llama_cpp.llama_perf_context_reset(self.ctx)

    def print_timings(self):
        llama_cpp.llama_perf_context_print(self.ctx)

    # Utility functions
    @staticmethod
    def default_params():
        """Get the default llama_context_params."""
        return llama_cpp.llama_context_default_params()


class LlamaBatch:
    def __init__(
        self, *, n_tokens: int, embd: int, n_seq_max: int, verbose: bool = True,
    ):
        self._n_tokens = n_tokens
        self.embd = embd
        self.n_seq_max = n_seq_max
        self.verbose = verbose
        self._exit_stack = ExitStack()

<<<<<<< HEAD
        self.batch = None
        self.batch = llama_cpp.llama_batch_init(
            self._n_tokens, self.embd, self.n_seq_max,
        )
=======
        batch = llama_cpp.llama_batch_init(self._n_tokens, self.embd, self.n_seq_max)

        if batch is None:
            raise ValueError("Failed to create llama_batch")

        self.batch = batch
>>>>>>> 4744551b

        def free_batch():
            if self.batch is None:
                return
            llama_cpp.llama_batch_free(self.batch)
            self.batch = None

        self._exit_stack.callback(free_batch)

    def close(self):
        self._exit_stack.close()

    def __del__(self):
        self.close()

    def n_tokens(self) -> int:
        return self.batch.n_tokens

    def reset(self):
        self.batch.n_tokens = 0

    def set_batch(self, batch: Sequence[int], n_past: int, logits_all: bool):
        n_tokens = len(batch)
        self.batch.n_tokens = n_tokens
        for i in range(n_tokens):
            self.batch.token[i] = batch[i]
            self.batch.pos[i] = n_past + i
            self.batch.seq_id[i][0] = 0
            self.batch.n_seq_id[i] = 1
            self.batch.logits[i] = logits_all
        self.batch.logits[n_tokens - 1] = True

    def add_sequence(self, batch: Sequence[int], seq_id: int, logits_all: bool):
        n_tokens = len(batch)
        n_tokens0 = self.batch.n_tokens
        self.batch.n_tokens += n_tokens
        for i in range(n_tokens):
            j = n_tokens0 + i
            self.batch.token[j] = batch[i]
            self.batch.pos[j] = i
            self.batch.seq_id[j][0] = seq_id
            self.batch.n_seq_id[j] = 1
            self.batch.logits[j] = logits_all
        self.batch.logits[n_tokens - 1] = True


class LlamaTokenDataArray:
    def __init__(self, *, n_vocab: int):
        self.n_vocab = n_vocab
        self.candidates_data = np.recarray(
            (self.n_vocab,),
            dtype=np.dtype(
                [("id", np.intc), ("logit", np.single), ("p", np.single)], align=True,
            ),
        )
        self.candidates = llama_cpp.llama_token_data_array(
            data=self.candidates_data.ctypes.data_as(llama_cpp.llama_token_data_p),
            size=self.n_vocab,
            sorted=False,
        )
        self.default_candidates_data_id = np.arange(self.n_vocab, dtype=np.intc)  # type: ignore
        self.default_candidates_data_p = np.zeros(self.n_vocab, dtype=np.single)

    def copy_logits(self, logits: npt.NDArray[np.single]):
        self.candidates_data.id[:] = self.default_candidates_data_id
        self.candidates_data.logit[:] = logits
        self.candidates_data.p[:] = self.default_candidates_data_p
        self.candidates.sorted = False
        self.candidates.size = self.n_vocab


<<<<<<< HEAD
# Python wrappers over common/common
def _tokenize(model: _LlamaModel, text: str, add_bos: bool, special: bool) -> list[int]:
    assert model.model is not None
    n_tokens = len(text) + 1 if add_bos else len(text)
    result = (llama_cpp.llama_token * n_tokens)()
    n_tokens = llama_cpp.llama_tokenize(
        model.model,
        text.encode("utf-8"),
        len(text),
        result,
        n_tokens,
        add_bos,
        special,
    )
    if n_tokens < 0:
        result = (llama_cpp.llama_token * -n_tokens)()
        check = llama_cpp.llama_tokenize(
            model.model,
            text.encode("utf-8"),
            len(text),
            result,
            len(result),
            add_bos,
            special,
        )
        if check != -n_tokens:
            raise RuntimeError(f'Failed to tokenize: text="{text}" n_tokens={n_tokens}')
    else:
        result = result[:n_tokens]
    return list(result)


def _token_to_piece(model: _LlamaModel, token: int, special: bool = False) -> str:
    assert model.model is not None
    result = (ctypes.c_char * 8)(0)
    n_tokens = llama_cpp.llama_token_to_piece(
        model.model, token, result, 0, len(result), special,
    )
    if n_tokens < 0:
        result = (ctypes.c_char * -n_tokens)(0)
        check = llama_cpp.llama_token_to_piece(
            model.model, token, result, 0, len(result), special,
        )
        if check != -n_tokens:
            raise RuntimeError(f"Failed to get piece: token={token}")
    else:
        result = result[:n_tokens]
    return bytes(result).decode("utf-8")


def _detokenize_spm(model: _LlamaModel, tokens: list[int]) -> str:
    bos_id = model.token_bos()
    result = ""
    for i, token in enumerate(tokens):
        piece = _token_to_piece(model, token)
        if (
            (tokens[0] == bos_id and i == 1) or (tokens[0] != bos_id and i == 0)
        ) and piece[0] == " ":
            piece = piece[1:]
        result += piece
    return result


def _detokenize_bpe(model: _LlamaModel, tokens: list[int]) -> str:
    result = ""
    for token in tokens:
        piece = _token_to_piece(model, token)
        result += piece
    return result


def _should_add_bos(model: _LlamaModel) -> bool:
    assert model.model is not None
    add_bos = llama_cpp.llama_add_bos_token(model.model)
    if add_bos != -1:
        return add_bos != 0

    return llama_cpp.llama_vocab_type(model.model) == llama_cpp.LLAMA_VOCAB_TYPE_SPM


=======
>>>>>>> 4744551b
# Embedding functions


def normalize_embedding(embedding):
    norm = float(np.linalg.norm(embedding))
    if norm == 0.0:
        return embedding
    return [v / norm for v in embedding]


# Python wrappers over common/sampling structs


@dataclass
class LlamaSamplingParams:
    n_prev: int = 64
    n_probs: int = 0
    top_k: int = 40
    top_p: float = 0.95
    min_p: float = 0.05
    tfs_z: float = 1.00
    typical_p: float = 1.00
    temp: float = 0.80
    penalty_last_n: int = 64
    penalty_repeat: float = 1.0
    penalty_freq: float = 0.00
    penalty_present: float = 0.00
    mirostat: int = 0
    mirostat_tau: float = 5.00
    mirostat_eta: float = 0.10
    penalize_nl: bool = True

    grammar: str = ""

    cfg_negative_prompt: str = ""
    cfg_scale: float = 1.00

    logit_bias: dict[int, float] = field(default_factory=dict)


@dataclass
class LlamaSamplingContext:
    params: LlamaSamplingParams = field(default_factory=LlamaSamplingParams)
    mirostat_mu: ctypes.c_float = field(default_factory=ctypes.c_float)
    grammar: LlamaGrammar | None = None
    # NOTE: Missing parsed_grammar
    prev: list[int] = field(default_factory=list)
    cur: list[llama_cpp.llama_token_data] = field(default_factory=list)

    def reset(self):
        self.prev = []
        self.cur = []
        if self.grammar is not None:
            self.grammar.reset()

    def cp(self):
        return LlamaSamplingContext(
            params=self.params,
            mirostat_mu=self.mirostat_mu,
            grammar=self.grammar,
            prev=self.prev.copy(),
            cur=self.cur.copy(),
        )

    def last(self) -> int | None:
        if len(self.prev) > 0:
            return self.prev[-1]

        return None

    def prev_str(self, ctx_main: LlamaContext, n: int) -> str:
        return ctx_main.model.detokenize(self.prev[-n:]).decode("utf-8")

    def sample(
        self,
        ctx_main: LlamaContext,
        idx: int = 0,
        logits_array: npt.NDArray[np.single] | None = None,
    ):
        n_vocab = ctx_main.model.n_vocab()
        id: int = 0

        if logits_array is None:
            logits = ctx_main.get_logits_ith(idx)
            logits_array = np.array(
                ctypes.cast(logits, ctypes.POINTER(ctypes.c_float * n_vocab)).contents,
                dtype=np.single,
            )

        # apply logit_bias
        for token, logit_bias in self.params.logit_bias.items():
            logits_array[token] += logit_bias

<<<<<<< HEAD
        token_data_array = _LlamaTokenDataArray(
            n_vocab=n_vocab,
=======
        token_data_array = LlamaTokenDataArray(
            n_vocab=n_vocab
>>>>>>> 4744551b
        )  # TODO: Only create this once
        token_data_array.copy_logits(logits_array)

        # apply penalties
        if len(self.prev) > 0:
            nl_token = ctx_main.model.token_nl()
            nl_logit = logits_array[nl_token]
            last_tokens = self.prev[-self.params.penalty_last_n :]
            last_tokens_size = min(len(last_tokens), self.params.penalty_last_n)
            if last_tokens_size > 0:
                last_tokens_p = (llama_cpp.llama_token * len(last_tokens))(*last_tokens)
                ctx_main.sample_repetition_penalties(
                    token_data_array,
                    last_tokens_p,
                    last_tokens_size,
                    self.params.penalty_repeat,
                    self.params.penalty_freq,
                    self.params.penalty_present,
                )
            if not self.params.penalize_nl:
                token_data_array.candidates_data.logit[nl_token] = nl_logit

        if self.grammar is not None:
            ctx_main.sample_grammar(token_data_array, self.grammar)

        if self.params.temp < 0:
            ctx_main.sample_softmax(token_data_array)
            id = token_data_array.candidates_data.id[0]
        elif self.params.temp == 0:
            id = ctx_main.sample_token_greedy(token_data_array)
        elif self.params.mirostat == 1:
            mirostat_m = 100
            ctx_main.sample_temp(token_data_array, self.params.temp)
            id = ctx_main.sample_token_mirostat(
                token_data_array,
                self.params.mirostat_tau,
                self.params.mirostat_eta,
                mirostat_m,
                ctypes.pointer(self.mirostat_mu),
            )
        elif self.params.mirostat == 2:
            ctx_main.sample_temp(token_data_array, self.params.temp)
            id = ctx_main.sample_token_mirostat_v2(
                token_data_array,
                self.params.mirostat_tau,
                self.params.mirostat_eta,
                ctypes.pointer(self.mirostat_mu),
            )
        else:
            min_keep = max(1, self.params.n_probs)
            ctx_main.sample_top_k(
                token_data_array, self.params.top_k, min_keep=min_keep,
            )
            ctx_main.sample_tail_free(
                token_data_array, self.params.tfs_z, min_keep=min_keep,
            )
            ctx_main.sample_typical(
                token_data_array, self.params.typical_p, min_keep=min_keep,
            )
            ctx_main.sample_top_p(
                token_data_array, self.params.top_p, min_keep=min_keep,
            )
            ctx_main.sample_min_p(
                token_data_array, self.params.min_p, min_keep=min_keep,
            )
            ctx_main.sample_temp(token_data_array, self.params.temp)
            id = ctx_main.sample_token(token_data_array)
        return id

    def accept(self, ctx_main: LlamaContext, id: int, apply_grammar: bool):
        if apply_grammar and self.grammar is not None:
            ctx_main.grammar_accept_token(self.grammar, id)
        self.prev.append(id)


from typing import List, Callable, Optional, Union
import ctypes
import llama_cpp


class CustomSampler:
    def __init__(
        self, apply_func: typing.Callable[[llama_cpp.llama_token_data_array], None]
    ):
        self.apply_func = apply_func

        def apply_wrapper(
            sampler: llama_cpp.llama_sampler_p,
            cur_p: llama_cpp.llama_token_data_array_p,
        ):
            self.apply_func(cur_p)

        def free_wrapper(sampler: llama_cpp.llama_sampler_p):
            pass

        sampler_i = llama_cpp.llama_sampler_i()
        sampler_i.apply = llama_cpp.llama_sampler_i_apply(apply_wrapper)
        self._apply_wrapper_ref = apply_wrapper

        sampler_i.name = llama_cpp.llama_sampler_i_name(0)
        sampler_i.accept = llama_cpp.llama_sampler_i_accept(0)
        sampler_i.reset = llama_cpp.llama_sampler_i_reset(0)
        sampler_i.clone = llama_cpp.llama_sampler_i_clone(0)
        sampler_i.free = llama_cpp.llama_sampler_i_free(0)

        self.sampler = llama_cpp.llama_sampler()
        self.sampler.iface = ctypes.pointer(sampler_i)
        self.sampler.ctx = None

    def get_sampler(self) -> llama_cpp.llama_sampler_p:
        return ctypes.pointer(self.sampler)


class LlamaSampler:
    def __init__(self):
        params = llama_cpp.llama_sampler_chain_params()
        self.sampler = llama_cpp.llama_sampler_chain_init(params)
        self.samplers: List[llama_cpp.llama_sampler_p] = []
        self.custom_samplers: List[Tuple[int, CustomSampler]] = []

    def add_greedy(self):
        sampler = llama_cpp.llama_sampler_init_greedy()
        self._add_sampler(sampler)

    def add_dist(self, seed: int):
        sampler = llama_cpp.llama_sampler_init_dist(seed)
        self._add_sampler(sampler)

    def add_softmax(self):
        sampler = llama_cpp.llama_sampler_init_softmax()
        self._add_sampler(sampler)

    def add_top_k(self, k: int):
        sampler = llama_cpp.llama_sampler_init_top_k(k)
        self._add_sampler(sampler)

    def add_top_p(self, p: float, min_keep: int):
        sampler = llama_cpp.llama_sampler_init_top_p(p, min_keep)
        self._add_sampler(sampler)

    def add_min_p(self, p: float, min_keep: int):
        sampler = llama_cpp.llama_sampler_init_min_p(p, min_keep)
        self._add_sampler(sampler)

    def add_tail_free(self, z: float, min_keep: int):
        sampler = llama_cpp.llama_sampler_init_tail_free(z, min_keep)
        self._add_sampler(sampler)

    def add_typical(self, p: float, min_keep: int):
        sampler = llama_cpp.llama_sampler_init_typical(p, min_keep)
        self._add_sampler(sampler)

    def add_temp(self, temp: float):
        sampler = llama_cpp.llama_sampler_init_temp(temp)
        self._add_sampler(sampler)

    def add_temp_ext(self, t: float, delta: float, exponent: float):
        sampler = llama_cpp.llama_sampler_init_temp_ext(t, delta, exponent)
        self._add_sampler(sampler)

    def add_mirostat(self, n_vocab: int, seed: int, tau: float, eta: float, m: int):
        sampler = llama_cpp.llama_sampler_init_mirostat(n_vocab, seed, tau, eta, m)
        self._add_sampler(sampler)

    def add_mirostat_v2(self, seed: int, tau: float, eta: float):
        sampler = llama_cpp.llama_sampler_init_mirostat_v2(seed, tau, eta)
        self._add_sampler(sampler)

    def add_grammar(self, model: LlamaModel, grammar: LlamaGrammar):
        sampler = llama_cpp.llama_sampler_init_grammar(
            model.model, grammar._grammar.encode("utf-8"), grammar._root.encode("utf-8")
        )
        self._add_sampler(sampler)

    def add_penalties(
        self,
        n_vocab: int,
        special_eos_id: int,
        linefeed_id: int,
        penalty_last_n: int,
        penalty_repeat: float,
        penalty_freq: float,
        penalty_present: float,
        penalize_nl: bool,
        ignore_eos: bool,
    ):
        sampler = llama_cpp.llama_sampler_init_penalties(
            n_vocab,
            special_eos_id,
            linefeed_id,
            penalty_last_n,
            penalty_repeat,
            penalty_freq,
            penalty_present,
            penalize_nl,
            ignore_eos,
        )
        self._add_sampler(sampler)

    def init_logit_bias(
        self, n_vocab: int, n_logit_bias, logit_bias: llama_cpp.llama_logit_bias_p
    ):
        sampler = llama_cpp.llama_sampler_init_logit_bias(
            n_vocab, n_logit_bias, logit_bias
        )
        self._add_sampler(sampler)

    def add_custom(
        self, apply_func: Callable[[llama_cpp.llama_token_data_array], None]
    ):
        custom_sampler = CustomSampler(apply_func)
        sampler = custom_sampler.get_sampler()
        self._add_sampler(sampler)
        # NOTE: Must remove custom samplers before free or llama.cpp will try to free them
        self.custom_samplers.append(
            (llama_cpp.llama_sampler_chain_n(self.sampler) - 1, custom_sampler)
        )

    def _add_sampler(self, sampler: llama_cpp.llama_sampler_p):
        assert self.sampler is not None
        llama_cpp.llama_sampler_chain_add(self.sampler, sampler)
        self.samplers.append(sampler)

    def get_seed(self) -> int:
        assert self.sampler is not None
        return llama_cpp.llama_sampler_get_seed(self.sampler)

    def sample(self, ctx: LlamaContext, idx: int) -> int:
        assert self.sampler is not None
        return llama_cpp.llama_sampler_sample(self.sampler, ctx.ctx, idx)

    def close(self):
        if self.sampler:
            # NOTE: Must remove custom samplers before free or llama.cpp will try to free them
            for i, _ in reversed(self.custom_samplers):
                llama_cpp.llama_sampler_chain_remove(self.sampler, i)
            llama_cpp.llama_sampler_free(self.sampler)
            self.sampler = None
        self.samplers.clear()
        self.custom_samplers.clear()

    def __del__(self):
        self.close()<|MERGE_RESOLUTION|>--- conflicted
+++ resolved
@@ -46,13 +46,8 @@
             raise ValueError(f"Model path does not exist: {path_model}")
 
         with suppress_stdout_stderr(disable=verbose):
-<<<<<<< HEAD
-            self.model = llama_cpp.llama_load_model_from_file(
-                self.path_model.encode("utf-8"), self.params,
-=======
             model = llama_cpp.llama_load_model_from_file(
                 self.path_model.encode("utf-8"), self.params
->>>>>>> 4744551b
             )
 
         if model is None:
@@ -103,29 +98,6 @@
     def get_tensor(self, name: str) -> ctypes.c_void_p:
         return llama_cpp.llama_get_model_tensor(self.model, name.encode("utf-8"))
 
-<<<<<<< HEAD
-    def apply_lora_from_file(
-        self,
-        lora_path: str,
-        scale: float,
-        path_base_model: str | None,
-        n_threads: int,
-    ):
-        assert self.model is not None
-        return llama_cpp.llama_model_apply_lora_from_file(
-            self.model,
-            lora_path.encode("utf-8"),
-            scale,
-            (
-                path_base_model.encode("utf-8")
-                if path_base_model is not None
-                else ctypes.c_char_p(0)
-            ),
-            n_threads,
-        )
-
-=======
->>>>>>> 4744551b
     # Vocab
 
     def token_get_text(self, token: int) -> str:
@@ -197,12 +169,7 @@
         llama_cpp.llama_token_to_piece(self.model, token, buf, 32, 0, special)
         return bytes(buf)
 
-<<<<<<< HEAD
-    def detokenize(self, tokens: list[int], special: bool = False) -> bytes:
-        assert self.model is not None
-=======
     def detokenize(self, tokens: List[int], special: bool = False) -> bytes:
->>>>>>> 4744551b
         output = b""
         size = 32
         buffer = (ctypes.c_char * size)()
@@ -221,14 +188,8 @@
         )
 
     # Extra
-<<<<<<< HEAD
-    def metadata(self) -> dict[str, str]:
-        assert self.model is not None
-        metadata: dict[str, str] = {}
-=======
     def metadata(self) -> Dict[str, str]:
         metadata: Dict[str, str] = {}
->>>>>>> 4744551b
         buffer_size = 1024
         buffer = ctypes.create_string_buffer(buffer_size)
         # zero the buffer
@@ -333,13 +294,7 @@
 
     # TODO: llama_save_session_file
 
-<<<<<<< HEAD
-    def decode(self, batch: _LlamaBatch):
-        assert self.ctx is not None
-        assert batch.batch is not None
-=======
     def decode(self, batch: LlamaBatch):
->>>>>>> 4744551b
         return_code = llama_cpp.llama_decode(
             self.ctx,
             batch.batch,
@@ -384,43 +339,23 @@
             penalty_present,
         )
 
-<<<<<<< HEAD
-    def sample_softmax(self, candidates: _LlamaTokenDataArray):
-        assert self.ctx is not None
-=======
     def sample_softmax(self, candidates: "_LlamaTokenDataArray"):
->>>>>>> 4744551b
         llama_cpp.llama_sample_softmax(
             self.ctx,
             llama_cpp.byref(candidates.candidates),
         )
 
-<<<<<<< HEAD
-    def sample_top_k(self, candidates: _LlamaTokenDataArray, k: int, min_keep: int):
-        assert self.ctx is not None
-=======
     def sample_top_k(self, candidates: "_LlamaTokenDataArray", k: int, min_keep: int):
->>>>>>> 4744551b
         llama_cpp.llama_sample_top_k(
             self.ctx, llama_cpp.byref(candidates.candidates), k, min_keep,
         )
 
-<<<<<<< HEAD
-    def sample_top_p(self, candidates: _LlamaTokenDataArray, p: float, min_keep: int):
-        assert self.ctx is not None
-=======
     def sample_top_p(self, candidates: "_LlamaTokenDataArray", p: float, min_keep: int):
->>>>>>> 4744551b
         llama_cpp.llama_sample_top_p(
             self.ctx, llama_cpp.byref(candidates.candidates), p, min_keep,
         )
 
-<<<<<<< HEAD
-    def sample_min_p(self, candidates: _LlamaTokenDataArray, p: float, min_keep: int):
-        assert self.ctx is not None
-=======
     def sample_min_p(self, candidates: "_LlamaTokenDataArray", p: float, min_keep: int):
->>>>>>> 4744551b
         llama_cpp.llama_sample_min_p(
             self.ctx, llama_cpp.byref(candidates.candidates), p, min_keep,
         )
@@ -439,23 +374,12 @@
             self.ctx, llama_cpp.byref(candidates.candidates), p, min_keep,
         )
 
-<<<<<<< HEAD
-    def sample_temp(self, candidates: _LlamaTokenDataArray, temp: float):
-        assert self.ctx is not None
-=======
     def sample_temp(self, candidates: "_LlamaTokenDataArray", temp: float):
->>>>>>> 4744551b
         llama_cpp.llama_sample_temp(
             self.ctx, llama_cpp.byref(candidates.candidates), temp,
         )
 
-<<<<<<< HEAD
-    def sample_grammar(self, candidates: _LlamaTokenDataArray, grammar: LlamaGrammar):
-        assert self.ctx is not None
-        assert grammar.grammar is not None
-=======
     def sample_grammar(self, candidates: "_LlamaTokenDataArray", grammar: LlamaGrammar):
->>>>>>> 4744551b
         llama_cpp.llama_sample_grammar(
             self.ctx,
             llama_cpp.byref(candidates.candidates),
@@ -494,23 +418,13 @@
             mu,
         )
 
-<<<<<<< HEAD
-    def sample_token_greedy(self, candidates: _LlamaTokenDataArray) -> int:
-        assert self.ctx is not None
-=======
     def sample_token_greedy(self, candidates: "_LlamaTokenDataArray") -> int:
->>>>>>> 4744551b
         return llama_cpp.llama_sample_token_greedy(
             self.ctx,
             llama_cpp.byref(candidates.candidates),
         )
 
-<<<<<<< HEAD
-    def sample_token(self, candidates: _LlamaTokenDataArray) -> int:
-        assert self.ctx is not None
-=======
     def sample_token(self, candidates: "_LlamaTokenDataArray") -> int:
->>>>>>> 4744551b
         return llama_cpp.llama_sample_token(
             self.ctx,
             llama_cpp.byref(candidates.candidates),
@@ -543,19 +457,12 @@
         self.verbose = verbose
         self._exit_stack = ExitStack()
 
-<<<<<<< HEAD
-        self.batch = None
-        self.batch = llama_cpp.llama_batch_init(
-            self._n_tokens, self.embd, self.n_seq_max,
-        )
-=======
         batch = llama_cpp.llama_batch_init(self._n_tokens, self.embd, self.n_seq_max)
 
         if batch is None:
             raise ValueError("Failed to create llama_batch")
 
         self.batch = batch
->>>>>>> 4744551b
 
         def free_batch():
             if self.batch is None:
@@ -627,89 +534,6 @@
         self.candidates.size = self.n_vocab
 
 
-<<<<<<< HEAD
-# Python wrappers over common/common
-def _tokenize(model: _LlamaModel, text: str, add_bos: bool, special: bool) -> list[int]:
-    assert model.model is not None
-    n_tokens = len(text) + 1 if add_bos else len(text)
-    result = (llama_cpp.llama_token * n_tokens)()
-    n_tokens = llama_cpp.llama_tokenize(
-        model.model,
-        text.encode("utf-8"),
-        len(text),
-        result,
-        n_tokens,
-        add_bos,
-        special,
-    )
-    if n_tokens < 0:
-        result = (llama_cpp.llama_token * -n_tokens)()
-        check = llama_cpp.llama_tokenize(
-            model.model,
-            text.encode("utf-8"),
-            len(text),
-            result,
-            len(result),
-            add_bos,
-            special,
-        )
-        if check != -n_tokens:
-            raise RuntimeError(f'Failed to tokenize: text="{text}" n_tokens={n_tokens}')
-    else:
-        result = result[:n_tokens]
-    return list(result)
-
-
-def _token_to_piece(model: _LlamaModel, token: int, special: bool = False) -> str:
-    assert model.model is not None
-    result = (ctypes.c_char * 8)(0)
-    n_tokens = llama_cpp.llama_token_to_piece(
-        model.model, token, result, 0, len(result), special,
-    )
-    if n_tokens < 0:
-        result = (ctypes.c_char * -n_tokens)(0)
-        check = llama_cpp.llama_token_to_piece(
-            model.model, token, result, 0, len(result), special,
-        )
-        if check != -n_tokens:
-            raise RuntimeError(f"Failed to get piece: token={token}")
-    else:
-        result = result[:n_tokens]
-    return bytes(result).decode("utf-8")
-
-
-def _detokenize_spm(model: _LlamaModel, tokens: list[int]) -> str:
-    bos_id = model.token_bos()
-    result = ""
-    for i, token in enumerate(tokens):
-        piece = _token_to_piece(model, token)
-        if (
-            (tokens[0] == bos_id and i == 1) or (tokens[0] != bos_id and i == 0)
-        ) and piece[0] == " ":
-            piece = piece[1:]
-        result += piece
-    return result
-
-
-def _detokenize_bpe(model: _LlamaModel, tokens: list[int]) -> str:
-    result = ""
-    for token in tokens:
-        piece = _token_to_piece(model, token)
-        result += piece
-    return result
-
-
-def _should_add_bos(model: _LlamaModel) -> bool:
-    assert model.model is not None
-    add_bos = llama_cpp.llama_add_bos_token(model.model)
-    if add_bos != -1:
-        return add_bos != 0
-
-    return llama_cpp.llama_vocab_type(model.model) == llama_cpp.LLAMA_VOCAB_TYPE_SPM
-
-
-=======
->>>>>>> 4744551b
 # Embedding functions
 
 
@@ -803,13 +627,8 @@
         for token, logit_bias in self.params.logit_bias.items():
             logits_array[token] += logit_bias
 
-<<<<<<< HEAD
-        token_data_array = _LlamaTokenDataArray(
-            n_vocab=n_vocab,
-=======
         token_data_array = LlamaTokenDataArray(
             n_vocab=n_vocab
->>>>>>> 4744551b
         )  # TODO: Only create this once
         token_data_array.copy_logits(logits_array)
 
