--- conflicted
+++ resolved
@@ -193,10 +193,7 @@
         self.stop_token_ids = set(stop_token_ids) if stop_token_ids is not None else None
 
         self._environment = ImmutableSandboxedEnvironment(
-<<<<<<< HEAD
-=======
             loader=jinja2.BaseLoader(),
->>>>>>> b454f40a
             trim_blocks=True,
             lstrip_blocks=True,
         ).from_string(self.template)
