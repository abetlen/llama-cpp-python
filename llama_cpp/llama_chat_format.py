from __future__ import annotations

import os
import sys
import json
import ctypes
import dataclasses
import random
import string

from contextlib import ExitStack
from typing import (
    Any,
    Dict,
    Iterator,
    List,
    Literal,
    Optional,
    Tuple,
    Union,
    Protocol,
    cast,
)

import jinja2
from jinja2.sandbox import ImmutableSandboxedEnvironment

import numpy as np
import numpy.typing as npt

import llama_cpp.llama as llama
import llama_cpp.llama_types as llama_types
import llama_cpp.llama_grammar as llama_grammar

from ._logger import logger
from ._utils import suppress_stdout_stderr, Singleton

### Common Chat Templates and Special Tokens ###

# Source: https://huggingface.co/teknium/OpenHermes-2.5-Mistral-7B/blob/main/tokenizer_config.json
CHATML_CHAT_TEMPLATE = "{% for message in messages %}{{'<|im_start|>' + message['role'] + '\n' + message['content'] + '<|im_end|>' + '\n'}}{% endfor %}{% if add_generation_prompt %}{{ '<|im_start|>assistant\n' }}{% endif %}"
CHATML_BOS_TOKEN = "<s>"
CHATML_EOS_TOKEN = "<|im_end|>"

# Source: https://huggingface.co/mistralai/Mistral-7B-Instruct-v0.1/blob/main/tokenizer_config.json
MISTRAL_INSTRUCT_CHAT_TEMPLATE = "{{ bos_token }}{% for message in messages %}{% if (message['role'] == 'user') != (loop.index0 % 2 == 0) %}{{ raise_exception('Conversation roles must alternate user/assistant/user/assistant/...') }}{% endif %}{% if message['role'] == 'user' %}{{ '[INST] ' + message['content'] + ' [/INST]' }}{% elif message['role'] == 'assistant' %}{{ message['content'] + eos_token + ' ' }}{% else %}{{ raise_exception('Only user and assistant roles are supported!') }}{% endif %}{% endfor %}"
MISTRAL_INSTRUCT_BOS_TOKEN = "<s>"
MISTRAL_INSTRUCT_EOS_TOKEN = "</s>"

# Source: https://huggingface.co/mistralai/Mixtral-8x7B-Instruct-v0.1/blob/main/tokenizer_config.json
MIXTRAL_INSTRUCT_CHAT_TEMPLATE = "{{ bos_token }}{% for message in messages %}{% if (message['role'] == 'user') != (loop.index0 % 2 == 0) %}{{ raise_exception('Conversation roles must alternate user/assistant/user/assistant/...') }}{% endif %}{% if message['role'] == 'user' %}{{ '[INST] ' + message['content'] + ' [/INST]' }}{% elif message['role'] == 'assistant' %}{{ message['content'] + eos_token}}{% else %}{{ raise_exception('Only user and assistant roles are supported!') }}{% endif %}{% endfor %}"

# Source: https://huggingface.co/meta-llama/Meta-Llama-3-8B-Instruct/blob/main/tokenizer_config.json
LLAMA3_INSTRUCT_CHAT_TEMPLATE = "{% set loop_messages = messages %}{% for message in loop_messages %}{% set content = '<|start_header_id|>' + message['role'] + '<|end_header_id|>\n\n'+ message['content'] | trim + '<|eot_id|>' %}{% if loop.index0 == 0 %}{% set content = bos_token + content %}{% endif %}{{ content }}{% endfor %}{% if add_generation_prompt %}{{ '<|start_header_id|>assistant<|end_header_id|>\n\n' }}{% endif %}"

### Chat Completion Handler ###


class LlamaChatCompletionHandler(Protocol):
    """Base Protocol for a llama chat completion handler.

    Very generic protocol that can be used to implement any chat format.
    The only hard requirement is that it must return a ChatCompletion when
    stream=False and an iterator of ChatCompletionChunks when stream=True."""

    def __call__(
        self,
        *,
        # llama.cpp instance
        llama: llama.Llama,
        # openai api parameters
        messages: List[llama_types.ChatCompletionRequestMessage],
        functions: Optional[List[llama_types.ChatCompletionFunction]] = None,
        function_call: Optional[llama_types.ChatCompletionRequestFunctionCall] = None,
        tools: Optional[List[llama_types.ChatCompletionTool]] = None,
        tool_choice: Optional[llama_types.ChatCompletionToolChoiceOption] = None,
        temperature: float = 0.2,
        top_p: float = 0.95,
        top_k: int = 40,
        stream: bool = False,
        stop: Optional[Union[str, List[str]]] = [],
        seed: Optional[int] = None,
        response_format: Optional[
            llama_types.ChatCompletionRequestResponseFormat
        ] = None,
        max_tokens: Optional[int] = None,
        presence_penalty: float = 0.0,
        frequency_penalty: float = 0.0,
        repeat_penalty: float = 1.1,
        model: Optional[str] = None,
        logit_bias: Optional[Dict[str, float]] = None,
        # llama.cpp parameters
        min_p: float = 0.05,
        typical_p: float = 1.0,
        tfs_z: float = 1.0,
        mirostat_mode: int = 0,
        mirostat_tau: float = 5.0,
        mirostat_eta: float = 0.1,
        logits_processor: Optional[llama.LogitsProcessorList] = None,
        grammar: Optional[llama.LlamaGrammar] = None,
        logprobs: Optional[bool] = None,
        top_logprobs: Optional[int] = None,
        **kwargs,  # type: ignore
    ) -> Union[
        llama_types.CreateChatCompletionResponse,
        Iterator[llama_types.CreateChatCompletionStreamResponse],
    ]: ...


class LlamaChatCompletionHandlerNotFoundException(Exception):
    pass


class LlamaChatCompletionHandlerRegistry(Singleton):
    _chat_handlers: Dict[str, LlamaChatCompletionHandler] = {}

    def register_chat_completion_handler(
        self,
        name: str,
        chat_handler: LlamaChatCompletionHandler,
        overwrite: bool = False,
    ):
        if not overwrite and name in self._chat_handlers:
            raise ValueError(
                f"Formatter with name '{name}' is already registered. Use `overwrite=True` to overwrite it."
            )
        self._chat_handlers[name] = chat_handler

    def unregister_chat_handler(self, name: str):
        if name in self._chat_handlers:
            del self._chat_handlers[name]
        else:
            raise ValueError(f"No formatter registered under the name '{name}'.")

    def get_chat_completion_handler_by_name(
        self, name: str
    ) -> LlamaChatCompletionHandler:
        try:
            chat_handler = self._chat_handlers[name]
            return chat_handler
        except KeyError:
            raise LlamaChatCompletionHandlerNotFoundException(
                f"Invalid chat handler: {name} (valid formats: {list(self._chat_handlers.keys())})"
            )


def get_chat_completion_handler(name: str) -> LlamaChatCompletionHandler:
    return LlamaChatCompletionHandlerRegistry().get_chat_completion_handler_by_name(
        name
    )


def register_chat_completion_handler(name: str):
    def decorator(f: LlamaChatCompletionHandler):
        LlamaChatCompletionHandlerRegistry().register_chat_completion_handler(name, f)
        return f

    return decorator


### Chat Formatter ###


@dataclasses.dataclass
class ChatFormatterResponse:
    """Dataclass that stores completion parameters for a given chat format and
    create_chat_completion request.

    prompt contains the formatted prompt generated from the chat format and messages.
    stop contains the stop token or list of stop tokens to use for the chat format."""

    prompt: str
    stop: Optional[Union[str, List[str]]] = None
    stopping_criteria: Optional[llama.StoppingCriteriaList] = None
    added_special: bool = False


class ChatFormatter(Protocol):
    """Base Protocol for a chat formatter. A chat formatter is a function that
    takes a list of messages and returns a chat format response which can be used
    to generate a completion. The response can also include a stop token or list
    of stop tokens to use for the completion."""

    def __call__(
        self,
        *,
        messages: List[llama_types.ChatCompletionRequestMessage],
        **kwargs: Any,
    ) -> ChatFormatterResponse: ...


class Jinja2ChatFormatter(ChatFormatter):
    def __init__(
        self,
        template: str,
        eos_token: str,
        bos_token: str,
        add_generation_prompt: bool = True,
        stop_token_ids: Optional[List[int]] = None,
    ):
        """A chat formatter that uses jinja2 templates to format the prompt."""
        self.template = template
        self.eos_token = eos_token
        self.bos_token = bos_token
        self.add_generation_prompt = add_generation_prompt
        self.stop_token_ids = (
            set(stop_token_ids) if stop_token_ids is not None else None
        )

        self._environment = ImmutableSandboxedEnvironment(
            loader=jinja2.BaseLoader(),
            trim_blocks=True,
            lstrip_blocks=True,
        ).from_string(self.template)

    def __call__(
        self,
        *,
        messages: List[llama_types.ChatCompletionRequestMessage],
        functions: Optional[List[llama_types.ChatCompletionFunction]] = None,
        function_call: Optional[llama_types.ChatCompletionRequestFunctionCall] = None,
        tools: Optional[List[llama_types.ChatCompletionTool]] = None,
        tool_choice: Optional[llama_types.ChatCompletionToolChoiceOption] = None,
        **kwargs: Any,
    ) -> ChatFormatterResponse:
        def raise_exception(message: str):
            raise ValueError(message)

        prompt = self._environment.render(
            messages=messages,
            eos_token=self.eos_token,
            bos_token=self.bos_token,
            raise_exception=raise_exception,
            add_generation_prompt=self.add_generation_prompt,
            functions=functions,
            function_call=function_call,
            tools=tools,
            tool_choice=tool_choice,
        )

        stopping_criteria = None
        if self.stop_token_ids is not None:

            def stop_on_last_token(
                tokens: npt.NDArray[np.intc], logits: npt.NDArray[np.single]
            ) -> bool:
                return tokens[-1] in self.stop_token_ids

            stopping_criteria = llama.StoppingCriteriaList([stop_on_last_token])

        return ChatFormatterResponse(
            prompt=prompt,
            stop=[self.eos_token],
            stopping_criteria=stopping_criteria,
            added_special=True,
        )

    def to_chat_handler(self) -> LlamaChatCompletionHandler:
        return chat_formatter_to_chat_completion_handler(self)


def _convert_text_completion_to_chat(
    completion: llama_types.Completion,
) -> llama_types.ChatCompletion:
    assert "usage" in completion
    return {
        "id": "chat" + completion["id"],
        "object": "chat.completion",
        "created": completion["created"],
        "model": completion["model"],
        "choices": [
            {
                "index": 0,
                "message": {
                    "role": "assistant",
                    "content": completion["choices"][0]["text"],
                },
                "logprobs": completion["choices"][0]["logprobs"],
                "finish_reason": completion["choices"][0]["finish_reason"],
            }
        ],
        "usage": completion["usage"],
    }


def _convert_text_completion_chunks_to_chat(
    chunks: Iterator[llama_types.CreateCompletionStreamResponse],
) -> Iterator[llama_types.ChatCompletionChunk]:
    for i, chunk in enumerate(chunks):
        if i == 0:
            yield {
                "id": "chat" + chunk["id"],
                "model": chunk["model"],
                "created": chunk["created"],
                "object": "chat.completion.chunk",
                "choices": [
                    {
                        "index": 0,
                        "delta": {
                            "role": "assistant",
                        },
                        "logprobs": None,
                        "finish_reason": None,
                    }
                ],
            }
        yield {
            "id": "chat" + chunk["id"],
            "model": chunk["model"],
            "created": chunk["created"],
            "object": "chat.completion.chunk",
            "choices": [
                {
                    "index": 0,
                    "delta": (
                        {
                            "content": chunk["choices"][0]["text"],
                        }
                        if chunk["choices"][0]["finish_reason"] is None
                        else {}
                    ),
                    "logprobs": chunk["choices"][0]["logprobs"],
                    "finish_reason": chunk["choices"][0]["finish_reason"],
                }
            ],
        }


def _convert_completion_to_chat(
    completion_or_chunks: Union[
        llama_types.CreateCompletionResponse,
        Iterator[llama_types.CreateCompletionStreamResponse],
    ],
    stream: bool = False,
) -> Union[
    llama_types.CreateChatCompletionResponse, Iterator[llama_types.ChatCompletionChunk]
]:
    if stream:
        chunks: Iterator[llama_types.CreateCompletionStreamResponse] = completion_or_chunks  # type: ignore
        return _convert_text_completion_chunks_to_chat(chunks)
    else:
        completion: llama_types.Completion = completion_or_chunks  # type: ignore
        return _convert_text_completion_to_chat(completion)


def _convert_completion_to_chat_function(
    tool_name: str,
    completion_or_chunks: Union[
        llama_types.CreateCompletionResponse,
        Iterator[llama_types.CreateCompletionStreamResponse],
    ],
    stream: bool,
):
    def _completion_text_to_tool_calls(
        tool_name: str,
        completion_text: str,
        completion_id: str,
        stream: bool,
    ) -> Union[
        llama_types.ChatCompletionMessageToolCalls, List[llama_types.ChatCompletionMessageToolCallChunk]
    ]:
        try:
            function_calls = json.loads(completion_text)
            assert isinstance(function_calls, list)
        except Exception as e:
            function_calls = []

        i = 0
        tool_calls = []
        for function_call in function_calls:
            function_name = function_call.get("name")
            function_arguments = function_call.get("arguments")
            if function_name == tool_name and function_arguments:
                tool_id = f'call__{i}_{tool_name}_{completion_id}'
                tool_call = {
                    "id": tool_id,
                    "type": "function",
                    "function": {
                        "name": tool_name,
                        "arguments": json.dumps(function_arguments, ensure_ascii=False),
                    },
                }
                if stream:
                    tool_call["index"] = i
                    typed_call: llama_types.ChatCompletionMessageToolCallChunk = tool_call
                else:
                    typed_call: llama_types.ChatCompletionMessageToolCall = tool_call
                tool_calls.append(typed_call)
                i += 1

        return tool_calls

    if not stream:
        completion: llama_types.CreateCompletionResponse = completion_or_chunks  # type: ignore
        assert "usage" in completion
        tool_calls: llama_types.ChatCompletionMessageToolCalls = _completion_text_to_tool_calls(tool_name, completion["choices"][0]["text"], completion["id"], stream)  # type: ignore
        # TODO: Fix for legacy function calls
        chat_completion: llama_types.CreateChatCompletionResponse = {
            "id": "chat" + completion["id"],
            "object": "chat.completion",
            "created": completion["created"],
            "model": completion["model"],
            "choices": [
                {
                    "index": 0,
                    "message": {
                        "role": "assistant",
                        "content": None if tool_calls else completion["choices"][0]["text"],
                        "function_call": tool_calls[0]["function"] if tool_calls else None,
                        "tool_calls": tool_calls or None,
                    },
                    "logprobs": completion["choices"][0]["logprobs"],
                    "finish_reason": "tool_calls" if tool_calls else completion["choices"][0]["finish_reason"],
                }
            ],
            "usage": completion["usage"],
        }
        return chat_completion
    else:
        chunks: Iterator[llama_types.CreateCompletionStreamResponse] = completion_or_chunks  # type: ignore

        def _stream_response_to_function_stream(
            chunks: Iterator[llama_types.CreateCompletionStreamResponse],
        ) -> Iterator[llama_types.CreateChatCompletionStreamResponse]:
            # blank first message
            first = True
            id_ = None
            created = None
            model = None
            finish = None
            tools_called = ""
            for chunk in chunks:
                tools_called += chunk["choices"][0]["text"]
                finish = chunk["choices"][0]["finish_reason"]
                if first:
                    id_ = "chat" + chunk["id"]
                    created = chunk["created"]
                    model = chunk["model"]
                    yield {
                        "id": id_,
                        "object": "chat.completion.chunk",
                        "created": created,
                        "model": model,
                        "choices": [
                            {
                                "index": 0,
                                "finish_reason": None,
                                "logprobs": None,
                                "delta": {
                                    "role": "assistant",
                                    "content": None,
                                    "function_call": None,
                                    "tool_calls": None,
                                },
                            }
                        ],
                    }
                    yield {
                        "id": "chat" + chunk["id"],
                        "object": "chat.completion.chunk",
                        "created": chunk["created"],
                        "model": chunk["model"],
                        "choices": [
                            {
                                "index": 0,
                                "finish_reason": None,
                                "logprobs": chunk["choices"][0]["logprobs"],
                                "delta": {
                                    "role": None,
<<<<<<< HEAD
                                    "content": chunk["choices"][0]["text"],
                                    "function_call": None,
                                    "tool_calls": None,
=======
                                    "content": None,
                                    "function_call": {
                                        "name": tool_name,
                                        "arguments": chunk["choices"][0]["text"],
                                    },
                                    "tool_calls": [
                                        {
                                            "index": 0,
                                            "id": tool_id,
                                            "type": "function",
                                            "function": {
                                                "name": tool_name,
                                                "arguments": chunk["choices"][0][
                                                    "text"
                                                ],
                                            },
                                        }
                                    ],
>>>>>>> f7b9e6d4
                                },
                            }
                        ],
                    }
                    first = False
                    continue
                yield {
                    "id": "chat" + chunk["id"],
                    "object": "chat.completion.chunk",
                    "created": chunk["created"],
                    "model": chunk["model"],
                    "choices": [
                        {
                            "index": 0,
                            "finish_reason": None,
                            "logprobs": chunk["choices"][0]["logprobs"],
                            "delta": {
                                "role": None,
<<<<<<< HEAD
                                "content": chunk["choices"][0]["text"],
                                "function_call": None,
                                "tool_calls": None,
=======
                                "content": None,
                                "function_call": {
                                    "name": tool_name,
                                    "arguments": chunk["choices"][0]["text"],
                                },
                                "tool_calls": [
                                    {
                                        "index": 0,
                                        "id": tool_id,
                                        "type": "function",
                                        "function": {
                                            "name": tool_name,
                                            "arguments": chunk["choices"][0]["text"],
                                        },
                                    }
                                ],
>>>>>>> f7b9e6d4
                            },
                        }
                    ],
                }

            if id_ is not None and created is not None and model is not None:
                tool_calls: List[llama_types.ChatCompletionMessageToolCallChunk] = _completion_text_to_tool_calls(tool_name, tools_called, id_, stream)  # type: ignore
                yield {
                    "id": id_,
                    "object": "chat.completion.chunk",
                    "created": created,
                    "model": model,
                    "choices": [
                        {
                            "index": 0,
                            "finish_reason": "tool_calls" if tool_calls else finish,
                            "logprobs": None,
                            "delta": {
                                "role": None,
                                "content": None,
                                "function_call": tool_calls[0]["function"] if tool_calls else None,
                                "tool_calls": tool_calls or None,
                            },
                        }
                    ],
                }

        return _stream_response_to_function_stream(chunks)


def chat_formatter_to_chat_completion_handler(
    chat_formatter: ChatFormatter,
) -> LlamaChatCompletionHandler:
    def chat_completion_handler(
        *,
        llama: llama.Llama,
        messages: List[llama_types.ChatCompletionRequestMessage],
        functions: Optional[List[llama_types.ChatCompletionFunction]] = None,
        function_call: Optional[llama_types.ChatCompletionRequestFunctionCall] = None,
        tools: Optional[List[llama_types.ChatCompletionTool]] = None,
        tool_choice: Optional[llama_types.ChatCompletionToolChoiceOption] = None,
        temperature: float = 0.2,
        top_p: float = 0.95,
        top_k: int = 40,
        min_p: float = 0.05,
        typical_p: float = 1.0,
        stream: bool = False,
        stop: Optional[Union[str, List[str]]] = [],
        seed: Optional[int] = None,
        response_format: Optional[
            llama_types.ChatCompletionRequestResponseFormat
        ] = None,
        max_tokens: Optional[int] = None,
        presence_penalty: float = 0.0,
        frequency_penalty: float = 0.0,
        repeat_penalty: float = 1.1,
        tfs_z: float = 1.0,
        mirostat_mode: int = 0,
        mirostat_tau: float = 5.0,
        mirostat_eta: float = 0.1,
        model: Optional[str] = None,
        logits_processor: Optional[llama.LogitsProcessorList] = None,
        grammar: Optional[llama.LlamaGrammar] = None,
        logit_bias: Optional[Dict[str, float]] = None,
        logprobs: Optional[bool] = None,
        top_logprobs: Optional[int] = None,
        **kwargs,  # type: ignore
    ) -> Union[
        llama_types.CreateChatCompletionResponse,
        Iterator[llama_types.CreateChatCompletionStreamResponse],
    ]:
        result = chat_formatter(
            messages=messages,
            functions=functions,
            function_call=function_call,
            tools=tools,
            tool_choice=tool_choice,
        )
        prompt = llama.tokenize(
            result.prompt.encode("utf-8"),
            add_bos=not result.added_special,
            special=True,
        )
        if result.stop is not None:
            stop = [] if stop is None else [stop] if isinstance(stop, str) else stop
            rstop = result.stop if isinstance(result.stop, list) else [result.stop]
            stop = stop + rstop

        stopping_criteria = None
        if result.stopping_criteria is not None:
            stopping_criteria = result.stopping_criteria

        if response_format is not None and response_format["type"] == "json_object":
            grammar = _grammar_for_response_format(
                response_format, verbose=llama.verbose
            )

        # Convert legacy functions to tools
        if functions is not None:
            tools = [
                {
                    "type": "function",
                    "function": function,
                }
                for function in functions
            ]

        # Convert legacy function_call to tool_choice
        if function_call is not None:
            if isinstance(function_call, str) and (
                function_call == "none" or function_call == "auto"
            ):
                tool_choice = function_call
            if isinstance(function_call, dict) and "name" in function_call:
                tool_choice = {
                    "type": "function",
                    "function": {
                        "name": function_call["name"],
                    },
                }

        tool = None
        if (
            tool_choice is not None
            and isinstance(tool_choice, dict)
            and tools is not None
        ):
            name = tool_choice["function"]["name"]
            tool = next((t for t in tools if t["function"]["name"] == name), None)
            if tool is None:
                raise ValueError(f"Tool choice '{name}' not found in tools.")
            schema = {
                "type": "array",
                "items": {
                    "type": "object",
                    "properties": {
                        "name": {
                            "type": "string"
                        },
                        "arguments": tool["function"]["parameters"]
                    },
                    "required": [
                        "name",
                        "arguments"
                    ]
                }
            }
            try:
                # create grammar from json schema
                grammar = llama_grammar.LlamaGrammar.from_json_schema(
                    json.dumps(schema), verbose=llama.verbose
                )
            except Exception as e:
                if llama.verbose:
                    print(str(e), file=sys.stderr)
                grammar = llama_grammar.LlamaGrammar.from_string(
                    llama_grammar.JSON_GBNF, verbose=llama.verbose
                )

        completion_or_chunks = llama.create_completion(
            prompt=prompt,
            temperature=temperature,
            top_p=top_p,
            top_k=top_k,
            min_p=min_p,
            typical_p=typical_p,
            logprobs=top_logprobs if logprobs else None,
            stream=stream,
            stop=stop,
            seed=seed,
            max_tokens=max_tokens,
            presence_penalty=presence_penalty,
            frequency_penalty=frequency_penalty,
            repeat_penalty=repeat_penalty,
            tfs_z=tfs_z,
            mirostat_mode=mirostat_mode,
            mirostat_tau=mirostat_tau,
            mirostat_eta=mirostat_eta,
            model=model,
            logits_processor=logits_processor,
            stopping_criteria=stopping_criteria,
            grammar=grammar,
            logit_bias=logit_bias,
        )
        if tool is not None:
            tool_name = tool["function"]["name"]
            return _convert_completion_to_chat_function(
                tool_name, completion_or_chunks, stream
            )
        return _convert_completion_to_chat(completion_or_chunks, stream=stream)

    return chat_completion_handler


def hf_autotokenizer_to_chat_formatter(
    pretrained_model_name_or_path: Union[str, os.PathLike[str]]
) -> ChatFormatter:
    # https://huggingface.co/docs/transformers/main/chat_templating
    # https://huggingface.co/mistralai/Mistral-7B-Instruct-v0.1#instruction-format
    # https://huggingface.co/mistralai/Mistral-7B-Instruct-v0.1/blob/main/tokenizer_config.json
    from transformers import AutoTokenizer  # type: ignore

    tokenizer = AutoTokenizer.from_pretrained(pretrained_model_name_or_path)  # type: ignore

    def format_autotokenizer(
        messages: List[llama_types.ChatCompletionRequestMessage],
        **kwargs: Any,
    ) -> ChatFormatterResponse:
        tokenizer.use_default_system_prompt = False  # type: ignore
        prompt: str = tokenizer.apply_chat_template(messages, tokenize=False)  # type: ignore
        assert isinstance(prompt, str)
        # Return formatted prompt and eos token by default
        return ChatFormatterResponse(
            prompt=prompt, stop=tokenizer.eos_token, added_special=True
        )

    return format_autotokenizer


def hf_autotokenizer_to_chat_completion_handler(
    pretrained_model_name_or_path: Union[str, os.PathLike[str]]
) -> LlamaChatCompletionHandler:
    chat_formatter = hf_autotokenizer_to_chat_formatter(pretrained_model_name_or_path)
    return chat_formatter_to_chat_completion_handler(chat_formatter)


def hf_tokenizer_config_to_chat_formatter(
    tokenizer_config: Dict[str, Any],
    add_generation_prompt: bool = True,
) -> ChatFormatter:
    assert isinstance(tokenizer_config, dict)

    assert "chat_template" in tokenizer_config
    assert isinstance(tokenizer_config["chat_template"], str)
    chat_template = tokenizer_config["chat_template"]

    assert "bos_token" in tokenizer_config
    assert isinstance(tokenizer_config["bos_token"], str)
    bos_token = tokenizer_config["bos_token"]

    assert "eos_token" in tokenizer_config
    assert isinstance(tokenizer_config["eos_token"], str)
    eos_token = tokenizer_config["eos_token"]

    env = ImmutableSandboxedEnvironment(
        trim_blocks=True,
        lstrip_blocks=True,
    ).from_string(chat_template)

    def format_tokenizer_config(
        messages: List[llama_types.ChatCompletionRequestMessage],
        **kwargs: Any,
    ) -> ChatFormatterResponse:
        # TODO: veryify this is correct
        # Add a blank assistant message to the end of the messages to prompt the model to generate a response
        if add_generation_prompt:
            messages = [
                *messages,
                llama_types.ChatCompletionRequestAssistantMessage(
                    role="assistant", content=""
                ),
            ]
        prompt = env.render(
            messages=messages,
            bos_token=bos_token,
            eos_token=eos_token,
        )
        return ChatFormatterResponse(
            prompt=prompt, stop=[eos_token, bos_token], added_special=True
        )

    return format_tokenizer_config


def hf_tokenizer_config_to_chat_completion_handler(
    tokenizer_config: Dict[str, Any],
    add_generation_prompt: bool = True,
) -> LlamaChatCompletionHandler:
    chat_formatter = hf_tokenizer_config_to_chat_formatter(
        tokenizer_config, add_generation_prompt=add_generation_prompt
    )
    return chat_formatter_to_chat_completion_handler(chat_formatter)


def guess_chat_format_from_gguf_metadata(metadata: Dict[str, str]) -> Optional[str]:
    if "tokenizer.chat_template" not in metadata:
        return None

    if metadata["tokenizer.chat_template"] == CHATML_CHAT_TEMPLATE:
        return "chatml"

    if (
        metadata["tokenizer.chat_template"] == MISTRAL_INSTRUCT_CHAT_TEMPLATE
        or metadata["tokenizer.chat_template"] == MIXTRAL_INSTRUCT_CHAT_TEMPLATE
    ):
        return "mistral-instruct"

    if metadata["tokenizer.chat_template"] == LLAMA3_INSTRUCT_CHAT_TEMPLATE:
        return "llama-3"

    return None


### Utility functions for formatting chat prompts ###
# TODO: Replace these with jinja2 templates


def _get_system_message(
    messages: List[llama_types.ChatCompletionRequestMessage],
) -> str:
    """Get the first system message."""
    for message in messages:
        if message["role"] == "system":
            return message["content"] or ""
    return ""


def _map_roles(
    messages: List[llama_types.ChatCompletionRequestMessage],
    role_map: Dict[str, str],
) -> List[Tuple[str, Optional[str]]]:
    """Map the message roles."""
    output: List[Tuple[str, Optional[str]]] = []
    for message in messages:
        role = message["role"]
        if role in role_map:
            content: str | None = (
                message["content"] if isinstance(message["content"], str) else None
            )
            output.append((role_map[role], content))
    return output


def _format_llama2(
    system_message: str, messages: List[Tuple[str, Optional[str]]], sep: str, sep2: str
) -> str:
    """Format the prompt with the llama2 style."""
    seps = [sep, sep2]
    ret = system_message + sep
    for i, (role, message) in enumerate(messages):
        if system_message and i == 0:
            m = message or ""
            ret += m + seps[i % 2]
        elif message:
            ret += role + message + " " + seps[i % 2]
        else:
            ret += role + " "
    return ret


def _format_add_colon_single(
    system_message: str, messages: List[Tuple[str, Optional[str]]], sep: str
) -> str:
    """Format the prompt with the add-colon-single style."""
    ret = system_message + sep
    for role, message in messages:
        if message:
            ret += role + ": " + message + sep
        else:
            ret += role + ":"
    return ret


def _format_add_colon_two(
    system_message: str, messages: List[Tuple[str, Optional[str]]], sep: str, sep2: str
) -> str:
    """Format the prompt with the add-colon-two style."""
    seps = [sep, sep2]
    ret = system_message + seps[0]
    for i, (role, message) in enumerate(messages):
        if message:
            ret += role + ": " + message + seps[i % 2]
        else:
            ret += role + ":"
    return ret


def _format_no_colon_single(
    system_message: str, messages: List[Tuple[str, Optional[str]]], sep: str
) -> str:
    """Format the prompt with the no-colon-single style."""
    ret = system_message
    for role, message in messages:
        if message:
            ret += role + message + sep
        else:
            ret += role
    return ret


def _format_add_colon_space_single(
    system_message: str, messages: List[Tuple[str, Optional[str]]], sep: str
) -> str:
    """Format the prompt with the add-colon-space-single style."""
    ret = system_message + sep
    for role, message in messages:
        if message:
            ret += role + ": " + message + sep
        else:
            ret += role + ": "  # must be end with a space
    return ret


def _format_chatml(
    system_message: str, messages: List[Tuple[str, Optional[str]]], sep: str
) -> str:
    """Format the prompt with the chatml style."""
    ret = "" if system_message == "" else system_message + sep + "\n"
    for role, message in messages:
        if message:
            ret += role + "\n" + message + sep + "\n"
        else:
            ret += role + "\n"
    return ret


def _format_chatglm3(
    system_message: str, messages: List[Tuple[str, Optional[str]]], sep: str
) -> str:
    """Format the prompt with the chatglm3 style."""
    ret = ""
    if system_message:
        ret += system_message
    for role, message in messages:
        if message:
            ret += role + "\n" + " " + message
        else:
            ret += role
    return ret


def _grammar_for_json(verbose: bool = False):
    return llama_grammar.LlamaGrammar.from_string(
        llama_grammar.JSON_GBNF, verbose=verbose
    )


def _grammar_for_json_schema(
    schema: str, verbose: bool = False, fallback_to_json: bool = True
):
    try:
        return llama_grammar.LlamaGrammar.from_json_schema(schema, verbose=verbose)
    except Exception as e:
        if fallback_to_json:
            return _grammar_for_json(verbose=verbose)
        else:
            raise e


def _grammar_for_response_format(
    response_format: llama_types.ChatCompletionRequestResponseFormat,
    verbose: bool = False,
):
    if response_format["type"] != "json_object":
        return None

    if "schema" in response_format:
        return _grammar_for_json_schema(
            json.dumps(response_format["schema"]), verbose=verbose
        )
    else:
        return _grammar_for_json(verbose=verbose)


### Chat Formats ###


def register_chat_format(name: str):
    def decorator(f: ChatFormatter):
        chat_completion_handler = chat_formatter_to_chat_completion_handler(f)
        LlamaChatCompletionHandlerRegistry().register_chat_completion_handler(
            name, chat_completion_handler
        )
        return f

    return decorator


# see https://github.com/huggingface/transformers/blob/main/src/transformers/models/llama/tokenization_llama.py
# system prompt is "embedded" in the first message
@register_chat_format("llama-2")
def format_llama2(
    messages: List[llama_types.ChatCompletionRequestMessage],
    **kwargs: Any,
) -> ChatFormatterResponse:
    _system_template = "[INST] <<SYS>>\n{system_message}\n<</SYS>>"
    _roles = dict(user="<s>[INST]", assistant="[/INST]")
    _messages = _map_roles(messages, _roles)
    system_message = _get_system_message(messages)
    if system_message:
        system_message = _system_template.format(system_message=system_message)
    _prompt = _format_llama2(system_message, _messages, " ", "</s>") + "[/INST]"
    return ChatFormatterResponse(prompt=_prompt)


# Chat format for Llama-3 models, see more details at:
# https://github.com/meta-llama/llama3/blob/main/llama/tokenizer.py#L202-L229
@register_chat_format("llama-3")
def format_llama3(
    messages: List[llama_types.ChatCompletionRequestMessage],
    **kwargs: Any,
) -> ChatFormatterResponse:
    _roles = dict(
        system="<|start_header_id|>system<|end_header_id|>\n\n",
        user="<|start_header_id|>user<|end_header_id|>\n\n",
        assistant="<|start_header_id|>assistant<|end_header_id|>\n\n",
    )
    _sep = "<|eot_id|>"
    _messages = _map_roles(messages, _roles)
    _messages.append((_roles["assistant"], None))
    _prompt = _format_no_colon_single("", _messages, _sep)
    return ChatFormatterResponse(prompt=_prompt, stop=_sep)


@register_chat_format("alpaca")
def format_alpaca(
    messages: List[llama_types.ChatCompletionRequestMessage],
    **kwargs: Any,
) -> ChatFormatterResponse:
    _roles = dict(user="### Instruction", assistant="### Response")
    _sep = "\n\n"
    _sep2 = "</s>"
    system_message = _get_system_message(messages)
    _messages = _map_roles(messages, _roles)
    _prompt = _format_add_colon_two(system_message, _messages, _sep, _sep2)
    return ChatFormatterResponse(prompt=_prompt)


@register_chat_format("qwen")
def format_qwen(
    messages: List[llama_types.ChatCompletionRequestMessage],
    **kwargs: Any,
) -> ChatFormatterResponse:
    _roles = dict(user="<|im_start|>user", assistant="<|im_start|>assistant")
    system_message = "You are a helpful assistant."
    system_template = "<|im_start|>system\n{system_message}"
    system_message = system_template.format(system_message=system_message)
    _messages = _map_roles(messages, _roles)
    _messages.append((_roles["assistant"], None))
    _sep = "<|im_end|>"
    _prompt = _format_chatml(system_message, _messages, _sep)
    _sep2 = "<|endoftext|>"
    return ChatFormatterResponse(prompt=_prompt, stop=_sep2)


@register_chat_format("vicuna")
def format(
    messages: List[llama_types.ChatCompletionRequestMessage],
    **kwargs: Any,
) -> ChatFormatterResponse:
    _system_message = "A chat between a curious user and an artificial intelligence assistant. The assistant gives helpful, detailed, and polite answers to the user's questions."
    _roles = dict(user="USER", assistant="ASSISTANT")
    _sep = " "
    _sep2 = "</s>"
    system_message = _system_message
    _messages = _map_roles(messages, _roles)
    _messages.append((_roles["assistant"], None))
    _prompt = _format_add_colon_two(system_message, _messages, _sep, _sep2)
    return ChatFormatterResponse(prompt=_prompt)


@register_chat_format("oasst_llama")
def format_oasst_llama(
    messages: List[llama_types.ChatCompletionRequestMessage],
    **kwargs: Any,
) -> ChatFormatterResponse:
    _system_template = "[INST] <<SYS>>\n{system_message}\n<</SYS>>\n\n"
    _roles = dict(user="<|prompter|>", assistant="<|assistant|>")
    _sep = "</s>"
    system_message = _get_system_message(messages)
    system_message = _system_template.format(system_message=system_message)
    _messages = _map_roles(messages, _roles)
    _messages.append((_roles["assistant"], None))
    _prompt = _format_no_colon_single(system_message, _messages, _sep)
    return ChatFormatterResponse(prompt=_prompt)


@register_chat_format("baichuan-2")
def format_baichuan2(
    messages: List[llama_types.ChatCompletionRequestMessage],
    **kwargs: Any,
) -> ChatFormatterResponse:
    _system_template = "{system_message}"
    _roles = dict(user="<reserved_106>", assistant="<reserved_107>")
    _sep = ""
    system_message = _get_system_message(messages)
    system_message = _system_template.format(system_message=system_message)
    _messages = _map_roles(messages, _roles)
    _messages.append((_roles["assistant"], None))
    _prompt = _format_no_colon_single(system_message, _messages, _sep)
    return ChatFormatterResponse(prompt=_prompt)


@register_chat_format("baichuan")
def format_baichuan(
    messages: List[llama_types.ChatCompletionRequestMessage],
    **kwargs: Any,
) -> ChatFormatterResponse:
    _system_template = "{system_message}"
    _roles = dict(user="<reserved_102>", assistant="<reserved_103>")
    _sep = ""
    system_message = _get_system_message(messages)
    system_message = _system_template.format(system_message=system_message)
    _messages = _map_roles(messages, _roles)
    _messages.append((_roles["assistant"], None))
    _prompt = _format_no_colon_single(system_message, _messages, _sep)
    return ChatFormatterResponse(prompt=_prompt)


@register_chat_format("openbuddy")
def format_openbuddy(
    messages: List[llama_types.ChatCompletionRequestMessage],
    **kwargs: Any,
) -> ChatFormatterResponse:
    _system_message = """You are a helpful, respectful and honest INTP-T AI Assistant named Buddy. You are talking to a human User.
Always answer as helpfully and logically as possible, while being safe. Your answers should not include any harmful, political, religious, unethical, racist, sexist, toxic, dangerous, or illegal content. Please ensure that your responses are socially unbiased and positive in nature.
If a question does not make any sense, or is not factually coherent, explain why instead of answering something not correct. If you don't know the answer to a question, please don't share false information.
You can speak fluently in many languages, for example: English, Chinese.
You cannot access the internet, but you have vast knowledge, cutoff: 2021-09.
You are trained by OpenBuddy team, (https://openbuddy.ai, https://github.com/OpenBuddy/OpenBuddy), you are based on LLaMA and Falcon transformers model, not related to GPT or OpenAI.

"""
    _roles = dict(user="User", assistant="Assistant")
    _sep = "\n"
    system_message = _system_message
    _messages = _map_roles(messages, _roles)
    _messages.append((_roles["assistant"], None))
    _prompt = _format_add_colon_single(system_message, _messages, _sep)
    return ChatFormatterResponse(prompt=_prompt)


@register_chat_format("redpajama-incite")
def format_redpajama_incite(
    messages: List[llama_types.ChatCompletionRequestMessage],
    **kwargs: Any,
) -> ChatFormatterResponse:
    _system_message = _get_system_message(messages)
    _roles = dict(user="<human>", assistant="<bot>")
    _sep = "\n"
    _stop = "<human>"
    system_message = _system_message
    _messages = _map_roles(messages, _roles)
    _messages.append((_roles["assistant"], None))
    _prompt = _format_add_colon_single(system_message, _messages, _sep)
    return ChatFormatterResponse(prompt=_prompt, stop=_stop)


@register_chat_format("snoozy")
def format_snoozy(
    messages: List[llama_types.ChatCompletionRequestMessage],
    **kwargs: Any,
) -> ChatFormatterResponse:
    system_template = "### Instruction:\n{system_message}"
    default_system_message = "The prompt below is a question to answer, a task to complete, or a conversation to respond to; decide which and write an appropriate response."
    _system_message = _get_system_message(messages)
    _system_message = (
        _system_message if _system_message != "" else default_system_message
    )
    system_message = system_template.format(system_message=_system_message)
    _roles = dict(user="### Prompt", assistant="### Response")
    _sep = "\n"
    _stop = "###"
    system_message = _system_message
    _messages = _map_roles(messages, _roles)
    _messages.append((_roles["assistant"], None))
    _prompt = _format_add_colon_single(system_message, _messages, _sep)
    return ChatFormatterResponse(prompt=_prompt, stop=_stop)


@register_chat_format("phind")
def format_phind(
    messages: List[llama_types.ChatCompletionRequestMessage],
    **kwargs: Any,
) -> ChatFormatterResponse:
    _roles = dict(user="### User Message", assistant="### Assistant")
    _sep = "\n\n"
    _system_message = "### System Prompt\nYou are an intelligent programming assistant."
    _messages = _map_roles(messages, _roles)
    _messages.append((_roles["assistant"], None))
    _prompt = _format_add_colon_single(_system_message, _messages, _sep)
    return ChatFormatterResponse(prompt=_prompt)


@register_chat_format("intel")
def format_intel(
    messages: List[llama_types.ChatCompletionRequestMessage],
    **kwargs: Any,
) -> ChatFormatterResponse:
    _roles = dict(user="### User:", assistant="### Assistant:")
    _sep = "\n"
    _system_message = "### System:\n{system_message}"
    _messages = _map_roles(messages, _roles)
    _messages.append((_roles["assistant"], None))
    _prompt = _format_add_colon_single(_system_message, _messages, _sep)
    return ChatFormatterResponse(prompt=_prompt)


@register_chat_format("open-orca")
def format_open_orca(
    messages: List[llama_types.ChatCompletionRequestMessage],
    **kwargs: Any,
) -> ChatFormatterResponse:
    system_template = "{system_message}"
    system_message = (
        "You are a helpful assistant. Please answer truthfully and write out your "
        "thinking step by step to be sure you get the right answer. If you make a mistake or encounter "
        "an error in your thinking, say so out loud and attempt to correct it. If you don't know or "
        "aren't sure about something, say so clearly. You will act as a professional logician, mathematician, "
        "and physicist. You will also act as the most appropriate type of expert to answer any particular "
        "question or solve the relevant problem; state which expert type your are, if so. Also think of "
        "any particular named expert that would be ideal to answer the relevant question or solve the "
        "relevant problem; name and act as them, if appropriate."
    )
    roles = ("User", "Assistant")
    sep = "<|end_of_turn|>\n"
    # stop_token_ids=[32000, 32001],  # "<|end_of_turn|>"
    stop_str = "User"
    system_message = system_template.format(system_message=system_message)
    _messages = _map_roles(messages, dict(zip(roles, roles)))
    _messages.append((roles[1], None))
    _prompt = _format_add_colon_space_single(system_message, _messages, sep)
    return ChatFormatterResponse(prompt=_prompt, stop=stop_str)


@register_chat_format("mistrallite")
def format_mistrallite(
    messages: List[llama_types.ChatCompletionRequestMessage],
    **kwargs: Any,
) -> ChatFormatterResponse:
    _roles = dict(user="<|prompter|>", assistant="</s>\n<|assistant|>")
    _sep = " "
    system_template = """<|system|>{system_message}</s>"""
    system_message = _get_system_message(messages)
    system_message = system_template.format(system_message=system_message)
    _messages = _map_roles(messages, _roles)
    _messages.append((_roles["assistant"], None))
    _prompt = _format_no_colon_single(system_message, _messages, _sep)
    return ChatFormatterResponse(prompt=_prompt)


@register_chat_format("zephyr")
def format_zephyr(
    messages: List[llama_types.ChatCompletionRequestMessage],
    **kwargs: Any,
) -> ChatFormatterResponse:
    system_template = """<|system|>
{system_message}"""
    system_message = _get_system_message(messages)
    system_message = system_template.format(system_message=system_message)
    _roles = dict(user="<|user|>\n", assistant="<|assistant|>\n")
    _sep = "</s>"
    _messages = _map_roles(messages, _roles)
    _messages.append((_roles["assistant"], None))
    _prompt = _format_chatml(system_message, _messages, _sep)
    return ChatFormatterResponse(prompt=_prompt, stop=_sep)


@register_chat_format("pygmalion")
def format_pygmalion(
    messages: List[llama_types.ChatCompletionRequestMessage],
    **kwargs: Any,
) -> ChatFormatterResponse:
    system_template = """<|system|>{system_message}"""
    system_message = _get_system_message(messages)
    system_message = system_template.format(system_message=system_message)
    _roles = dict(user="<|user|>", assistant="<|model|>")
    _sep = "\n"
    _messages = _map_roles(messages, _roles)
    _messages.append((_roles["assistant"], None))
    _prompt = _format_chatml(system_message, _messages, _sep)
    return ChatFormatterResponse(prompt=_prompt, stop=_sep)


@register_chat_format("chatml")
def format_chatml(
    messages: List[llama_types.ChatCompletionRequestMessage],
    **kwargs: Any,
) -> ChatFormatterResponse:
    system_template = """<|im_start|>system
{system_message}"""
    system_message = _get_system_message(messages)
    system_message = system_template.format(system_message=system_message)
    _roles = dict(user="<|im_start|>user", assistant="<|im_start|>assistant")
    _sep = "<|im_end|>"
    _messages = _map_roles(messages, _roles)
    _messages.append((_roles["assistant"], None))
    _prompt = _format_chatml(system_message, _messages, _sep)
    return ChatFormatterResponse(prompt=_prompt, stop=_sep)


@register_chat_format("mistral-instruct")
def format_mistral_instruct(
    messages: List[llama_types.ChatCompletionRequestMessage],
    **kwargs: Any,
) -> ChatFormatterResponse:
    eos = "</s>"
    stop = eos
    prompt = ""
    for message in messages:
        if (
            message["role"] == "user"
            and message["content"] is not None
            and isinstance(message["content"], str)
        ):
            prompt += "[INST] " + message["content"]
        elif message["role"] == "assistant" and message["content"] is not None:
            prompt += " [/INST]" + message["content"] + eos
    prompt += " [/INST]"
    return ChatFormatterResponse(prompt=prompt, stop=stop)


@register_chat_format("chatglm3")
def format_chatglm3(
    messages: List[llama_types.ChatCompletionRequestMessage],
    **kwargs: Any,
) -> ChatFormatterResponse:
    system_template = """<|system|>
{system_message}"""
    system_message = _get_system_message(messages)
    system_message = system_template.format(system_message=system_message)
    _roles = dict(user="<|user|>", assistant="<|assistant|>")
    _sep = "</s>"
    _messages = _map_roles(messages, _roles)
    _messages.append((_roles["assistant"], None))
    _prompt = _format_chatglm3(system_message, _messages, _sep)
    return ChatFormatterResponse(prompt=_prompt, stop=_sep)


@register_chat_format("openchat")
def format_openchat(
    messages: List[llama_types.ChatCompletionRequestMessage],
    **kwargs: Any,
) -> ChatFormatterResponse:
    system_template = "{system_message}<|end_of_turn|>"
    system_message = _get_system_message(messages)
    system_message = system_template.format(system_message=system_message)
    _roles = dict(
        user="GPT4 Correct User: ", assistant="<|end_of_turn|>GPT4 Correct Assistant: "
    )
    _sep = "<|end_of_turn|>"
    _messages = _map_roles(messages, _roles)
    _messages.append((_roles["assistant"], None))
    _prompt = _format_chatml(system_message, _messages, _sep)
    return ChatFormatterResponse(prompt=_prompt, stop=_sep)


# Chat format for Saiga models, see more details and available models:
# https://huggingface.co/collections/IlyaGusev/saiga2-saigamistral-6505d4ccc3d1e53166b636cd
@register_chat_format("saiga")
def format_saiga(
    messages: list[llama_types.ChatCompletionRequestMessage],
    **kwargs: Any,
) -> ChatFormatterResponse:
    _message_template = "<s>{role}\n{content}</s>"
    _roles = dict(user="user", bot="bot", system="system")
    _messages = _map_roles(messages, _roles)

    _prompt = ""
    for role, content in _messages:
        if content:
            _prompt += _message_template.format(role=role, content=content)
        else:
            _prompt += f"<s>{role}\n"
    # Response template
    _prompt += "<s>bot"
    return ChatFormatterResponse(prompt=_prompt.strip())


# Chat format for Google's Gemma models, see more details and available models:
# https://huggingface.co/collections/google/gemma-release-65d5efbccdbb8c4202ec078b
@register_chat_format("gemma")
def format_gemma(
    messages: List[llama_types.ChatCompletionRequestMessage],
    **kwargs: Any,
) -> ChatFormatterResponse:
    system_message = _get_system_message(messages)
    if system_message != "":
        logger.debug(
            "`role='system'` messages are not allowed on Google's Gemma models."
        )
    _roles = dict(user="<start_of_turn>user\n", assistant="<start_of_turn>model\n")
    _sep = "<end_of_turn>\n"
    _messages = _map_roles(messages, _roles)
    _messages.append((_roles["assistant"], None))
    _prompt = _format_no_colon_single(system_message="", messages=_messages, sep=_sep)
    return ChatFormatterResponse(prompt=_prompt, stop=_sep)


# Tricky chat formats that require custom chat handlers


@register_chat_completion_handler("functionary")
def functionary_chat_handler(
    llama: llama.Llama,
    messages: List[llama_types.ChatCompletionRequestMessage],
    functions: Optional[List[llama_types.ChatCompletionFunction]] = None,
    function_call: Optional[llama_types.ChatCompletionRequestFunctionCall] = None,
    tools: Optional[List[llama_types.ChatCompletionTool]] = None,
    tool_choice: Optional[llama_types.ChatCompletionToolChoiceOption] = None,
    temperature: float = 0.2,
    top_p: float = 0.95,
    top_k: int = 40,
    min_p: float = 0.05,
    typical_p: float = 1.0,
    stream: bool = False,
    stop: Optional[Union[str, List[str]]] = [],
    response_format: Optional[llama_types.ChatCompletionRequestResponseFormat] = None,
    max_tokens: Optional[int] = None,
    presence_penalty: float = 0.0,
    frequency_penalty: float = 0.0,
    repeat_penalty: float = 1.1,
    tfs_z: float = 1.0,
    mirostat_mode: int = 0,
    mirostat_tau: float = 5.0,
    mirostat_eta: float = 0.1,
    model: Optional[str] = None,
    logits_processor: Optional[llama.LogitsProcessorList] = None,
    grammar: Optional[llama.LlamaGrammar] = None,
    **kwargs,  # type: ignore
) -> Union[llama_types.ChatCompletion, Iterator[llama_types.ChatCompletionChunk]]:
    SYSTEM_MESSAGE = """A chat between a curious user and an artificial intelligence assistant. The assistant gives helpful, detailed, and polite answers to the user's questions. The assistant calls functions with appropriate input when necessary"""

    def generate_type_definition(
        param: Dict[str, llama_types.JsonType], indent_level: int, shared_defs
    ) -> str:
        indent = "  " * indent_level
        if "$ref" in param:
            # Reference to a shared definition
            ref_name = param["$ref"].split("/")[
                -1
            ]  # Extract the type name from the reference
            return ref_name
        elif param.get("type") == "array":
            items = param.get("items", {})
            item_type = generate_type_definition(items, indent_level + 1, shared_defs)
            return f"Array<{item_type}>"
        elif param.get("type") == "object":
            properties = param.get("properties", {})
            nested_schema = "{\n"
            for nested_param_name, nested_param in properties.items():
                nested_param_type = generate_type_definition(
                    nested_param, indent_level + 1, shared_defs
                )
                nested_schema += (
                    f"{indent}  {nested_param_name}: {nested_param_type},\n"
                )
            nested_schema += indent + "}"
            return nested_schema
        elif "enum" in param:
            # Enum type
            return " | ".join([f'"{enum_value}"' for enum_value in param["enum"]])
        else:
            # Simple type
            return param.get("type", "any")

    def generate_shared_definitions(shared_defs, indent_level: int) -> str:
        indent = "  " * indent_level
        shared_definitions = ""
        for def_name, def_properties in shared_defs.items():
            shared_definitions += f"{indent}type {def_name} = "
            if def_properties.get("type") == "object":
                shared_definitions += generate_type_definition(
                    def_properties, indent_level, shared_defs
                )
            elif "enum" in def_properties:
                # Enum type
                shared_definitions += " | ".join(
                    [f'"{enum_value}"' for enum_value in def_properties["enum"]]
                )
            shared_definitions += ";\n"
        return shared_definitions

    def generate_schema_from_functions(functions, namespace="functions") -> str:
        schema = (
            "// Supported function definitions that should be called when necessary.\n"
        )
        schema += f"namespace {namespace} {{\n\n"

        # Generate shared definitions
        shared_definitions = {}
        for function in functions:
            parameters = function.get("parameters", {})
            shared_definitions.update(parameters.get("$defs", {}))

        schema += generate_shared_definitions(shared_definitions, 1)

        for function in functions:
            function_name = function["name"]
            description = function.get("description", "")
            parameters = function.get("parameters", {})
            required_params = parameters.get("required", [])

            schema += f"  // {description}\n"
            schema += f"  type {function_name} = (_: {{\n"

            for param_name, param in parameters.get("properties", {}).items():
                param_description = param.get("description", "")
                param_type = generate_type_definition(param, 2, shared_definitions)
                optional_indicator = "" if param_name in required_params else "?"
                schema += f"    // {param_description}\n"
                schema += f"    {param_name}{optional_indicator}: {param_type},\n"
            schema += "  }) => any;\n\n"

        schema += "}} // namespace {}\n".format(namespace)
        return schema

    def prepare_messages_for_inference(
        messages: List[llama_types.ChatCompletionRequestMessage],
        functions: Optional[List[llama_types.ChatCompletionFunctions]] = None,
        tools: Optional[List[llama_types.ChatCompletionTool]] = None,
    ):
        all_messages: List[llama_types.ChatCompletionRequestMessage] = []
        if functions is not None:
            all_messages.append(
                llama_types.ChatCompletionRequestSystemMessage(
                    role="system", content=generate_schema_from_functions(functions)
                )
            )

        if tools is not None:
            all_messages.append(
                llama_types.ChatCompletionRequestSystemMessage(
                    role="system",
                    content=generate_schema_from_functions(
                        [
                            tool["function"]
                            for tool in tools
                            if tool["type"] == "function"
                        ]
                    ),
                )
            )

        all_messages.append(
            llama_types.ChatCompletionRequestSystemMessage(
                role="system", content=SYSTEM_MESSAGE
            )
        )

        for message in messages:
            # Function call responses
            if message["role"] == "function" and "name" in message:
                message["name"] = f"functions.{message['name']}"
            # Function call requests by assistant
            if "function_call" in message:
                message["function_call"][
                    "name"
                ] = f"functions.{message['function_call']['name']}"
            all_messages.append(message)

        all_messages.append(
            llama_types.ChatCompletionRequestAssistantMessage(
                role="assistant", content=None
            )
        )

        def message_to_str(msg: llama_types.ChatCompletionRequestMessage):
            if msg["role"] == "system":
                return f"system:\n{msg['content']}\n"

            elif msg["role"] == "function" and "name" in msg:
                return f"function name={msg['name']}:\n{msg['content']}\n"
            elif msg["role"] == "function" and "function_call" in msg:
                return f"function name={msg['function_call']['name']}:\n{msg['function_call']['arguments']}\n"
            elif msg["role"] == "tool":
                if msg["content"] is not None:
                    return f"function name={msg['tool_call_id']}:\n{msg['content']}\n"
                else:
                    return f"function name={msg['tool_call_id']}\n"
            elif msg["role"] == "user":
                if msg["content"] is None:
                    return "user:\n</s></s>\n"
                else:
                    return f"user:\n</s>{msg['content']}</s>\n"
            elif msg["role"] == "assistant":
                if msg["content"] is not None and "function_call" in msg:
                    return f"assistant:\n{msg['content']}\nassistant to={msg['function_call']['name']}:\n{msg['function_call']['arguments']}</s>\n"
                elif "function_call" in msg:
                    return f"assistant to={msg['function_call']['name']}:\n{msg['function_call']['arguments']}</s>\n"
                elif "tool_calls" in msg and len(msg["tool_calls"]) > 0:
                    for tool_call in msg[
                        "tool_calls"
                    ]:  # NOTE: probably doesn't work with the functionary model
                        return f"assistant to={tool_call['id']}:\n{tool_call['function']['arguments']}</s>\n"
                elif msg["content"] is None:
                    return "assistant"
                else:
                    return f"assistant:\n{msg['content']}\n"
            else:
                raise ValueError(f"Unsupported role: {msg['role']}")

        return "".join([message_to_str(msg) for msg in all_messages])

    if tools is not None:
        functions = [tool["function"] for tool in tools if tool["type"] == "function"]

    if tool_choice is not None:
        function_call = (
            tool_choice if isinstance(tool_choice, str) else tool_choice["function"]
        )

    prompt = prepare_messages_for_inference(messages, functions, tools)

    if function_call is None and (functions is None or len(functions) == 0):
        completion_or_completion_chunks = llama.create_completion(
            prompt=prompt + ":\n",
            temperature=temperature,
            top_p=top_p,
            top_k=top_k,
            min_p=min_p,
            typical_p=typical_p,
            stream=stream,
            stop=["user:", "</s>"],
            max_tokens=max_tokens,
            presence_penalty=presence_penalty,
            frequency_penalty=frequency_penalty,
            repeat_penalty=repeat_penalty,
            tfs_z=tfs_z,
            mirostat_mode=mirostat_mode,
            mirostat_tau=mirostat_tau,
            mirostat_eta=mirostat_eta,
            model=model,
            logits_processor=logits_processor,
            grammar=grammar,
        )
        return _convert_completion_to_chat(completion_or_completion_chunks, stream=stream)  # type: ignore

    if function_call is None or (
        isinstance(function_call, str) and function_call == "auto"
    ):
        stop = "\n"
        completion: llama_types.Completion = llama.create_completion(
            prompt=prompt, stop=stop, stream=False
        )  # type: ignore
        completion_text = completion["choices"][0]["text"]
        # strip " to=functions." and ending ":"
        function_call = completion_text.split(".")[-1][:-1]
        new_prompt = prompt + completion_text + stop
    elif isinstance(function_call, str) and function_call != "none":
        new_prompt = prompt + ":\n"
    elif isinstance(function_call, dict):
        new_prompt = prompt + f" to=functions.{function_call['name']}:\n"
        function_call = function_call["name"]
    else:
        new_prompt = prompt + ":\n"

    function_body = None
    for function in functions or []:
        if function["name"] == function_call:
            function_body = function["parameters"]
            break
    for tool in tools or []:
        if tool["type"] == "function" and tool["function"]["name"] == function_call:
            function_body = tool["function"]["parameters"]
            break

    if function_body is not None:
        try:
            with suppress_stdout_stderr(disable=llama.verbose):
                grammar_text = llama_grammar.json_schema_to_gbnf(
                    json.dumps(function_body)
                )
                grammar = llama_grammar.LlamaGrammar.from_string(
                    llama_grammar.json_schema_to_gbnf(json.dumps(function_body)),
                    verbose=llama.verbose,
                )
                print(grammar_text)
        except Exception as e:
            if llama.verbose:
                print(
                    "Failed to parse function body as JSON schema, falling back to default grammar"
                )
                print(e)
            with suppress_stdout_stderr(disable=llama.verbose):
                grammar = llama_grammar.LlamaGrammar.from_string(
                    llama_grammar.JSON_GBNF,
                    verbose=llama.verbose,
                )
    else:
        with suppress_stdout_stderr(disable=llama.verbose):
            grammar = llama_grammar.LlamaGrammar.from_string(
                llama_grammar.JSON_GBNF, verbose=llama.verbose
            )

    completion: llama_types.Completion = llama.create_completion(
        prompt=new_prompt,
        stop=["user:", "</s>"],
        stream=False,
        grammar=grammar,
        max_tokens=max_tokens,
        temperature=temperature,
        top_p=top_p,
        top_k=top_k,
        min_p=min_p,
        typical_p=typical_p,
        presence_penalty=presence_penalty,
        frequency_penalty=frequency_penalty,
        repeat_penalty=repeat_penalty,
        tfs_z=tfs_z,
        mirostat_mode=mirostat_mode,
        mirostat_tau=mirostat_tau,
        mirostat_eta=mirostat_eta,
        model=model,
        logits_processor=logits_processor,
    )  # type: ignore

    assert "usage" in completion
    assert isinstance(function_call, str)
    assert stream is False  # TODO: support stream mode

    if llama.verbose:
        print(new_prompt)
        print(completion["choices"][0]["text"])

    # TODO: support stream mode
    return llama_types.CreateChatCompletionResponse(
        id="chat" + completion["id"],
        object="chat.completion",
        created=completion["created"],
        model=completion["model"],
        choices=[
            {
                "index": 0,
                "message": {
                    "role": "assistant",
                    "content": None,
                    "function_call": {
                        "name": function_call,
                        "arguments": completion["choices"][0]["text"],
                    },
                    "tool_calls": [
                        {
                            "id": function_call,
                            "type": "function",
                            "function": {
                                "name": function_call,
                                "arguments": completion["choices"][0]["text"],
                            },
                        }
                    ],
                },
                "logprobs": completion["choices"][0]["logprobs"],
                "finish_reason": "tool_calls",
            }
        ],
        usage=completion["usage"],
    )


@register_chat_completion_handler("functionary-v1")
@register_chat_completion_handler("functionary-v2")
def functionary_v1_v2_chat_handler(
    llama: llama.Llama,
    messages: List[llama_types.ChatCompletionRequestMessage],
    functions: Optional[List[llama_types.ChatCompletionFunction]] = None,
    function_call: Optional[llama_types.ChatCompletionRequestFunctionCall] = None,
    tools: Optional[List[llama_types.ChatCompletionTool]] = None,
    tool_choice: Optional[llama_types.ChatCompletionToolChoiceOption] = None,
    temperature: float = 0.2,
    top_p: float = 0.95,
    top_k: int = 40,
    min_p: float = 0.05,
    typical_p: float = 1.0,
    stream: bool = False,
    stop: Optional[Union[str, List[str]]] = [],
    response_format: Optional[llama_types.ChatCompletionRequestResponseFormat] = None,
    max_tokens: Optional[int] = None,
    presence_penalty: float = 0.0,
    frequency_penalty: float = 0.0,
    repeat_penalty: float = 1.1,
    tfs_z: float = 1.0,
    mirostat_mode: int = 0,
    mirostat_tau: float = 5.0,
    mirostat_eta: float = 0.1,
    model: Optional[str] = None,
    logits_processor: Optional[llama.LogitsProcessorList] = None,
    grammar: Optional[llama.LlamaGrammar] = None,
    **kwargs,  # type: ignore
) -> Union[llama_types.ChatCompletion, Iterator[llama_types.ChatCompletionChunk]]:
    SYSTEM_MESSAGE = """A chat between a curious user and an artificial intelligence assistant. The assistant gives helpful, detailed, and polite answers to the user's questions. The assistant calls functions with appropriate input when necessary"""

    tokenizer = llama.tokenizer_
    assert hasattr(
        tokenizer, "hf_tokenizer"
    ), "Please provide a valid hf_tokenizer_path from https://huggingface.co/meetkai when initializing the Llama class"
    from transformers import AutoTokenizer

    if "<|START_OF_FUNCTION_CALL|>" in tokenizer.hf_tokenizer.additional_special_tokens:
        version = "v1"
        END_SYSTEM_TOKEN = "<|END_OF_SYSTEM|>"
        END_USER_TOKEN = "<|END_OF_USER|>"
        END_ASSISTANT_TOKEN = "<|END_OF_ASSISTANT|>"
        END_FUNCTION_RESULT_TOKEN = "<|END_OF_FUNCTION_RESULT|>"
        START_FUNCTION_CALL_TOKEN = "<|START_OF_FUNCTION_CALL|>"
        END_FUNCTION_CALL_TOKEN = "<|END_OF_FUNCTION_CALL|>"
    else:
        version = "v2"
        RECIPIENT_TOKEN = "<|recipient|>"
        FROM_TOKEN = "<|from|>"
        STOP_TOKEN = "<|stop|>"
        CONTENT_TOKEN = "<|content|>"

    def generate_type_definition(
        param: Dict[str, llama_types.JsonType], indent_level: int, shared_defs
    ) -> str:
        indent = "  " * indent_level
        if "$ref" in param:
            # Reference to a shared definition
            ref_name = param["$ref"].split("/")[
                -1
            ]  # Extract the type name from the reference
            return ref_name
        elif param.get("type") == "array":
            items = param.get("items", {})
            item_type = generate_type_definition(items, indent_level + 1, shared_defs)
            return f"Array<{item_type}>"
        elif param.get("type") == "object":
            properties = param.get("properties", {})
            nested_schema = "{\n"
            for nested_param_name, nested_param in properties.items():
                nested_param_type = generate_type_definition(
                    nested_param, indent_level + 1, shared_defs
                )
                nested_schema += (
                    f"{indent}  {nested_param_name}: {nested_param_type},\n"
                )
            nested_schema += indent + "}"
            return nested_schema
        elif "enum" in param:
            # Enum type
            return " | ".join([f'"{enum_value}"' for enum_value in param["enum"]])
        else:
            # Simple type
            return param.get("type", "any")

    def generate_shared_definitions(shared_defs, indent_level: int) -> str:
        indent = "  " * indent_level
        shared_definitions = ""
        for def_name, def_properties in shared_defs.items():
            shared_definitions += f"{indent}type {def_name} = "
            if def_properties.get("type") == "object":
                shared_definitions += generate_type_definition(
                    def_properties, indent_level, shared_defs
                )
            elif "enum" in def_properties:
                # Enum type
                shared_definitions += " | ".join(
                    [f'"{enum_value}"' for enum_value in def_properties["enum"]]
                )
            shared_definitions += ";\n"
        return shared_definitions

    def generate_schema_from_functions(functions, namespace="functions") -> str:
        schema = (
            "// Supported function definitions that should be called when necessary.\n"
        )
        schema += f"namespace {namespace} {{\n\n"

        # Generate shared definitions
        shared_definitions = {}
        for function in functions:
            parameters = function.get("parameters", {})
            shared_definitions.update(parameters.get("$defs", {}))

        schema += generate_shared_definitions(shared_definitions, 1)

        for function in functions:
            function_name = function["name"]
            description = function.get("description", "")
            parameters = function.get("parameters", {})
            required_params = parameters.get("required", [])

            schema += f"// {description}\n"
            schema += f"type {function_name} = (_: {{\n"

            for param_name, param in parameters.get("properties", {}).items():
                param_description = param.get("description", "")
                param_type = generate_type_definition(param, 2, shared_definitions)
                optional_indicator = "" if param_name in required_params else "?"
                schema += f"// {param_description}\n"
                schema += f"{param_name}{optional_indicator}: {param_type},\n"
            schema += "}) => any;\n\n"

        schema += "}} // namespace {}".format(namespace)
        return schema

    def prepare_messages_for_inference(
        messages: List[llama_types.ChatCompletionRequestMessage],
        tokenizer: AutoTokenizer,
        version: Literal["v1", "v2"],
        functions: Optional[List[llama_types.ChatCompletionFunctions]] = None,
        tools: Optional[List[llama_types.ChatCompletionTool]] = None,
        tool_choice: Union[Dict, str] = "auto",
    ):
        all_messages: List[llama_types.ChatCompletionRequestMessage] = []
        if tool_choice == "none":
            all_messages.append(
                llama_types.ChatCompletionRequestSystemMessage(
                    role="system", content=generate_schema_from_functions([])
                )
            )
        else:
            if functions is not None:
                all_messages.append(
                    llama_types.ChatCompletionRequestSystemMessage(
                        role="system", content=generate_schema_from_functions(functions)
                    )
                )
            elif tools is not None and tool_choice != "none":
                all_messages.append(
                    llama_types.ChatCompletionRequestSystemMessage(
                        role="system",
                        content=generate_schema_from_functions(
                            [
                                tool["function"]
                                for tool in tools
                                if tool["type"] == "function"
                            ]
                        ),
                    )
                )

        all_messages.append(
            llama_types.ChatCompletionRequestSystemMessage(
                role="system", content=SYSTEM_MESSAGE
            )
        )

        for message in messages:
            # Function call responses
            if message["role"] == "function" and "name" in message:
                message["name"] = f"functions.{message['name']}"
            # Function call requests by assistant
            if "function_call" in message:
                message["function_call"][
                    "name"
                ] = f"functions.{message['function_call']['name']}"
            all_messages.append(message)

        if version == "v1":
            suffix = "assistant:\n"
        else:
            suffix = "<|from|>assistant\n<|recipient|>"

        return (
            tokenizer.hf_tokenizer.apply_chat_template(all_messages, tokenize=False)
            + suffix
        )

    if tools is not None:
        functions = [tool["function"] for tool in tools if tool["type"] == "function"]

    if tool_choice is not None:
        function_call = (
            tool_choice if isinstance(tool_choice, str) else tool_choice["function"]
        )
    elif function_call is not None:
        pass
    else:
        function_call = "auto"

    prompt = prepare_messages_for_inference(
        messages, tokenizer, version, functions, tools, function_call
    )

    # If no tools/functions are provided
    if function_call == "none" or functions is None or len(functions) == 0:
        if version == "v1":
            stop = END_ASSISTANT_TOKEN
        else:
            stop = STOP_TOKEN
            prompt += "all\n<|content|>"

        completion_or_completion_chunks = llama.create_completion(
            prompt=prompt,
            temperature=temperature,
            top_p=top_p,
            top_k=top_k,
            min_p=min_p,
            typical_p=typical_p,
            stream=stream,
            stop=stop,
            max_tokens=max_tokens,
            presence_penalty=presence_penalty,
            frequency_penalty=frequency_penalty,
            repeat_penalty=repeat_penalty,
            tfs_z=tfs_z,
            mirostat_mode=mirostat_mode,
            mirostat_tau=mirostat_tau,
            mirostat_eta=mirostat_eta,
            model=model,
            logits_processor=logits_processor,
            grammar=grammar,
        )
        if stream is False:
            completion_or_completion_chunks["choices"][0]["text"] = (
                completion_or_completion_chunks["choices"][0]["text"].lstrip()
            )
        return _convert_completion_to_chat(completion_or_completion_chunks, stream=stream)  # type: ignore

    def get_grammar(function_call):
        function_body = None
        for function in functions or []:
            if function["name"] == function_call:
                function_body = function["parameters"]
                break
        for tool in tools or []:
            if tool["type"] == "function" and tool["function"]["name"] == function_call:
                function_body = tool["function"]["parameters"]
                break

        try:
            with suppress_stdout_stderr(disable=llama.verbose):
                grammar_text = llama_grammar.json_schema_to_gbnf(
                    json.dumps(function_body)
                )
                grammar = llama_grammar.LlamaGrammar.from_string(
                    llama_grammar.json_schema_to_gbnf(json.dumps(function_body))
                )
                print(grammar_text)
        except Exception as e:
            if llama.verbose:
                print(
                    "Failed to parse function body as JSON schema, falling back to default grammar"
                )
                print(e)
            with suppress_stdout_stderr(disable=llama.verbose):
                grammar = llama_grammar.LlamaGrammar.from_string(
                    llama_grammar.JSON_GBNF, verbose=llama.verbose
                )

        return grammar

    def create_completion(prompt, stop, grammar):
        completion = cast(
            llama_types.Completion,
            llama.create_completion(
                prompt=prompt,
                temperature=temperature,
                top_p=top_p,
                top_k=top_k,
                min_p=min_p,
                typical_p=typical_p,
                stream=stream,
                stop=stop,
                max_tokens=max_tokens,
                presence_penalty=presence_penalty,
                frequency_penalty=frequency_penalty,
                repeat_penalty=repeat_penalty,
                tfs_z=tfs_z,
                mirostat_mode=mirostat_mode,
                mirostat_tau=mirostat_tau,
                mirostat_eta=mirostat_eta,
                model=model,
                logits_processor=logits_processor,
                grammar=grammar,
            ),
        )

        return completion

    content = ""
    function_calls, function_bodies = [], []
    completion_tokens = 0

    def generate_streaming(tools, functions, function_call, prompt):
        assert version == "v2", "Streaming for v1 is not supported"

        chunk_id, chunk_created = None, None

        # If tool_choice/function_call is provided
        if isinstance(function_call, dict):
            prompt += f"{function_call['name']}\n{CONTENT_TOKEN}"
            grammar = get_grammar(function_call["name"])
            stops = [STOP_TOKEN, FROM_TOKEN]
            tool_id = "".join(
                [random.choice(string.ascii_letters + string.digits) for _ in range(24)]
            )
            completion = create_completion(prompt=prompt, stop=stops, grammar=grammar)
            completion_text = ""
            first = True
            for chunk in completion:
                # Yield the tool/function name first
                if first:
                    if tools is not None:
                        func_call_dict = {
                            "tool_calls": [
                                {
                                    "index": 0,
                                    "id": "call_" + tool_id,
                                    "type": "function",
                                    "function": {
                                        "name": function_call["name"],
                                        "arguments": "",
                                    },
                                }
                            ]
                        }
                    else:
                        func_call_dict = {
                            "function_call": {
                                "name": function_call["name"],
                                "arguments": "",
                            }
                        }
                    yield llama_types.CreateChatCompletionStreamResponse(
                        id="chat" + chunk["id"],
                        object="chat.completion.chunk",
                        created=chunk["created"],
                        model=chunk["model"],
                        choices=[
                            {
                                "index": 0,
                                "logprobs": None,
                                "delta": {
                                    "role": None,
                                    "content": None,
                                    **func_call_dict,
                                },
                            }
                        ],
                    )
                    first = False
                if tools is not None:
                    func_call_dict = {
                        "tool_calls": [
                            {
                                "index": 0,
                                "id": "call_" + tool_id,
                                "type": "function",
                                "function": {
                                    "name": None,
                                    "arguments": chunk["choices"][0]["text"].rstrip(),
                                },
                            }
                        ]
                    }
                else:
                    func_call_dict = {
                        "function_call": {
                            "name": None,
                            "arguments": chunk["choices"][0]["text"].rstrip(),
                        }
                    }
                if len(chunk["choices"][0]["text"].rstrip()) > 0:
                    yield llama_types.CreateChatCompletionStreamResponse(
                        id="chat" + chunk["id"],
                        object="chat.completion.chunk",
                        created=chunk["created"],
                        model=chunk["model"],
                        choices=[
                            {
                                "index": 0,
                                "logprobs": chunk["choices"][0]["logprobs"],
                                "delta": {
                                    "role": None,
                                    "content": None,
                                    **func_call_dict,
                                },
                            }
                        ],
                    )
            # Yield tool_call/function_call stop message
            yield llama_types.CreateChatCompletionStreamResponse(
                id="chat" + chunk["id"],
                object="chat.completion.chunk",
                created=chunk["created"],
                model=chunk["model"],
                choices=[
                    {
                        "index": 0,
                        "finish_reason": (
                            "tool_calls" if tools is not None else "function_call"
                        ),
                        "logprobs": None,
                        "delta": {
                            "role": None,
                            "content": None,
                            "function_call": None,
                            "tool_calls": None,
                        },
                    }
                ],
            )
        # If "auto" or no tool_choice/function_call
        elif isinstance(function_call, str) and function_call == "auto":
            tool_index = 0
            while True:
                # Generate function name first
                grammar = None
                stops = CONTENT_TOKEN
                completion = create_completion(
                    prompt=prompt, stop=stops, grammar=grammar
                )
                completion_text = ""
                for chunk in completion:
                    completion_text += chunk["choices"][0]["text"]
                if chunk_id is None:
                    chunk_id = chunk["id"]
                if chunk_created is None:
                    chunk_created = chunk["created"]
                function_name = completion_text.strip()
                if function_name == "all":
                    prompt += "all\n<|content|>"
                    # Yield the first empty message for content
                    yield llama_types.CreateChatCompletionStreamResponse(
                        id="chat" + chunk_id,
                        model=chunk["model"],
                        created=chunk_created,
                        object="chat.completion.chunk",
                        choices=[
                            {
                                "index": 0,
                                "delta": {"role": "assistant", "content": ""},
                                "logprobs": None,
                                "finish_reason": None,
                            }
                        ],
                    )
                else:
                    prompt += f"{function_name}\n<|content|>"
                    grammar = get_grammar(function_name)
                    tool_id = "".join(
                        [
                            random.choice(string.ascii_letters + string.digits)
                            for _ in range(24)
                        ]
                    )
                    if tools is not None:
                        func_call_dict = {
                            "tool_calls": [
                                {
                                    "index": tool_index,
                                    "id": "call_" + tool_id,
                                    "type": "function",
                                    "function": {
                                        "name": function_name,
                                        "arguments": "",
                                    },
                                }
                            ]
                        }
                    else:
                        func_call_dict = {
                            "function_call": {"name": function_name, "arguments": ""}
                        }
                    # Stream function name
                    yield llama_types.CreateChatCompletionStreamResponse(
                        id="chat" + chunk_id,
                        object="chat.completion.chunk",
                        created=chunk_created,
                        model=chunk["model"],
                        choices=[
                            {
                                "index": 0,
                                "logprobs": chunk["choices"][0]["logprobs"],
                                "delta": {
                                    "role": "assistant",
                                    "content": None,
                                    **func_call_dict,
                                },
                            }
                        ],
                    )
                # Generate content
                stops = [RECIPIENT_TOKEN, STOP_TOKEN]
                completion = create_completion(
                    prompt=prompt, stop=stops, grammar=grammar
                )
                if function_name == "all":
                    completion_text = ""
                    stop_sequence, buffer, is_end = (
                        "\n<|from|>assistant\n<|recipient|>",
                        [],
                        False,
                    )
                    for i, chunk in enumerate(completion):
                        completion_text += chunk["choices"][0]["text"]
                        if is_end:
                            buffer.append(chunk["choices"][0]["text"].strip(" "))
                            if stop_sequence.startswith("".join(buffer)):
                                continue
                            else:
                                buffer.pop()
                                while len(buffer) > 0:
                                    yield llama_types.CreateChatCompletionStreamResponse(
                                        id="chat" + chunk_id,
                                        object="chat.completion.chunk",
                                        created=chunk_created,
                                        model=chunk["model"],
                                        choices=[
                                            {
                                                "index": 0,
                                                "logprobs": chunk["choices"][0][
                                                    "logprobs"
                                                ],
                                                "delta": {
                                                    "role": "assistant",
                                                    "content": buffer.pop(0),
                                                },
                                            }
                                        ],
                                    )
                                is_end = False
                        elif chunk["choices"][0]["text"] == "\n":
                            is_end = True
                            buffer.append(chunk["choices"][0]["text"].strip(" "))
                            continue

                        if len(buffer) == 0 and len(chunk["choices"][0]["text"]) > 0:
                            yield llama_types.CreateChatCompletionStreamResponse(
                                id="chat" + chunk_id,
                                object="chat.completion.chunk",
                                created=chunk_created,
                                model=chunk["model"],
                                choices=[
                                    {
                                        "index": 0,
                                        "logprobs": chunk["choices"][0]["logprobs"],
                                        "delta": {
                                            "role": "assistant",
                                            "content": (
                                                chunk["choices"][0]["text"]
                                                if i > 0
                                                else chunk["choices"][0][
                                                    "text"
                                                ].lstrip()
                                            ),
                                        },
                                    }
                                ],
                            )
                    # Check whether the model wants to generate another turn
                    if (
                        "<|from|> assistant" in completion_text
                        or "<|from|>assistant" in completion_text
                    ):
                        if completion_text.endswith("\n<|from|>assistant\n"):
                            cleaned_completion_text = completion_text[
                                : -len("\n<|from|>assistant\n")
                            ].strip()
                        elif completion_text.endswith("\n<|from|> assistant\n"):
                            cleaned_completion_text = completion_text[
                                : -len("\n<|from|> assistant\n")
                            ].strip()
                        else:
                            cleaned_completion_text = completion_text.strip()
                        prompt += f"{cleaned_completion_text}\n<|from|>assistant\n<|recipient|>"
                    else:
                        # Yield stop message
                        yield llama_types.CreateChatCompletionStreamResponse(
                            id="chat" + chunk_id,
                            model=chunk["model"],
                            created=chunk_created,
                            object="chat.completion.chunk",
                            choices=[
                                {
                                    "index": 0,
                                    "delta": {},
                                    "logprobs": None,
                                    "finish_reason": "stop",
                                }
                            ],
                        )
                        break
                else:
                    # Check whether the model wants to generate another turn
                    completion_text = ""
                    for chunk in completion:
                        completion_text += chunk["choices"][0]["text"]
                        if len(chunk["choices"][0]["text"].rstrip()) > 0:
                            if tools is not None:
                                func_call_dict = {
                                    "tool_calls": [
                                        {
                                            "index": tool_index,
                                            "id": "call_" + tool_id,
                                            "type": "function",
                                            "function": {
                                                "name": None,
                                                "arguments": chunk["choices"][0][
                                                    "text"
                                                ].rstrip(),
                                            },
                                        }
                                    ]
                                }
                            else:
                                func_call_dict = {
                                    "function_call": {
                                        "name": None,
                                        "arguments": chunk["choices"][0][
                                            "text"
                                        ].rstrip(),
                                    }
                                }
                            yield llama_types.CreateChatCompletionStreamResponse(
                                id="chat" + chunk_id,
                                object="chat.completion.chunk",
                                created=chunk_created,
                                model=chunk["model"],
                                choices=[
                                    {
                                        "index": 0,
                                        "logprobs": chunk["choices"][0]["logprobs"],
                                        "delta": {
                                            "role": None,
                                            "content": None,
                                            **func_call_dict,
                                        },
                                    }
                                ],
                            )
                    prompt += completion_text.strip()
                    grammar = None
                    completion = create_completion(
                        prompt=prompt, stop=stops, grammar=grammar
                    )
                    completion_text += "".join(
                        [chunk["choices"][0]["text"] for chunk in completion]
                    )
                    if (
                        "<|from|> assistant" in completion_text
                        or "<|from|>assistant" in completion_text
                    ) and tools is not None:
                        prompt += "\n<|from|>assistant\n<|recipient|>"
                        tool_index += 1
                    else:
                        # Yield tool_call/function_call stop message
                        yield llama_types.CreateChatCompletionStreamResponse(
                            id="chat" + chunk_id,
                            object="chat.completion.chunk",
                            created=chunk_created,
                            model=chunk["model"],
                            choices=[
                                {
                                    "index": 0,
                                    "finish_reason": (
                                        "tool_calls"
                                        if tools is not None
                                        else "function_call"
                                    ),
                                    "logprobs": None,
                                    "delta": {
                                        "role": None,
                                        "content": None,
                                        "function_call": None,
                                        "tool_calls": None,
                                    },
                                }
                            ],
                        )
                        break

    if stream is not False:
        return generate_streaming(
            tools=tools, functions=functions, function_call=function_call, prompt=prompt
        )
    else:
        if version == "v1":
            # If no or "auto" tool_choice/function_call
            if isinstance(function_call, str) and function_call == "auto":
                stops = ["\n", END_ASSISTANT_TOKEN]
            # If tool_choice/function_call is provided
            elif isinstance(function_call, dict):
                prompt += f"{START_FUNCTION_CALL_TOKEN}{function_call['name']}:\n"
                stops = END_FUNCTION_CALL_TOKEN
                function_call = function_call["name"]
                function_calls.append(function_call)
                grammar = get_grammar(function_call)
            else:
                prompt = prompt
                stops = ["\n", END_ASSISTANT_TOKEN]

            completion = create_completion(prompt=prompt, stop=stops, grammar=grammar)
            completion_text = completion["choices"][0]["text"]
            completion_tokens += completion["usage"]["completion_tokens"]

            # If the generation does not involve a function call
            if (
                START_FUNCTION_CALL_TOKEN not in prompt
                and START_FUNCTION_CALL_TOKEN not in completion_text
            ):
                completion["usage"]["completion_tokens"] = completion_tokens
                return _convert_completion_to_chat(completion, stream=stream)  # type: ignore
            # If the generation involves a function call in completion, generate the parameters
            elif (
                START_FUNCTION_CALL_TOKEN not in prompt
                and START_FUNCTION_CALL_TOKEN in completion_text
            ):
                prompt += (
                    completion_text.replace(
                        f"{START_FUNCTION_CALL_TOKEN} ", START_FUNCTION_CALL_TOKEN
                    )
                    + "\n"
                )
                function_calls.append(
                    completion_text.split(START_FUNCTION_CALL_TOKEN)[-1][:-1].strip()
                )
                grammar = get_grammar(function_calls[-1])
                completion = create_completion(
                    prompt=prompt, stop=END_FUNCTION_CALL_TOKEN, grammar=grammar
                )
                completion_tokens += completion["usage"]["completion_tokens"]
                function_bodies.append(completion["choices"][0]["text"].strip())
            # If the prompt involves a function call, just append generated parameters to function_bodies
            else:
                function_bodies.append(completion_text.strip())
        else:
            # If tool_choice/function_call is provided
            if isinstance(function_call, dict):
                prompt += f"{function_call['name']}\n{CONTENT_TOKEN}"
                function_call = function_call["name"]
                function_calls.append(function_call)
                grammar = get_grammar(function_call)
                stops = [STOP_TOKEN, FROM_TOKEN]
                completion = create_completion(
                    prompt=prompt, stop=stops, grammar=grammar
                )
                completion_text = completion["choices"][0]["text"]
                completion_tokens += completion["usage"]["completion_tokens"]
                function_bodies.append(completion_text.strip())
            # If "auto" or no tool_choice/function_call
            elif isinstance(function_call, str) and function_call == "auto":
                while True:
                    # Generate function name first
                    grammar = None
                    stops = CONTENT_TOKEN
                    completion = create_completion(
                        prompt=prompt, stop=stops, grammar=grammar
                    )
                    completion_text = completion["choices"][0]["text"]
                    completion_tokens += completion["usage"]["completion_tokens"]
                    function_name = completion_text.strip()
                    if function_name == "all":
                        prompt += "all\n<|content|>"
                    else:
                        function_call = completion_text.strip()
                        prompt += f"{function_call}\n<|content|>"
                        function_calls.append(function_call)
                        grammar = get_grammar(function_call)
                    # Generate content
                    stops = [RECIPIENT_TOKEN, STOP_TOKEN]
                    completion = create_completion(
                        prompt=prompt, stop=stops, grammar=grammar
                    )
                    completion_text = completion["choices"][0]["text"]
                    completion_tokens += completion["usage"]["completion_tokens"]
                    if function_name == "all":
                        if completion_text.endswith("\n<|from|>assistant\n"):
                            content += completion_text[: -len("\n<|from|>assistant\n")]
                        if completion_text.endswith("\n<|from|> assistant\n"):
                            content += completion_text[-len("\n<|from|> assistant\n")]
                        else:
                            content += completion_text
                        content = content.lstrip()
                        # Check whether the model wants to generate another turn
                        if (
                            "<|from|> assistant" in completion_text
                            or "<|from|>assistant" in completion_text
                        ):
                            if completion_text.endswith("\n<|from|>assistant\n"):
                                cleaned_completion_text = completion_text[
                                    : -len("\n<|from|>assistant\n")
                                ].strip()
                            elif completion_text.endswith("\n<|from|> assistant\n"):
                                cleaned_completion_text = completion_text[
                                    -len("\n<|from|> assistant\n")
                                ].strip()
                            else:
                                cleaned_completion_text = completion_text.strip()
                            prompt += f"{cleaned_completion_text}\n<|from|>assistant\n<|recipient|>"
                        else:
                            break
                    else:
                        function_bodies.append(completion_text.strip())
                        # Check whether the model wants to generate another turn
                        prompt += completion_text.strip()
                        grammar = None
                        completion = create_completion(
                            prompt=prompt, stop=stops, grammar=grammar
                        )
                        completion_tokens += completion["usage"]["completion_tokens"]
                        if (
                            "<|from|> assistant" in completion["choices"][0]["text"]
                            or "<|from|>assistant" in completion["choices"][0]["text"]
                        ):
                            prompt += "\n<|from|>assistant\n<|recipient|>"
                        else:
                            break

        assert "usage" in completion
        assert len(function_calls) == len(function_bodies)

        tool_calls: List[llama_types.ChatCompletionMessageToolCall] = []
        for function_call, function_body in zip(function_calls, function_bodies):
            tool_calls.append(
                {
                    "id": "call_"
                    + "".join(
                        [
                            random.choice(string.ascii_letters + string.digits)
                            for _ in range(24)
                        ]
                    ),
                    "type": "function",
                    "function": {
                        "name": function_call,
                        "arguments": function_body,
                    },
                }
            )

        # TODO: support stream mode
        function_call_dict: Union[
            Dict[str, str],
            Dict[
                Literal["function_call"],
                llama_types.ChatCompletionRequestAssistantMessageFunctionCall,
            ],
        ] = {}
        if len(tool_calls) > 0:
            if tools is not None:
                function_call_dict["tool_calls"] = tool_calls
            else:
                function_call_dict["function_call"] = {
                    "name": tool_calls[0]["function"]["name"],
                    "arguments": tool_calls[0]["function"]["arguments"],
                }
        completion["usage"]["completion_tokens"] = completion_tokens
        return llama_types.CreateChatCompletionResponse(
            id="chat" + completion["id"],
            object="chat.completion",
            created=completion["created"],
            model=completion["model"],
            choices=[
                {
                    "index": 0,
                    "logprobs": completion["choices"][0]["logprobs"],
                    "message": {
                        "role": "assistant",
                        "content": None if content == "" else content,
                        **function_call_dict,
                    },
                    "finish_reason": "tool_calls" if len(tool_calls) > 0 else "stop",
                }
            ],
            usage=completion["usage"],
        )


class Llava15ChatHandler:
    DEFAULT_SYSTEM_MESSAGE: Optional[str] = (
        "A chat between a curious human and an artificial intelligence assistant.  The assistant gives helpful, detailed, and polite answers to the human's questions."
    )

    CHAT_FORMAT = (
        "{% for message in messages %}"
        "{% if message.role == 'system' %}"
        "{{ message.content }}"
        "{% endif %}"
        "{% if message.role == 'user' %}"
        "{% if message.content is string %}"
        "\nUSER: {{ message.content }}"
        "{% endif %}"
        "{% if message.content is iterable %}"
        "\nUSER: "
        "{% for content in message.content %}"
        "{% if content.type == 'image_url' and content.image_url is string %}"
        "{{ content.image_url }}"
        "{% endif %}"
        "{% if content.type == 'image_url' and content.image_url is mapping %}"
        "{{ content.image_url.url }}"
        "{% endif %}"
        "{% endfor %}"
        "{% for content in message.content %}"
        "{% if content.type == 'text' %}"
        "{{ content.text }}"
        "{% endif %}"
        "{% endfor %}"
        "{% endif %}"
        "{% endif %}"
        "{% if message.role == 'assistant' and message.content is not none %}"
        "\nASSISTANT: {{ message.content }}"
        "{% endif %}"
        "{% endfor %}"
        "{% if add_generation_prompt %}"
        "\nASSISTANT: "
        "{% endif %}"
    )

    def __init__(self, clip_model_path: str, verbose: bool = True):
        import llama_cpp.llava_cpp as llava_cpp

        self.clip_model_path = clip_model_path
        self.verbose = verbose

        self._llava_cpp = llava_cpp  # TODO: Fix
        self._exit_stack = ExitStack()
        self._last_image_embed: Optional[
            llava_cpp.CtypesPointer[llava_cpp.llava_image_embed]
        ] = None
        self._last_image_hash: Optional[int] = None

        if not os.path.exists(clip_model_path):
            raise ValueError(f"Clip model path does not exist: {clip_model_path}")

        with suppress_stdout_stderr(disable=self.verbose):
            clip_ctx = self._llava_cpp.clip_model_load(self.clip_model_path.encode(), 0)

            if clip_ctx is None:
                raise ValueError(f"Failed to load clip model: {clip_model_path}")

            self.clip_ctx = clip_ctx

            def clip_free():
                with suppress_stdout_stderr(disable=self.verbose):
                    self._llava_cpp.clip_free(self.clip_ctx)

            self._exit_stack.callback(clip_free)

        def last_image_embed_free():
            with suppress_stdout_stderr(disable=self.verbose):
                if self._last_image_embed is not None:
                    self._llava_cpp.llava_image_embed_free(self._last_image_embed)
                    self._last_image_embed = None

        self._exit_stack.callback(last_image_embed_free)

    def load_image(self, image_url: str) -> bytes:
        return self._load_image(image_url)

    def __call__(
        self,
        *,
        llama: llama.Llama,
        messages: List[llama_types.ChatCompletionRequestMessage],
        functions: Optional[List[llama_types.ChatCompletionFunction]] = None,
        function_call: Optional[llama_types.ChatCompletionRequestFunctionCall] = None,
        tools: Optional[List[llama_types.ChatCompletionTool]] = None,
        tool_choice: Optional[llama_types.ChatCompletionToolChoiceOption] = None,
        temperature: float = 0.2,
        top_p: float = 0.95,
        top_k: int = 40,
        min_p: float = 0.05,
        typical_p: float = 1.0,
        stream: bool = False,
        stop: Optional[Union[str, List[str]]] = [],
        seed: Optional[int] = None,
        response_format: Optional[
            llama_types.ChatCompletionRequestResponseFormat
        ] = None,
        max_tokens: Optional[int] = None,
        presence_penalty: float = 0.0,
        frequency_penalty: float = 0.0,
        repeat_penalty: float = 1.1,
        tfs_z: float = 1.0,
        mirostat_mode: int = 0,
        mirostat_tau: float = 5.0,
        mirostat_eta: float = 0.1,
        model: Optional[str] = None,
        logits_processor: Optional[llama.LogitsProcessorList] = None,
        grammar: Optional[llama.LlamaGrammar] = None,
        logit_bias: Optional[Dict[str, float]] = None,
        logprobs: Optional[bool] = None,
        top_logprobs: Optional[int] = None,
        **kwargs,  # type: ignore
    ) -> Union[
        llama_types.CreateChatCompletionResponse,
        Iterator[llama_types.CreateChatCompletionStreamResponse],
    ]:
        assert self.clip_ctx is not None

        system_prompt = _get_system_message(messages)
        if system_prompt == "" and self.DEFAULT_SYSTEM_MESSAGE is not None:
            messages = [
                llama_types.ChatCompletionRequestSystemMessage(
                    role="system", content=self.DEFAULT_SYSTEM_MESSAGE
                )
            ] + messages

        image_urls = self.get_image_urls(messages)
        template = ImmutableSandboxedEnvironment(
            trim_blocks=True,
            lstrip_blocks=True,
        ).from_string(self.CHAT_FORMAT)
        text = template.render(
            messages=messages,
            add_generation_prompt=True,
            eos_token=llama.detokenize([llama.token_eos()]),
            bos_token=llama.detokenize([llama.token_bos()]),
        )
        split_text = self.split_text_on_image_urls(text, image_urls)

        def embed_image_bytes(image_bytes: bytes):
            if (
                self._last_image_embed is not None
                and self._last_image_hash is not None
                and hash(image_bytes) == self._last_image_hash
            ):
                return self._last_image_embed
            with suppress_stdout_stderr(disable=self.verbose):
                # Free the previous image embed
                if self._last_image_embed is not None:
                    self._llava_cpp.llava_image_embed_free(self._last_image_embed)
                    self._last_image_embed = None
                    self._last_image_hash = None
                embed = self._llava_cpp.llava_image_embed_make_with_bytes(
                    self.clip_ctx,
                    llama.context_params.n_threads_batch,
                    (ctypes.c_uint8 * len(image_bytes)).from_buffer(
                        bytearray(image_bytes)
                    ),
                    len(image_bytes),
                )
                self._last_image_embed = embed
                self._last_image_hash = hash(image_bytes)
                return embed

        # Evaluate prompt
        llama.reset()
        llama._ctx.kv_cache_clear()
        for type_, value in split_text:
            if type_ == "text":
                tokens = llama.tokenize(
                    value.encode("utf8"), add_bos=False, special=True
                )
                if llama.n_tokens + len(tokens) > llama.n_ctx():
                    raise ValueError(
                        f"Prompt exceeds n_ctx: {llama.n_tokens + len(tokens)} > {llama.n_ctx()}"
                    )
                llama.eval(tokens)
            else:
                image_bytes = self.load_image(value)
                embed = embed_image_bytes(image_bytes)
                if llama.n_tokens + embed.contents.n_image_pos > llama.n_ctx():
                    raise ValueError(
                        f"Prompt exceeds n_ctx: {llama.n_tokens + embed.contents.n_image_pos} > {llama.n_ctx()}"
                    )
                n_past = ctypes.c_int(llama.n_tokens)
                n_past_p = ctypes.pointer(n_past)
                with suppress_stdout_stderr(disable=self.verbose):
                    self._llava_cpp.llava_eval_image_embed(
                        llama.ctx,
                        embed,
                        llama.n_batch,
                        n_past_p,
                    )
                # Required to avoid issues with hf tokenizer
                llama.input_ids[llama.n_tokens : n_past.value] = -1
                llama.n_tokens = n_past.value

        # Get prompt tokens to avoid a cache miss
        prompt = llama.input_ids[: llama.n_tokens].tolist()

        if response_format is not None and response_format["type"] == "json_object":
            grammar = _grammar_for_response_format(response_format)

        # Convert legacy functions to tools
        if functions is not None:
            tools = [
                {
                    "type": "function",
                    "function": function,
                }
                for function in functions
            ]

        # Convert legacy function_call to tool_choice
        if function_call is not None:
            if isinstance(function_call, str) and (
                function_call == "none" or function_call == "auto"
            ):
                tool_choice = function_call
            if isinstance(function_call, dict) and "name" in function_call:
                tool_choice = {
                    "type": "function",
                    "function": {
                        "name": function_call["name"],
                    },
                }

        tool = None
        if (
            tool_choice is not None
            and isinstance(tool_choice, dict)
            and tools is not None
        ):
            name = tool_choice["function"]["name"]
            tool = next((t for t in tools if t["function"]["name"] == name), None)
            if tool is None:
                raise ValueError(f"Tool choice '{name}' not found in tools.")
            schema = tool["function"]["parameters"]
            try:
                # create grammar from json schema
                grammar = llama_grammar.LlamaGrammar.from_json_schema(
                    json.dumps(schema), verbose=llama.verbose
                )
            except Exception as e:
                if llama.verbose:
                    print(str(e), file=sys.stderr)
                grammar = llama_grammar.LlamaGrammar.from_string(
                    llama_grammar.JSON_GBNF, verbose=llama.verbose
                )

        completion_or_chunks = llama.create_completion(
            prompt=prompt,
            temperature=temperature,
            top_p=top_p,
            top_k=top_k,
            min_p=min_p,
            typical_p=typical_p,
            logprobs=top_logprobs if logprobs else None,
            stream=stream,
            stop=stop,
            seed=seed,
            max_tokens=max_tokens,
            presence_penalty=presence_penalty,
            frequency_penalty=frequency_penalty,
            repeat_penalty=repeat_penalty,
            tfs_z=tfs_z,
            mirostat_mode=mirostat_mode,
            mirostat_tau=mirostat_tau,
            mirostat_eta=mirostat_eta,
            model=model,
            logits_processor=logits_processor,
            grammar=grammar,
            logit_bias=logit_bias,
        )
        if tool is not None:
            tool_name = tool["function"]["name"]
            return _convert_completion_to_chat_function(
                tool_name, completion_or_chunks, stream
            )
        return _convert_completion_to_chat(completion_or_chunks, stream=stream)

    @staticmethod
    def _load_image(image_url: str) -> bytes:
        # TODO: Add Pillow support for other image formats beyond (jpg, png)
        if image_url.startswith("data:"):
            import base64

            image_bytes = base64.b64decode(image_url.split(",")[1])
            return image_bytes
        else:
            import urllib.request

            with urllib.request.urlopen(image_url) as f:
                image_bytes = f.read()
                return image_bytes

    @staticmethod
    def get_image_urls(messages: List[llama_types.ChatCompletionRequestMessage]):
        image_urls: List[str] = []
        for message in messages:
            if message["role"] == "user":
                if message["content"] is None:
                    continue
                for content in message["content"]:
                    if isinstance(content, dict) and "type" in content:
                        if content["type"] == "image_url":
                            if (
                                isinstance(content["image_url"], dict)
                                and "url" in content["image_url"]
                            ):
                                image_urls.append(content["image_url"]["url"])
                            else:
                                image_urls.append(content["image_url"])
        return image_urls

    @staticmethod
    def split_text_on_image_urls(text: str, image_urls: List[str]):
        def find_first(s: str, substrs: List[str]):
            for i, substr in enumerate(substrs):
                pos = s.find(substr)
                if pos != -1:
                    return pos, i
            return None, None

        split_text: List[Tuple[Literal["text", "image_url"], str]] = []
        remaining = text
        while remaining:
            # Find first image_url
            pos, i = find_first(remaining, image_urls)
            if pos is not None and i is not None:
                if pos > 0:
                    split_text.append(("text", remaining[:pos]))
                split_text.append(("image_url", image_urls[i]))
                remaining = remaining[pos + len(image_urls[i]) :]
            else:
                split_text.append(("text", remaining))
                remaining = ""
        return split_text

    @classmethod
    def from_pretrained(
        cls,
        repo_id: str,
        filename: Optional[str],
        local_dir: Optional[Union[str, os.PathLike[str]]] = None,
        local_dir_use_symlinks: Union[bool, Literal["auto"]] = "auto",
        cache_dir: Optional[Union[str, os.PathLike[str]]] = None,
        **kwargs: Any,
    ) -> "Llava15ChatHandler":
        import fnmatch
        from pathlib import Path

        try:
            from huggingface_hub import hf_hub_download, HfFileSystem  # type: ignore
            from huggingface_hub.utils import validate_repo_id  # type: ignore
        except ImportError:
            raise ImportError(
                "Llama.from_pretrained requires the huggingface-hub package. "
                "You can install it with `pip install huggingface-hub`."
            )

        validate_repo_id(repo_id)

        hffs = HfFileSystem()

        files = [
            file["name"] if isinstance(file, dict) else file
            for file in hffs.ls(repo_id)  # type: ignore
        ]

        # split each file into repo_id, subfolder, filename
        file_list: List[str] = []
        for file in files:
            rel_path = Path(file).relative_to(repo_id)
            file_list.append(str(rel_path))

        matching_files = [file for file in file_list if fnmatch.fnmatch(file, filename)]  # type: ignore

        if len(matching_files) == 0:
            raise ValueError(
                f"No file found in {repo_id} that match {filename}\n\n"
                f"Available Files:\n{json.dumps(file_list)}"
            )

        if len(matching_files) > 1:
            raise ValueError(
                f"Multiple files found in {repo_id} matching {filename}\n\n"
                f"Available Files:\n{json.dumps(files)}"
            )

        (matching_file,) = matching_files

        subfolder = str(Path(matching_file).parent)
        filename = Path(matching_file).name

        # download the file
        hf_hub_download(
            repo_id=repo_id,
            filename=filename,
            subfolder=subfolder,
            local_dir=cast(Union[str, Path, None], local_dir),
            local_dir_use_symlinks=local_dir_use_symlinks,
            cache_dir=cast(Union[str, Path, None], cache_dir),
        )

        if local_dir is None:
            model_path = hf_hub_download(
                repo_id=repo_id,
                filename=filename,
                subfolder=subfolder,
                local_dir=local_dir,
                local_dir_use_symlinks=local_dir_use_symlinks,
                cache_dir=cast(Union[str, Path, None], cache_dir),
                local_files_only=True,
            )
        else:
            model_path = os.path.join(local_dir, filename)

        return cls(
            clip_model_path=model_path,
            **kwargs,
        )


class ObsidianChatHandler(Llava15ChatHandler):
    # Prompt Format
    # The model followed ChatML format. However, with ### as the seperator

    # <|im_start|>user
    # What is this sign about?\n<image>
    # ###
    # <|im_start|>assistant
    # The sign is about bullying, and it is placed on a black background with a red background.
    # ###

    CHAT_FORMAT = (
        "{% for message in messages %}"
        # System message
        "{% if message.role == 'system' %}"
        "<|im_start|>system\n"
        "{{ message.content }}\n"
        "###\n"
        "{% endif %}"
        # User message
        "{% if message.role == 'user' %}"
        "<|im_start|>user\n"
        "{% if message.content is string %}"
        "{{ message.content }}"
        "{% endif %}"
        "{% if message.content is iterable %}"
        "{% for content in message.content %}"
        "{% if content.type == 'image_url' and content.image_url is string %}"
        "{{ content.image_url }}"
        "{% endif %}"
        "{% if content.type == 'image_url' and content.image_url is mapping %}"
        "{{ content.image_url.url }}"
        "{% endif %}"
        "{% endfor %}"
        "{% for content in message.content %}"
        "{% if content.type == 'text' %}"
        "{{ content.text }}"
        "{% endif %}"
        "{% endfor %}"
        "{% endif %}"
        "###\n"
        "{% endif %}"
        # Assistant message
        "{% if message.role == 'assistant' %}"
        "<|im_start|>assistant\n"
        "{{ message.content }}"
        "###\n"
        "{% endif %}"
        "{% endfor %}"
        # Generation prompt
        "{% if add_generation_prompt %}"
        "<|im_start|>assistant\n"
        "{% endif %}"
    )


class MoondreamChatHandler(Llava15ChatHandler):
    # Chat Format:
    # f"<image>\n\n{chat_history}Question: {question}\n\nAnswer:"
    CHAT_FORMAT = (
        "{% for message in messages %}"
        "{% if message.role == 'user' %}"
        "{% if message.content is iterable %}"
        # <image>
        "{% for content in message.content %}"
        "{% if content.type == 'image_url' %}"
        "{% if content.image_url is string %}"
        "{{ content.image_url }}\n\n"
        "{% endif %}"
        "{% if content.image_url is mapping %}"
        "{{ content.image_url.url }}\n\n"
        "{% endif %}"
        "{% endif %}"
        "{% endfor %}"
        # Question:
        "{% for content in message.content %}"
        "{% if content.type == 'text' %}"
        "Question: {{ content.text }}\n\n"
        "{% endif %}"
        "{% endfor %}"
        "{% endif %}"
        # Question:
        "{% if message.content is string %}"
        "Question: {{ message.content }}\n\n"
        "{% endif %}"
        "{% endif %}"
        # Answer:
        "{% if message.role == 'assistant' %}"
        "Answer:{{ message.content }}\n\n"
        "{% endif %}"
        "{% endfor %}"
        # Generation prompt
        "{% if add_generation_prompt %}"
        "Answer:"
        "{% endif %}"
    )


class Llava16ChatHandler(Llava15ChatHandler):
    DEFAULT_SYSTEM_MESSAGE = "A chat between a curious human and an artificial intelligence assistant. The assistant gives helpful, detailed, and polite answers to the human's questions. "

    # Example prompt
    # "A chat between a curious human and an artificial intelligence assistant. The assistant gives helpful, detailed, and polite answers to the human's questions. USER: <image>\nWhat is shown in this image? ASSISTANT:"

    CHAT_FORMAT = (
        "{% for message in messages %}"
        "{% if message.role == 'system' %}"
        "{{ message.content }}"
        "{% endif %}"
        "{% if message.role == 'user' %}"
        "{% if message.content is iterable %}"
        # <image>
        "{% for content in message.content %}"
        "{% if content.type == 'image_url' %}"
        "{% if content.image_url is string %}"
        "{{ content.image_url }}\n"
        "{% endif %}"
        "{% if content.image_url is mapping %}"
        "{{ content.image_url.url }}\n"
        "{% endif %}"
        "{% endif %}"
        "{% endfor %}"
        # Question:
        "{% for content in message.content %}"
        "{% if content.type == 'text' %}"
        "{{ content.text }}"
        "{% endif %}"
        "{% endfor %}"
        "{% endif %}"
        # Question:
        "{% if message.content is string %}"
        "{{ message.content }}"
        "{% endif %}"
        "{% endif %}"
        # Answer:
        "{% if message.role == 'assistant' %}"
        "{{ message.content }}"
        "{% endif %}"
        "{% endfor %}"
        # Generation prompt
        "{% if add_generation_prompt %}"
        "Answer:"
        "{% endif %}"
    )


class NanoLlavaChatHandler(Llava15ChatHandler):
    # Prompt Format
    # The model follow the ChatML standard, however, without \n at the end of <|im_end|>:

    # <|im_start|>system
    # Answer the question<|im_end|><|im_start|>user
    # <image>
    # What is the picture about?<|im_end|><|im_start|>assistant
    DEFAULT_SYSTEM_MESSAGE = "Answer the question"

    CHAT_FORMAT = (
        "{% for message in messages %}"
        # System message
        "{% if message.role == 'system' %}"
        "<|im_start|>system\n"
        "{{ message.content }}"
        "<|im_end|>"
        "{% endif %}"
        # User message
        "{% if message.role == 'user' %}"
        "<|im_start|>user\n"
        "{% if message.content is string %}"
        "{{ message.content }}"
        "{% endif %}"
        "{% if message.content is iterable %}"
        "{% for content in message.content %}"
        "{% if content.type == 'image_url' and content.image_url is string %}"
        "{{ content.image_url }}"
        "{% endif %}"
        "{% if content.type == 'image_url' and content.image_url is mapping %}"
        "{{ content.image_url.url }}"
        "{% endif %}"
        "{% endfor %}"
        "{% for content in message.content %}"
        "{% if content.type == 'text' %}"
        "{{ content.text }}"
        "{% endif %}"
        "{% endfor %}"
        "{% endif %}"
        "<|im_end|>"
        "{% endif %}"
        # Assistant message
        "{% if message.role == 'assistant' %}"
        "<|im_start|>assistant\n"
        "{{ message.content }}"
        "<|im_end|>"
        "{% endif %}"
        "{% endfor %}"
        # Generation prompt
        "{% if add_generation_prompt %}"
        "<|im_start|>assistant\n"
        "{% endif %}"
    )


class Llama3VisionAlphaChatHandler(Llava15ChatHandler):
    # question = "<image>" + q

    # prompt = f"<|start_header_id|>user<|end_header_id|>\n\n{question}<|eot_id|><|start_header_id|>assistant<|end_header_id|>\n\n"
    DEFAULT_SYSTEM_MESSAGE = None

    CHAT_FORMAT = (
        "{% for message in messages %}"
        "<|start_header_id|>"
        "{% if message.role == 'user' %}"
        "user<|end_header_id|>\n\n"
        "{% if message.content is iterable %}"
        # <image>
        "{% for content in message.content %}"
        "{% if content.type == 'image_url' %}"
        "{% if content.image_url is string %}"
        "{{ content.image_url }}"
        "{% endif %}"
        "{% if content.image_url is mapping %}"
        "{{ content.image_url.url }}"
        "{% endif %}"
        "{% endif %}"
        "{% endfor %}"
        # Question:
        "{% for content in message.content %}"
        "{% if content.type == 'text' %}"
        "{{ content.text }}"
        "{% endif %}"
        "{% endfor %}"
        "{% endif %}"
        # Question:
        "{% if message.content is string %}"
        "{{ message.content }}"
        "{% endif %}"
        "{% endif %}"
        # Answer:
        "{% if message.role == 'assistant' %}"
        "assistant<|end_header_id|>\n\n"
        "{{ message.content }}"
        "{% endif %}"
        "<|eot_id|>"
        "{% endfor %}"
        # Generation prompt
        "{% if add_generation_prompt %}"
        "<|start_header_id|>assistant<|end_header_id|>\n\n"
        "{% endif %}"
    )


# alias
Llama3VisionAlpha = Llama3VisionAlphaChatHandler


@register_chat_completion_handler("chatml-function-calling")
def chatml_function_calling(
    llama: llama.Llama,
    messages: List[llama_types.ChatCompletionRequestMessage],
    functions: Optional[List[llama_types.ChatCompletionFunction]] = None,
    function_call: Optional[llama_types.ChatCompletionRequestFunctionCall] = None,
    tools: Optional[List[llama_types.ChatCompletionTool]] = None,
    tool_choice: Optional[llama_types.ChatCompletionToolChoiceOption] = None,
    temperature: float = 0.2,
    top_p: float = 0.95,
    top_k: int = 40,
    min_p: float = 0.05,
    typical_p: float = 1.0,
    stream: bool = False,
    stop: Optional[Union[str, List[str]]] = [],
    response_format: Optional[llama_types.ChatCompletionRequestResponseFormat] = None,
    max_tokens: Optional[int] = None,
    presence_penalty: float = 0.0,
    frequency_penalty: float = 0.0,
    repeat_penalty: float = 1.1,
    tfs_z: float = 1.0,
    mirostat_mode: int = 0,
    mirostat_tau: float = 5.0,
    mirostat_eta: float = 0.1,
    model: Optional[str] = None,
    logits_processor: Optional[llama.LogitsProcessorList] = None,
    grammar: Optional[llama.LlamaGrammar] = None,
    logprobs: Optional[bool] = None,
    top_logprobs: Optional[int] = None,
    **kwargs,  # type: ignore
) -> Union[
    llama_types.CreateChatCompletionResponse,
    Iterator[llama_types.CreateChatCompletionStreamResponse],
]:
    function_calling_template = (
        "{% for message in messages %}"
        "<|im_start|>{{ message.role }}\n"
        # System message
        "{% if message.role == 'system' %}"
        "{{ message.content }}"
        "{% if tool_calls %}"
        "\n\nYou have access to the following functions:\n"
        "{% for tool in tools %}"
        "\nfunctions.{{ tool.function.name }}:\n"
        "{{ tool.function.parameters | tojson }}"
        "\n{% endfor %}"
        "\n\nYou can respond to users messages with either a single message or one or more function calls."
        "\n\nTo respond with a message begin the message with 'message:', use the following format:"
        "\n\nmessage:"
        "\n<message>"
        "\n\nTo respond with one or more function calls begin the message with 'functions.<function_name>:', use the following format:"
        "\n\nfunctions.<function_name>:"
        '\n{ "arg1": "value1", "arg2": "value2" }'
        "\nfunctions.<function_name>:"
        '\n{ "arg1": "value1", "arg2": "value2" }'
        "{% endif %}"
        "<|im_end|>\n"
        "{% endif %}"
        # User message
        "{% if message.role == 'user' %}"
        "{{ message.content }}"
        "<|im_end|>\n"
        "{% endif %}"
        # Assistant message
        "{% if message.role == 'assistant' %}"
        ## Reglar message
        "{% if message.content and message.content | length > 0 %}"
        "{% if tool_calls %}"
        "message:\n"
        "{% endif %}"
        "{{ message.content }}"
        "<|im_end|>\n"
        "{% endif %}"
        ## Function calls
        "{% if 'tool_calls' in message %}"
        "{% for tool_call in message.tool_calls %}"
        "functions.{{ tool_call.function.name }}:\n"
        "{{ tool_call.function.arguments }}"
        "{% endfor %}"
        "<|im_end|>\n"
        "{% endif %}"
        "{% endif %}"
        "{% endfor %}"
        "{% if add_generation_prompt %}<|im_start|>assistant\n{% endif %}"
    )
    template_renderer = ImmutableSandboxedEnvironment(
        autoescape=jinja2.select_autoescape(["html", "xml"]),
        undefined=jinja2.StrictUndefined,
    ).from_string(function_calling_template)

    # Convert legacy functions to tools
    if functions is not None:
        tools = [
            {
                "type": "function",
                "function": function,
            }
            for function in functions
        ]

    # Convert legacy function_call to tool_choice
    if function_call is not None:
        if isinstance(function_call, str) and (
            function_call == "none" or function_call == "auto"
        ):
            tool_choice = function_call
        if isinstance(function_call, dict) and "name" in function_call:
            tool_choice = {
                "type": "function",
                "function": {
                    "name": function_call["name"],
                },
            }

    stop = (
        [stop, "<|im_end|>"]
        if isinstance(stop, str)
        else stop + ["<|im_end|>"] if stop else ["<|im_end|>"]
    )

    # Case 1: No tool choice by user
    if (
        tool_choice is None
        or (isinstance(tool_choice, str) and tool_choice == "none")
        or tools is None
        or len(tools) == 0
    ):
        prompt = template_renderer.render(
            messages=messages,
            tools=[],
            tool_calls=None,
            add_generation_prompt=True,
        )

        if response_format is not None and response_format["type"] == "json_object":
            grammar = _grammar_for_response_format(response_format)

        return _convert_completion_to_chat(
            llama.create_completion(
                prompt=prompt,
                temperature=temperature,
                top_p=top_p,
                top_k=top_k,
                min_p=min_p,
                typical_p=typical_p,
                stream=stream,
                stop=stop,
                max_tokens=max_tokens,
                presence_penalty=presence_penalty,
                frequency_penalty=frequency_penalty,
                repeat_penalty=repeat_penalty,
                tfs_z=tfs_z,
                mirostat_mode=mirostat_mode,
                mirostat_tau=mirostat_tau,
                mirostat_eta=mirostat_eta,
                model=model,
                logits_processor=logits_processor,
                grammar=grammar,
                logprobs=top_logprobs if logprobs else None,
            ),
            stream=stream,
        )

    # Case 2: Tool choice by user
    if isinstance(tool_choice, dict):
        tool_name = tool_choice["function"]["name"]
        tool = next(
            (tool for tool in tools if tool["function"]["name"] == tool_name), None
        )
        if tool is None:
            raise ValueError(f"Tool with name '{tool_name}' not found in tools")
        prompt = template_renderer.render(
            messages=messages,
            tools=tools,
            tool_calls=True,
            add_generation_prompt=True,
        )
        prompt += f"functions.{tool_name}:\n"
        schema = {
            "type": "array",
            "items": {
                "type": "object",
                "properties": {
                    "name": {
                        "type": "string"
                    },
                    "arguments": tool["function"]["parameters"]
                },
                "required": [
                    "name",
                    "arguments"
                ]
            }
        }
        try:
            grammar = llama_grammar.LlamaGrammar.from_json_schema(
                json.dumps(schema), verbose=llama.verbose
            )
        except Exception as e:
            grammar = llama_grammar.LlamaGrammar.from_string(
                llama_grammar.JSON_GBNF, verbose=llama.verbose
            )
            if llama.verbose:
                print(
                    "Failed to parse function body as JSON schema, falling back to default grammar"
                )
                print(e)
        completion_or_chunks = llama.create_completion(
            prompt=prompt,
            temperature=temperature,
            top_p=top_p,
            top_k=top_k,
            min_p=min_p,
            typical_p=typical_p,
            stream=stream,
            stop=stop,
            max_tokens=max_tokens,
            presence_penalty=presence_penalty,
            frequency_penalty=frequency_penalty,
            repeat_penalty=repeat_penalty,
            tfs_z=tfs_z,
            mirostat_mode=mirostat_mode,
            mirostat_tau=mirostat_tau,
            mirostat_eta=mirostat_eta,
            model=model,
            logits_processor=logits_processor,
            grammar=grammar,
        )
        return _convert_completion_to_chat_function(
            tool_name, completion_or_chunks, stream
        )

    # Case 3: Automatic tool choice
    assert isinstance(tool_choice, str) and tool_choice == "auto"
    function_names = " | ".join(
        [f'''"functions.{tool['function']['name']}:"''' for tool in tools]
    )
    initial_gbnf_tool_grammar = (
        """root   ::= functions | "message:"\n"""
        f"""functions ::= {function_names}\n"""
    )
    follow_up_gbnf_tool_grammar = (
        """root   ::= functions | "<|im_end|>"\n"""
        f"""functions ::= {function_names}\n"""
    )
    prompt = template_renderer.render(
        messages=messages,
        tools=tools,
        tool_calls=True,
        add_generation_prompt=True,
    )
    completion_or_chunks = llama.create_completion(
        prompt=prompt,
        temperature=0,
        top_p=top_p,
        top_k=top_k,
        min_p=min_p,
        typical_p=typical_p,
        stream=False,
        stop=[":"],
        max_tokens=None,
        presence_penalty=presence_penalty,
        frequency_penalty=frequency_penalty,
        repeat_penalty=repeat_penalty,
        tfs_z=tfs_z,
        mirostat_mode=mirostat_mode,
        mirostat_tau=mirostat_tau,
        mirostat_eta=mirostat_eta,
        model=model,
        logits_processor=logits_processor,
        grammar=llama_grammar.LlamaGrammar.from_string(
            initial_gbnf_tool_grammar, verbose=llama.verbose
        ),
    )
    completion: llama_types.CreateCompletionResponse = completion_or_chunks  # type: ignore
    text = completion["choices"][0]["text"]
    if "message" in text:
        return _convert_completion_to_chat(
            llama.create_completion(
                prompt=prompt + "message:\n",
                temperature=temperature,
                top_p=top_p,
                top_k=top_k,
                min_p=min_p,
                typical_p=typical_p,
                stream=stream,
                stop=["<|im_end|>"],
                logprobs=top_logprobs if logprobs else None,
                max_tokens=None,
                presence_penalty=presence_penalty,
                frequency_penalty=frequency_penalty,
                repeat_penalty=repeat_penalty,
                tfs_z=tfs_z,
                mirostat_mode=mirostat_mode,
                mirostat_tau=mirostat_tau,
                mirostat_eta=mirostat_eta,
                model=model,
                logits_processor=logits_processor,
                grammar=llama_grammar.LlamaGrammar.from_string(
                    follow_up_gbnf_tool_grammar, verbose=llama.verbose
                ),
            ),
            stream=stream,
        )

    # One or more function calls
    tool_name = text[len("functions.") :]
    tool = next((tool for tool in tools if tool["function"]["name"] == tool_name), None)
    if not stream:
        completions: List[llama_types.CreateCompletionResponse] = []
        completions_tool_name: List[str] = []
        while tool is not None:
            prompt += f"functions.{tool_name}:\n"
            try:
                grammar = llama_grammar.LlamaGrammar.from_json_schema(
                    json.dumps(tool["function"]["parameters"]), verbose=llama.verbose
                )
            except Exception as e:
                grammar = llama_grammar.LlamaGrammar.from_string(
                    llama_grammar.JSON_GBNF, verbose=llama.verbose
                )
                if llama.verbose:
                    print(
                        "Failed to parse function body as JSON schema, falling back to default grammar"
                    )
                    print(e)
            completion_or_chunks = llama.create_completion(
                prompt=prompt,
                temperature=temperature,
                top_p=top_p,
                top_k=top_k,
                min_p=min_p,
                typical_p=typical_p,
                stream=False,
                stop=stop,
                max_tokens=None,
                presence_penalty=presence_penalty,
                frequency_penalty=frequency_penalty,
                repeat_penalty=repeat_penalty,
                tfs_z=tfs_z,
                mirostat_mode=mirostat_mode,
                mirostat_tau=mirostat_tau,
                mirostat_eta=mirostat_eta,
                model=model,
                logits_processor=logits_processor,
                grammar=grammar,
            )
            completion_or_chunks = cast(
                llama_types.CreateCompletionResponse, completion_or_chunks
            )
            completions.append(completion_or_chunks)
            completions_tool_name.append(tool_name)
            prompt += completion_or_chunks["choices"][0]["text"]
            prompt += "\n"

            response = llama.create_completion(
                prompt=prompt,
                temperature=temperature,
                top_p=top_p,
                top_k=top_k,
                min_p=min_p,
                typical_p=typical_p,
                stream=False,
                stop=stop,
                max_tokens=None,
                presence_penalty=presence_penalty,
                frequency_penalty=frequency_penalty,
                repeat_penalty=repeat_penalty,
                tfs_z=tfs_z,
                mirostat_mode=mirostat_mode,
                mirostat_tau=mirostat_tau,
                mirostat_eta=mirostat_eta,
                model=model,
                logits_processor=logits_processor,
                grammar=llama_grammar.LlamaGrammar.from_string(
                    follow_up_gbnf_tool_grammar, verbose=llama.verbose
                ),
            )
            response = cast(llama_types.CreateCompletionResponse, response)

            tool_name = response["choices"][0]["text"][len("functions.") :]
            tool = next(
                (tool for tool in tools if tool["function"]["name"] == tool_name), None
            )

        # Merge completions
        function_call_dict: Union[
            Dict[str, str],
            Dict[
                Literal["function_call"],
                llama_types.ChatCompletionRequestAssistantMessageFunctionCall,
            ],
        ] = (
            {
                "function_call": {
                    "name": tool_name,
                    "arguments": completions[0]["choices"][0]["text"],
                }
            }
            if len(completions) == 1
            else {}
        )
        return {
            "id": "chat" + completion["id"],
            "object": "chat.completion",
            "created": completion["created"],
            "model": completion["model"],
            "choices": [
                {
                    "finish_reason": "tool_calls",
                    "index": 0,
                    "logprobs": completion["choices"][0]["logprobs"],
                    "message": {
                        "role": "assistant",
                        "content": None,
                        "tool_calls": [
                            {
                                "id": "call_"
                                + f"_{i}_"
                                + tool_name
                                + "_"
                                + completion["id"],
                                "type": "function",
                                "function": {
                                    "name": tool_name,
                                    "arguments": completion["choices"][0]["text"],
                                },
                            }
                            for i, (tool_name, completion) in enumerate(
                                zip(completions_tool_name, completions)
                            )
                        ],
                        **function_call_dict,
                    },
                }
            ],
            "usage": {
                "completion_tokens": sum(
                    (
                        completion["usage"]["completion_tokens"]
                        if "usage" in completion
                        else 0
                    )
                    for completion in completions
                ),
                "prompt_tokens": sum(
                    completion["usage"]["prompt_tokens"] if "usage" in completion else 0
                    for completion in completions
                ),
                "total_tokens": sum(
                    completion["usage"]["total_tokens"] if "usage" in completion else 0
                    for completion in completions
                ),
            },
        }

    raise ValueError("Automatic streaming tool choice is not supported")<|MERGE_RESOLUTION|>--- conflicted
+++ resolved
@@ -467,30 +467,9 @@
                                 "logprobs": chunk["choices"][0]["logprobs"],
                                 "delta": {
                                     "role": None,
-<<<<<<< HEAD
                                     "content": chunk["choices"][0]["text"],
                                     "function_call": None,
                                     "tool_calls": None,
-=======
-                                    "content": None,
-                                    "function_call": {
-                                        "name": tool_name,
-                                        "arguments": chunk["choices"][0]["text"],
-                                    },
-                                    "tool_calls": [
-                                        {
-                                            "index": 0,
-                                            "id": tool_id,
-                                            "type": "function",
-                                            "function": {
-                                                "name": tool_name,
-                                                "arguments": chunk["choices"][0][
-                                                    "text"
-                                                ],
-                                            },
-                                        }
-                                    ],
->>>>>>> f7b9e6d4
                                 },
                             }
                         ],
@@ -509,28 +488,9 @@
                             "logprobs": chunk["choices"][0]["logprobs"],
                             "delta": {
                                 "role": None,
-<<<<<<< HEAD
                                 "content": chunk["choices"][0]["text"],
                                 "function_call": None,
                                 "tool_calls": None,
-=======
-                                "content": None,
-                                "function_call": {
-                                    "name": tool_name,
-                                    "arguments": chunk["choices"][0]["text"],
-                                },
-                                "tool_calls": [
-                                    {
-                                        "index": 0,
-                                        "id": tool_id,
-                                        "type": "function",
-                                        "function": {
-                                            "name": tool_name,
-                                            "arguments": chunk["choices"][0]["text"],
-                                        },
-                                    }
-                                ],
->>>>>>> f7b9e6d4
                             },
                         }
                     ],
