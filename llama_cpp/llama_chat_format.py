from __future__ import annotations

import ctypes
import dataclasses
import json
import os
import random
import string
import sys
from collections.abc import Iterator
from contextlib import ExitStack
from typing import (
    Any,
    Dict,
    List,
    Literal,
    Optional,
    Protocol,
    Tuple,
    Union,
    cast,
)

import jinja2
import numpy as np
import numpy.typing as npt
from jinja2.sandbox import ImmutableSandboxedEnvironment

from llama_cpp import llama, llama_grammar, llama_types

from ._logger import logger
from ._utils import Singleton, suppress_stdout_stderr

### Common Chat Templates and Special Tokens ###

# Source: https://huggingface.co/teknium/OpenHermes-2.5-Mistral-7B/blob/main/tokenizer_config.json
CHATML_CHAT_TEMPLATE = "{% for message in messages %}{{'<|im_start|>' + message['role'] + '\n' + message['content'] + '<|im_end|>' + '\n'}}{% endfor %}{% if add_generation_prompt %}{{ '<|im_start|>assistant\n' }}{% endif %}"
CHATML_BOS_TOKEN = "<s>"
CHATML_EOS_TOKEN = "<|im_end|>"

# Source: https://huggingface.co/mistralai/Mistral-7B-Instruct-v0.1/blob/main/tokenizer_config.json
MISTRAL_INSTRUCT_CHAT_TEMPLATE = "{{ bos_token }}{% for message in messages %}{% if (message['role'] == 'user') != (loop.index0 % 2 == 0) %}{{ raise_exception('Conversation roles must alternate user/assistant/user/assistant/...') }}{% endif %}{% if message['role'] == 'user' %}{{ '[INST] ' + message['content'] + ' [/INST]' }}{% elif message['role'] == 'assistant' %}{{ message['content'] + eos_token + ' ' }}{% else %}{{ raise_exception('Only user and assistant roles are supported!') }}{% endif %}{% endfor %}"
MISTRAL_INSTRUCT_BOS_TOKEN = "<s>"
MISTRAL_INSTRUCT_EOS_TOKEN = "</s>"

# Source: https://huggingface.co/mistralai/Mixtral-8x7B-Instruct-v0.1/blob/main/tokenizer_config.json
MIXTRAL_INSTRUCT_CHAT_TEMPLATE = "{{ bos_token }}{% for message in messages %}{% if (message['role'] == 'user') != (loop.index0 % 2 == 0) %}{{ raise_exception('Conversation roles must alternate user/assistant/user/assistant/...') }}{% endif %}{% if message['role'] == 'user' %}{{ '[INST] ' + message['content'] + ' [/INST]' }}{% elif message['role'] == 'assistant' %}{{ message['content'] + eos_token}}{% else %}{{ raise_exception('Only user and assistant roles are supported!') }}{% endif %}{% endfor %}"

# Source: https://huggingface.co/meta-llama/Meta-Llama-3-8B-Instruct/blob/main/tokenizer_config.json
LLAMA3_INSTRUCT_CHAT_TEMPLATE = "{% set loop_messages = messages %}{% for message in loop_messages %}{% set content = '<|start_header_id|>' + message['role'] + '<|end_header_id|>\n\n'+ message['content'] | trim + '<|eot_id|>' %}{% if loop.index0 == 0 %}{% set content = bos_token + content %}{% endif %}{{ content }}{% endfor %}{% if add_generation_prompt %}{{ '<|start_header_id|>assistant<|end_header_id|>\n\n' }}{% endif %}"

### Chat Completion Handler ###


class LlamaChatCompletionHandler(Protocol):
    """Base Protocol for a llama chat completion handler.

    Very generic protocol that can be used to implement any chat format.
    The only hard requirement is that it must return a ChatCompletion when
    stream=False and an iterator of ChatCompletionChunks when stream=True."""

    def __call__(
        self,
        *,
        # llama.cpp instance
        llama: llama.Llama,
        # openai api parameters
        messages: list[llama_types.ChatCompletionRequestMessage],
        functions: list[llama_types.ChatCompletionFunction] | None = None,
        function_call: llama_types.ChatCompletionRequestFunctionCall | None = None,
        tools: list[llama_types.ChatCompletionTool] | None = None,
        tool_choice: llama_types.ChatCompletionToolChoiceOption | None = None,
        temperature: float = 0.2,
        top_p: float = 0.95,
        top_k: int = 40,
        stream: bool = False,
        stop: str | list[str] | None = [],
        seed: int | None = None,
        response_format: llama_types.ChatCompletionRequestResponseFormat | None = None,
        max_tokens: int | None = None,
        presence_penalty: float = 0.0,
        frequency_penalty: float = 0.0,
        repeat_penalty: float = 1.1,
        model: str | None = None,
        logit_bias: dict[str, float] | None = None,
        # llama.cpp parameters
        min_p: float = 0.05,
        typical_p: float = 1.0,
        tfs_z: float = 1.0,
        mirostat_mode: int = 0,
        mirostat_tau: float = 5.0,
        mirostat_eta: float = 0.1,
        logits_processor: llama.LogitsProcessorList | None = None,
        grammar: llama.LlamaGrammar | None = None,
        logprobs: bool | None = None,
        top_logprobs: int | None = None,
        **kwargs,  # type: ignore
    ) -> llama_types.CreateChatCompletionResponse | Iterator[llama_types.CreateChatCompletionStreamResponse]: ...


class LlamaChatCompletionHandlerNotFoundException(Exception):
    pass


class LlamaChatCompletionHandlerRegistry(Singleton):
    _chat_handlers: dict[str, LlamaChatCompletionHandler] = {}

    def register_chat_completion_handler(
        self,
        name: str,
        chat_handler: LlamaChatCompletionHandler,
        overwrite: bool = False,
    ):
        if not overwrite and name in self._chat_handlers:
            raise ValueError(
                f"Formatter with name '{name}' is already registered. Use `overwrite=True` to overwrite it.",
            )
        self._chat_handlers[name] = chat_handler

    def unregister_chat_handler(self, name: str):
        if name in self._chat_handlers:
            del self._chat_handlers[name]
        else:
            raise ValueError(f"No formatter registered under the name '{name}'.")

    def get_chat_completion_handler_by_name(
        self, name: str,
    ) -> LlamaChatCompletionHandler:
        try:
            chat_handler = self._chat_handlers[name]
            return chat_handler
        except KeyError:
            raise LlamaChatCompletionHandlerNotFoundException(
                f"Invalid chat handler: {name} (valid formats: {list(self._chat_handlers.keys())})",
            )


def get_chat_completion_handler(name: str) -> LlamaChatCompletionHandler:
    return LlamaChatCompletionHandlerRegistry().get_chat_completion_handler_by_name(
        name,
    )


def register_chat_completion_handler(name: str):
    def decorator(f: LlamaChatCompletionHandler):
        LlamaChatCompletionHandlerRegistry().register_chat_completion_handler(name, f)
        return f

    return decorator


### Chat Formatter ###


@dataclasses.dataclass
class ChatFormatterResponse:
    """Dataclass that stores completion parameters for a given chat format and
    create_chat_completion request.

    prompt contains the formatted prompt generated from the chat format and messages.
    stop contains the stop token or list of stop tokens to use for the chat format."""

    prompt: str
    stop: str | list[str] | None = None
    stopping_criteria: llama.StoppingCriteriaList | None = None
    added_special: bool = False


class ChatFormatter(Protocol):
    """Base Protocol for a chat formatter. A chat formatter is a function that
    takes a list of messages and returns a chat format response which can be used
    to generate a completion. The response can also include a stop token or list
    of stop tokens to use for the completion."""

    def __call__(
        self,
        *,
        messages: list[llama_types.ChatCompletionRequestMessage],
        **kwargs: Any,
    ) -> ChatFormatterResponse: ...


class Jinja2ChatFormatter(ChatFormatter):
    def __init__(
        self,
        template: str,
        eos_token: str,
        bos_token: str,
        add_generation_prompt: bool = True,
        stop_token_ids: list[int] | None = None,
    ):
        """A chat formatter that uses jinja2 templates to format the prompt."""
        self.template = template
        self.eos_token = eos_token
        self.bos_token = bos_token
        self.add_generation_prompt = add_generation_prompt
        self.stop_token_ids = (
            set(stop_token_ids) if stop_token_ids is not None else None
        )

        self._environment = ImmutableSandboxedEnvironment(
            loader=jinja2.BaseLoader(),
            trim_blocks=True,
            lstrip_blocks=True,
        ).from_string(self.template)

    def __call__(
        self,
        *,
        messages: list[llama_types.ChatCompletionRequestMessage],
        functions: list[llama_types.ChatCompletionFunction] | None = None,
        function_call: llama_types.ChatCompletionRequestFunctionCall | None = None,
        tools: list[llama_types.ChatCompletionTool] | None = None,
        tool_choice: llama_types.ChatCompletionToolChoiceOption | None = None,
        **kwargs: Any,
    ) -> ChatFormatterResponse:
        def raise_exception(message: str):
            raise ValueError(message)

        prompt = self._environment.render(
            messages=messages,
            eos_token=self.eos_token,
            bos_token=self.bos_token,
            raise_exception=raise_exception,
            add_generation_prompt=self.add_generation_prompt,
            functions=functions,
            function_call=function_call,
            tools=tools,
            tool_choice=tool_choice,
        )

        stopping_criteria = None
        if self.stop_token_ids is not None:

            def stop_on_last_token(
                tokens: npt.NDArray[np.intc], logits: npt.NDArray[np.single],
            ) -> bool:
                return tokens[-1] in self.stop_token_ids

            stopping_criteria = llama.StoppingCriteriaList([stop_on_last_token])

        return ChatFormatterResponse(
            prompt=prompt,
            stop=[self.eos_token],
            stopping_criteria=stopping_criteria,
            added_special=True,
        )

    def to_chat_handler(self) -> LlamaChatCompletionHandler:
        return chat_formatter_to_chat_completion_handler(self)


def _convert_text_completion_to_chat(
    completion: llama_types.Completion,
) -> llama_types.ChatCompletion:
    assert "usage" in completion
    return {
        "id": "chat" + completion["id"],
        "object": "chat.completion",
        "created": completion["created"],
        "model": completion["model"],
        "choices": [
            {
                "index": 0,
                "message": {
                    "role": "assistant",
                    "content": completion["choices"][0]["text"],
                },
                "logprobs": completion["choices"][0]["logprobs"],
                "finish_reason": completion["choices"][0]["finish_reason"],
            },
        ],
        "usage": completion["usage"],
    }


def _convert_text_completion_chunks_to_chat(
    chunks: Iterator[llama_types.CreateCompletionStreamResponse],
) -> Iterator[llama_types.ChatCompletionChunk]:
    for i, chunk in enumerate(chunks):
        if i == 0:
            yield {
                "id": "chat" + chunk["id"],
                "model": chunk["model"],
                "created": chunk["created"],
                "object": "chat.completion.chunk",
                "choices": [
                    {
                        "index": 0,
                        "delta": {
                            "role": "assistant",
                        },
                        "logprobs": None,
                        "finish_reason": None,
                    },
                ],
            }
        yield {
            "id": "chat" + chunk["id"],
            "model": chunk["model"],
            "created": chunk["created"],
            "object": "chat.completion.chunk",
            "choices": [
                {
                    "index": 0,
                    "delta": (
                        {
                            "content": chunk["choices"][0]["text"],
                        }
                        if chunk["choices"][0]["finish_reason"] is None
                        else {}
                    ),
                    "logprobs": chunk["choices"][0]["logprobs"],
                    "finish_reason": chunk["choices"][0]["finish_reason"],
                },
            ],
        }


def _convert_completion_to_chat(
    completion_or_chunks: llama_types.CreateCompletionResponse | Iterator[llama_types.CreateCompletionStreamResponse],
    stream: bool = False,
) -> llama_types.CreateChatCompletionResponse | Iterator[llama_types.ChatCompletionChunk]:
    if stream:
        chunks: Iterator[llama_types.CreateCompletionStreamResponse] = completion_or_chunks  # type: ignore
        return _convert_text_completion_chunks_to_chat(chunks)
    completion: llama_types.Completion = completion_or_chunks  # type: ignore
    return _convert_text_completion_to_chat(completion)


def _convert_completion_to_chat_function(
    tool_name: str,
    completion_or_chunks: llama_types.CreateCompletionResponse | Iterator[llama_types.CreateCompletionStreamResponse],
    stream: bool,
):
    if not stream:
        completion: llama_types.CreateCompletionResponse = completion_or_chunks  # type: ignore
        assert "usage" in completion
        tool_id = "call_" + "_0_" + tool_name + "_" + completion["id"]
        # TODO: Fix for legacy function calls
        chat_completion: llama_types.CreateChatCompletionResponse = {
            "id": "chat" + completion["id"],
            "object": "chat.completion",
            "created": completion["created"],
            "model": completion["model"],
            "choices": [
                {
                    "index": 0,
                    "message": {
                        "role": "assistant",
                        "content": None,
                        "function_call": {
                            "name": tool_name,
                            "arguments": completion["choices"][0]["text"],
                        },
                        "tool_calls": [
                            {
                                "id": tool_id,
                                "type": "function",
                                "function": {
                                    "name": tool_name,
                                    "arguments": completion["choices"][0]["text"],
                                },
                            },
                        ],
                    },
                    "logprobs": completion["choices"][0]["logprobs"],
                    "finish_reason": "tool_calls",
                },
            ],
            "usage": completion["usage"],
        }
        return chat_completion
    chunks: Iterator[llama_types.CreateCompletionStreamResponse] = completion_or_chunks  # type: ignore

    def _stream_response_to_function_stream(
        chunks: Iterator[llama_types.CreateCompletionStreamResponse],
    ) -> Iterator[llama_types.CreateChatCompletionStreamResponse]:
        # blank first message
        first = True
        id_ = None
        created = None
        model = None
        tool_id = None
        for chunk in chunks:
            if first:
                id_ = "chat" + chunk["id"]
                created = chunk["created"]
                model = chunk["model"]
                tool_id = "call_" + "_0_" + tool_name + "_" + chunk["id"]
                yield {
                    "id": id_,
                    "object": "chat.completion.chunk",
                    "created": created,
                    "model": model,
                    "choices": [
                        {
                            "index": 0,
                            "finish_reason": None,
                            "logprobs": None,
                            "delta": {
                                "role": "assistant",
                                "content": None,
                                "function_call": None,
                                "tool_calls": None,
                            },
                        },
                    ],
                }
                yield {
                    "id": "chat" + chunk["id"],
                    "object": "chat.completion.chunk",
                    "created": chunk["created"],
                    "model": chunk["model"],
                    "choices": [
                        {
                            "index": 0,
                            "finish_reason": None,
                            "logprobs": chunk["choices"][0]["logprobs"],
                            "delta": {
                                "role": None,
                                "content": None,
                                "function_call": {
                                    "name": tool_name,
                                    "arguments": chunk["choices"][0]["text"],
                                },
                                "tool_calls": [
                                    {
                                        "index": 0,
                                        "id": tool_id,
                                        "type": "function",
                                        "function": {
                                            "name": tool_name,
                                            "arguments": chunk["choices"][0][
                                                "text"
                                            ],
                                        },
                                    },
                                ],
                            },
                        },
                    ],
                }
                first = False
                continue
            assert tool_id is not None
            yield {
                "id": "chat" + chunk["id"],
                "object": "chat.completion.chunk",
                "created": chunk["created"],
                "model": chunk["model"],
                "choices": [
                    {
                        "index": 0,
                        "finish_reason": None,
                        "logprobs": chunk["choices"][0]["logprobs"],
                        "delta": {
                            "role": None,
                            "content": None,
                            "function_call": {
                                "name": tool_name,
                                "arguments": chunk["choices"][0]["text"],
                            },
                            "tool_calls": [
                                {
                                    "index": 0,
                                    "id": tool_id,
                                    "type": "function",
                                    "function": {
                                        "name": tool_name,
                                        "arguments": chunk["choices"][0]["text"],
                                    },
                                },
                            ],
                        },
                    },
                ],
            }

        if id_ is not None and created is not None and model is not None:
            yield {
                "id": id_,
                "object": "chat.completion.chunk",
                "created": created,
                "model": model,
                "choices": [
                    {
                        "index": 0,
                        "finish_reason": "tool_calls",
                        "logprobs": None,
                        "delta": {
                            "role": None,
                            "content": None,
                            "function_call": None,
                            "tool_calls": None,
                        },
                    },
                ],
            }

    return _stream_response_to_function_stream(chunks)


def chat_formatter_to_chat_completion_handler(
    chat_formatter: ChatFormatter,
) -> LlamaChatCompletionHandler:
    def chat_completion_handler(
        *,
        llama: llama.Llama,
        messages: list[llama_types.ChatCompletionRequestMessage],
        functions: list[llama_types.ChatCompletionFunction] | None = None,
        function_call: llama_types.ChatCompletionRequestFunctionCall | None = None,
        tools: list[llama_types.ChatCompletionTool] | None = None,
        tool_choice: llama_types.ChatCompletionToolChoiceOption | None = None,
        temperature: float = 0.2,
        top_p: float = 0.95,
        top_k: int = 40,
        min_p: float = 0.05,
        typical_p: float = 1.0,
        stream: bool = False,
        stop: str | list[str] | None = [],
        seed: int | None = None,
        response_format: llama_types.ChatCompletionRequestResponseFormat | None = None,
        max_tokens: int | None = None,
        presence_penalty: float = 0.0,
        frequency_penalty: float = 0.0,
        repeat_penalty: float = 1.1,
        tfs_z: float = 1.0,
        mirostat_mode: int = 0,
        mirostat_tau: float = 5.0,
        mirostat_eta: float = 0.1,
        model: str | None = None,
        logits_processor: llama.LogitsProcessorList | None = None,
        grammar: llama.LlamaGrammar | None = None,
        logit_bias: dict[str, float] | None = None,
        logprobs: bool | None = None,
        top_logprobs: int | None = None,
        **kwargs,  # type: ignore
    ) -> llama_types.CreateChatCompletionResponse | Iterator[llama_types.CreateChatCompletionStreamResponse]:
        result = chat_formatter(
            messages=messages,
            functions=functions,
            function_call=function_call,
            tools=tools,
            tool_choice=tool_choice,
        )
        prompt = llama.tokenize(
            result.prompt.encode("utf-8"),
            add_bos=not result.added_special,
            special=True,
        )
        if result.stop is not None:
            stop = [] if stop is None else [stop] if isinstance(stop, str) else stop
            rstop = result.stop if isinstance(result.stop, list) else [result.stop]
            stop = stop + rstop

        stopping_criteria = None
        if result.stopping_criteria is not None:
            stopping_criteria = result.stopping_criteria

        if response_format is not None and response_format["type"] == "json_object":
            grammar = _grammar_for_response_format(
                response_format, verbose=llama.verbose,
            )

        # Convert legacy functions to tools
        if functions is not None:
            tools = [
                {
                    "type": "function",
                    "function": function,
                }
                for function in functions
            ]

        # Convert legacy function_call to tool_choice
        if function_call is not None:
            if isinstance(function_call, str) and (
                function_call == "none" or function_call == "auto"
            ):
                tool_choice = function_call
            if isinstance(function_call, dict) and "name" in function_call:
                tool_choice = {
                    "type": "function",
                    "function": {
                        "name": function_call["name"],
                    },
                }

        tool = None
        if (
            tool_choice is not None
            and isinstance(tool_choice, dict)
            and tools is not None
        ):
            name = tool_choice["function"]["name"]
            tool = next((t for t in tools if t["function"]["name"] == name), None)
            if tool is None:
                raise ValueError(f"Tool choice '{name}' not found in tools.")
            schema = tool["function"]["parameters"]
            try:
                # create grammar from json schema
                grammar = llama_grammar.LlamaGrammar.from_json_schema(
                    json.dumps(schema), verbose=llama.verbose,
                )
            except Exception as e:
                if llama.verbose:
                    print(str(e), file=sys.stderr)
                grammar = llama_grammar.LlamaGrammar.from_string(
                    llama_grammar.JSON_GBNF, verbose=llama.verbose,
                )

        completion_or_chunks = llama.create_completion(
            prompt=prompt,
            temperature=temperature,
            top_p=top_p,
            top_k=top_k,
            min_p=min_p,
            typical_p=typical_p,
            logprobs=top_logprobs if logprobs else None,
            stream=stream,
            stop=stop,
            seed=seed,
            max_tokens=max_tokens,
            presence_penalty=presence_penalty,
            frequency_penalty=frequency_penalty,
            repeat_penalty=repeat_penalty,
            tfs_z=tfs_z,
            mirostat_mode=mirostat_mode,
            mirostat_tau=mirostat_tau,
            mirostat_eta=mirostat_eta,
            model=model,
            logits_processor=logits_processor,
            stopping_criteria=stopping_criteria,
            grammar=grammar,
            logit_bias=logit_bias,
        )
        if tool is not None:
            tool_name = tool["function"]["name"]
            return _convert_completion_to_chat_function(
                tool_name, completion_or_chunks, stream,
            )
        return _convert_completion_to_chat(completion_or_chunks, stream=stream)

    return chat_completion_handler


def hf_autotokenizer_to_chat_formatter(
    pretrained_model_name_or_path: str | os.PathLike[str],
) -> ChatFormatter:
    # https://huggingface.co/docs/transformers/main/chat_templating
    # https://huggingface.co/mistralai/Mistral-7B-Instruct-v0.1#instruction-format
    # https://huggingface.co/mistralai/Mistral-7B-Instruct-v0.1/blob/main/tokenizer_config.json
    from transformers import AutoTokenizer  # type: ignore

    tokenizer = AutoTokenizer.from_pretrained(pretrained_model_name_or_path)  # type: ignore

    def format_autotokenizer(
        messages: list[llama_types.ChatCompletionRequestMessage],
        **kwargs: Any,
    ) -> ChatFormatterResponse:
        tokenizer.use_default_system_prompt = False  # type: ignore
        prompt: str = tokenizer.apply_chat_template(messages, tokenize=False)  # type: ignore
        assert isinstance(prompt, str)
        # Return formatted prompt and eos token by default
        return ChatFormatterResponse(
            prompt=prompt, stop=tokenizer.eos_token, added_special=True,
        )

    return format_autotokenizer


def hf_autotokenizer_to_chat_completion_handler(
    pretrained_model_name_or_path: str | os.PathLike[str],
) -> LlamaChatCompletionHandler:
    chat_formatter = hf_autotokenizer_to_chat_formatter(pretrained_model_name_or_path)
    return chat_formatter_to_chat_completion_handler(chat_formatter)


def hf_tokenizer_config_to_chat_formatter(
    tokenizer_config: dict[str, Any],
    add_generation_prompt: bool = True,
) -> ChatFormatter:
    assert isinstance(tokenizer_config, dict)

    assert "chat_template" in tokenizer_config
    assert isinstance(tokenizer_config["chat_template"], str)
    chat_template = tokenizer_config["chat_template"]

    assert "bos_token" in tokenizer_config
    assert isinstance(tokenizer_config["bos_token"], str)
    bos_token = tokenizer_config["bos_token"]

    assert "eos_token" in tokenizer_config
    assert isinstance(tokenizer_config["eos_token"], str)
    eos_token = tokenizer_config["eos_token"]

    env = ImmutableSandboxedEnvironment(
        trim_blocks=True,
        lstrip_blocks=True,
    ).from_string(chat_template)

    def format_tokenizer_config(
        messages: list[llama_types.ChatCompletionRequestMessage],
        **kwargs: Any,
    ) -> ChatFormatterResponse:
        # TODO: veryify this is correct
        # Add a blank assistant message to the end of the messages to prompt the model to generate a response
        if add_generation_prompt:
            messages = [
                *messages,
                llama_types.ChatCompletionRequestAssistantMessage(
                    role="assistant", content="",
                ),
            ]
        prompt = env.render(
            messages=messages,
            bos_token=bos_token,
            eos_token=eos_token,
        )
        return ChatFormatterResponse(
            prompt=prompt, stop=[eos_token, bos_token], added_special=True,
        )

    return format_tokenizer_config


def hf_tokenizer_config_to_chat_completion_handler(
    tokenizer_config: dict[str, Any],
    add_generation_prompt: bool = True,
) -> LlamaChatCompletionHandler:
    chat_formatter = hf_tokenizer_config_to_chat_formatter(
        tokenizer_config, add_generation_prompt=add_generation_prompt,
    )
    return chat_formatter_to_chat_completion_handler(chat_formatter)


def guess_chat_format_from_gguf_metadata(metadata: dict[str, str]) -> str | None:
    if "tokenizer.chat_template" not in metadata:
        return None

    if metadata["tokenizer.chat_template"] == CHATML_CHAT_TEMPLATE:
        return "chatml"

    if (
        metadata["tokenizer.chat_template"] == MISTRAL_INSTRUCT_CHAT_TEMPLATE
        or metadata["tokenizer.chat_template"] == MIXTRAL_INSTRUCT_CHAT_TEMPLATE
    ):
        return "mistral-instruct"

    if metadata["tokenizer.chat_template"] == LLAMA3_INSTRUCT_CHAT_TEMPLATE:
        return "llama-3"

    return None


### Utility functions for formatting chat prompts ###
# TODO: Replace these with jinja2 templates


def _get_system_message(
    messages: list[llama_types.ChatCompletionRequestMessage],
) -> str:
    """Get the first system message."""
    for message in messages:
        if message["role"] == "system":
            return message["content"] or ""
    return ""


def _map_roles(
    messages: list[llama_types.ChatCompletionRequestMessage],
    role_map: dict[str, str],
) -> list[tuple[str, str | None]]:
    """Map the message roles."""
    output: list[tuple[str, str | None]] = []
    for message in messages:
        role = message["role"]
        if role in role_map:
            content: str | None = (
                message["content"] if isinstance(message["content"], str) else None
            )
            output.append((role_map[role], content))
    return output


def _format_llama2(
    system_message: str, messages: list[tuple[str, str | None]], sep: str, sep2: str,
) -> str:
    """Format the prompt with the llama2 style."""
    seps = [sep, sep2]
    ret = system_message + sep
    for i, (role, message) in enumerate(messages):
        if system_message and i == 0:
            m = message or ""
            ret += m + seps[i % 2]
        elif message:
            ret += role + message + " " + seps[i % 2]
        else:
            ret += role + " "
    return ret


def _format_add_colon_single(
    system_message: str, messages: list[tuple[str, str | None]], sep: str,
) -> str:
    """Format the prompt with the add-colon-single style."""
    ret = system_message + sep
    for role, message in messages:
        if message:
            ret += role + ": " + message + sep
        else:
            ret += role + ":"
    return ret


def _format_add_colon_two(
    system_message: str, messages: list[tuple[str, str | None]], sep: str, sep2: str,
) -> str:
    """Format the prompt with the add-colon-two style."""
    seps = [sep, sep2]
    ret = system_message + seps[0]
    for i, (role, message) in enumerate(messages):
        if message:
            ret += role + ": " + message + seps[i % 2]
        else:
            ret += role + ":"
    return ret


def _format_no_colon_single(
    system_message: str, messages: list[tuple[str, str | None]], sep: str,
) -> str:
    """Format the prompt with the no-colon-single style."""
    ret = system_message
    for role, message in messages:
        if message:
            ret += role + message + sep
        else:
            ret += role
    return ret


def _format_add_colon_space_single(
    system_message: str, messages: list[tuple[str, str | None]], sep: str,
) -> str:
    """Format the prompt with the add-colon-space-single style."""
    ret = system_message + sep
    for role, message in messages:
        if message:
            ret += role + ": " + message + sep
        else:
            ret += role + ": "  # must be end with a space
    return ret


def _format_chatml(
    system_message: str, messages: list[tuple[str, str | None]], sep: str,
) -> str:
    """Format the prompt with the chatml style."""
    ret = "" if system_message == "" else system_message + sep + "\n"
    for role, message in messages:
        if message:
            ret += role + "\n" + message + sep + "\n"
        else:
            ret += role + "\n"
    return ret


def _format_chatglm3(
    system_message: str, messages: list[tuple[str, str | None]], sep: str,
) -> str:
    """Format the prompt with the chatglm3 style."""
    ret = ""
    if system_message:
        ret += system_message
    for role, message in messages:
        if message:
            ret += role + "\n" + " " + message
        else:
            ret += role
    return ret


def _grammar_for_json(verbose: bool = False):
    return llama_grammar.LlamaGrammar.from_string(
        llama_grammar.JSON_GBNF, verbose=verbose,
    )


def _grammar_for_json_schema(
    schema: str, verbose: bool = False, fallback_to_json: bool = True,
):
    try:
        return llama_grammar.LlamaGrammar.from_json_schema(schema, verbose=verbose)
    except Exception as e:
        if fallback_to_json:
            return _grammar_for_json(verbose=verbose)
        raise e


def _grammar_for_response_format(
    response_format: llama_types.ChatCompletionRequestResponseFormat,
    verbose: bool = False,
):
    if response_format["type"] != "json_object":
        return None

    if "schema" in response_format:
        return _grammar_for_json_schema(
            json.dumps(response_format["schema"]), verbose=verbose,
        )
    return _grammar_for_json(verbose=verbose)


### Chat Formats ###


def register_chat_format(name: str):
    def decorator(f: ChatFormatter):
        chat_completion_handler = chat_formatter_to_chat_completion_handler(f)
        LlamaChatCompletionHandlerRegistry().register_chat_completion_handler(
            name, chat_completion_handler,
        )
        return f

    return decorator


# see https://github.com/huggingface/transformers/blob/main/src/transformers/models/llama/tokenization_llama.py
# system prompt is "embedded" in the first message
@register_chat_format("llama-2")
def format_llama2(
    messages: list[llama_types.ChatCompletionRequestMessage],
    **kwargs: Any,
) -> ChatFormatterResponse:
    _system_template = "[INST] <<SYS>>\n{system_message}\n<</SYS>>"
    _roles = dict(user="<s>[INST]", assistant="[/INST]")
    _messages = _map_roles(messages, _roles)
    system_message = _get_system_message(messages)
    if system_message:
        system_message = _system_template.format(system_message=system_message)
    _prompt = _format_llama2(system_message, _messages, " ", "</s>") + "[/INST]"
    return ChatFormatterResponse(prompt=_prompt)


# Chat format for Llama-3 models, see more details at:
# https://github.com/meta-llama/llama3/blob/main/llama/tokenizer.py#L202-L229
@register_chat_format("llama-3")
def format_llama3(
    messages: list[llama_types.ChatCompletionRequestMessage],
    **kwargs: Any,
) -> ChatFormatterResponse:
    _roles = dict(
        system="<|start_header_id|>system<|end_header_id|>\n\n",
        user="<|start_header_id|>user<|end_header_id|>\n\n",
        assistant="<|start_header_id|>assistant<|end_header_id|>\n\n",
    )
    _sep = "<|eot_id|>"
    _messages = _map_roles(messages, _roles)
    _messages.append((_roles["assistant"], None))
    _prompt = _format_no_colon_single("", _messages, _sep)
    return ChatFormatterResponse(prompt=_prompt, stop=_sep)


@register_chat_format("alpaca")
def format_alpaca(
    messages: list[llama_types.ChatCompletionRequestMessage],
    **kwargs: Any,
) -> ChatFormatterResponse:
    _roles = dict(user="### Instruction", assistant="### Response")
    _sep = "\n\n"
    _sep2 = "</s>"
    system_message = _get_system_message(messages)
    _messages = _map_roles(messages, _roles)
    _prompt = _format_add_colon_two(system_message, _messages, _sep, _sep2)
    return ChatFormatterResponse(prompt=_prompt)


@register_chat_format("qwen")
def format_qwen(
    messages: list[llama_types.ChatCompletionRequestMessage],
    **kwargs: Any,
) -> ChatFormatterResponse:
    _roles = dict(user="<|im_start|>user", assistant="<|im_start|>assistant")
    system_message = _get_system_message(messages) or "You are a helpful assistant."
    system_template = "<|im_start|>system\n{system_message}"
    system_message = system_template.format(system_message=system_message)
    _messages = _map_roles(messages, _roles)
    _messages.append((_roles["assistant"], None))
    _sep = "<|im_end|>"
    _prompt = _format_chatml(system_message, _messages, _sep)
    _sep2 = "<|endoftext|>"
    return ChatFormatterResponse(prompt=_prompt, stop=_sep2)


@register_chat_format("vicuna")
def format(
    messages: list[llama_types.ChatCompletionRequestMessage],
    **kwargs: Any,
) -> ChatFormatterResponse:
    _system_message = "A chat between a curious user and an artificial intelligence assistant. The assistant gives helpful, detailed, and polite answers to the user's questions."
    _roles = dict(user="USER", assistant="ASSISTANT")
    _sep = " "
    _sep2 = "</s>"
    system_message = _system_message
    _messages = _map_roles(messages, _roles)
    _messages.append((_roles["assistant"], None))
    _prompt = _format_add_colon_two(system_message, _messages, _sep, _sep2)
    return ChatFormatterResponse(prompt=_prompt)


@register_chat_format("oasst_llama")
def format_oasst_llama(
    messages: list[llama_types.ChatCompletionRequestMessage],
    **kwargs: Any,
) -> ChatFormatterResponse:
    _system_template = "[INST] <<SYS>>\n{system_message}\n<</SYS>>\n\n"
    _roles = dict(user="<|prompter|>", assistant="<|assistant|>")
    _sep = "</s>"
    system_message = _get_system_message(messages)
    system_message = _system_template.format(system_message=system_message)
    _messages = _map_roles(messages, _roles)
    _messages.append((_roles["assistant"], None))
    _prompt = _format_no_colon_single(system_message, _messages, _sep)
    return ChatFormatterResponse(prompt=_prompt)


@register_chat_format("baichuan-2")
def format_baichuan2(
    messages: list[llama_types.ChatCompletionRequestMessage],
    **kwargs: Any,
) -> ChatFormatterResponse:
    _system_template = "{system_message}"
    _roles = dict(user="<reserved_106>", assistant="<reserved_107>")
    _sep = ""
    system_message = _get_system_message(messages)
    system_message = _system_template.format(system_message=system_message)
    _messages = _map_roles(messages, _roles)
    _messages.append((_roles["assistant"], None))
    _prompt = _format_no_colon_single(system_message, _messages, _sep)
    return ChatFormatterResponse(prompt=_prompt)


@register_chat_format("baichuan")
def format_baichuan(
    messages: list[llama_types.ChatCompletionRequestMessage],
    **kwargs: Any,
) -> ChatFormatterResponse:
    _system_template = "{system_message}"
    _roles = dict(user="<reserved_102>", assistant="<reserved_103>")
    _sep = ""
    system_message = _get_system_message(messages)
    system_message = _system_template.format(system_message=system_message)
    _messages = _map_roles(messages, _roles)
    _messages.append((_roles["assistant"], None))
    _prompt = _format_no_colon_single(system_message, _messages, _sep)
    return ChatFormatterResponse(prompt=_prompt)


@register_chat_format("openbuddy")
def format_openbuddy(
    messages: list[llama_types.ChatCompletionRequestMessage],
    **kwargs: Any,
) -> ChatFormatterResponse:
    _system_message = """You are a helpful, respectful and honest INTP-T AI Assistant named Buddy. You are talking to a human User.
Always answer as helpfully and logically as possible, while being safe. Your answers should not include any harmful, political, religious, unethical, racist, sexist, toxic, dangerous, or illegal content. Please ensure that your responses are socially unbiased and positive in nature.
If a question does not make any sense, or is not factually coherent, explain why instead of answering something not correct. If you don't know the answer to a question, please don't share false information.
You can speak fluently in many languages, for example: English, Chinese.
You cannot access the internet, but you have vast knowledge, cutoff: 2021-09.
You are trained by OpenBuddy team, (https://openbuddy.ai, https://github.com/OpenBuddy/OpenBuddy), you are based on LLaMA and Falcon transformers model, not related to GPT or OpenAI.

"""
    _roles = dict(user="User", assistant="Assistant")
    _sep = "\n"
    system_message = _system_message
    _messages = _map_roles(messages, _roles)
    _messages.append((_roles["assistant"], None))
    _prompt = _format_add_colon_single(system_message, _messages, _sep)
    return ChatFormatterResponse(prompt=_prompt)


@register_chat_format("redpajama-incite")
def format_redpajama_incite(
    messages: list[llama_types.ChatCompletionRequestMessage],
    **kwargs: Any,
) -> ChatFormatterResponse:
    _system_message = _get_system_message(messages)
    _roles = dict(user="<human>", assistant="<bot>")
    _sep = "\n"
    _stop = "<human>"
    system_message = _system_message
    _messages = _map_roles(messages, _roles)
    _messages.append((_roles["assistant"], None))
    _prompt = _format_add_colon_single(system_message, _messages, _sep)
    return ChatFormatterResponse(prompt=_prompt, stop=_stop)


@register_chat_format("snoozy")
def format_snoozy(
    messages: list[llama_types.ChatCompletionRequestMessage],
    **kwargs: Any,
) -> ChatFormatterResponse:
    system_template = "### Instruction:\n{system_message}"
    default_system_message = "The prompt below is a question to answer, a task to complete, or a conversation to respond to; decide which and write an appropriate response."
    _system_message = _get_system_message(messages)
    _system_message = (
        _system_message if _system_message != "" else default_system_message
    )
    system_message = system_template.format(system_message=_system_message)
    _roles = dict(user="### Prompt", assistant="### Response")
    _sep = "\n"
    _stop = "###"
    system_message = _system_message
    _messages = _map_roles(messages, _roles)
    _messages.append((_roles["assistant"], None))
    _prompt = _format_add_colon_single(system_message, _messages, _sep)
    return ChatFormatterResponse(prompt=_prompt, stop=_stop)


@register_chat_format("phind")
def format_phind(
    messages: list[llama_types.ChatCompletionRequestMessage],
    **kwargs: Any,
) -> ChatFormatterResponse:
    _roles = dict(user="### User Message", assistant="### Assistant")
    _sep = "\n\n"
    _system_message = "### System Prompt\nYou are an intelligent programming assistant."
    _messages = _map_roles(messages, _roles)
    _messages.append((_roles["assistant"], None))
    _prompt = _format_add_colon_single(_system_message, _messages, _sep)
    return ChatFormatterResponse(prompt=_prompt)


@register_chat_format("intel")
def format_intel(
    messages: list[llama_types.ChatCompletionRequestMessage],
    **kwargs: Any,
) -> ChatFormatterResponse:
    _roles = dict(user="### User:", assistant="### Assistant:")
    _sep = "\n"
    _system_message = "### System:\n{system_message}"
    _messages = _map_roles(messages, _roles)
    _messages.append((_roles["assistant"], None))
    _prompt = _format_add_colon_single(_system_message, _messages, _sep)
    return ChatFormatterResponse(prompt=_prompt)


@register_chat_format("open-orca")
def format_open_orca(
    messages: list[llama_types.ChatCompletionRequestMessage],
    **kwargs: Any,
) -> ChatFormatterResponse:
    system_template = "{system_message}"
    system_message = (
        "You are a helpful assistant. Please answer truthfully and write out your "
        "thinking step by step to be sure you get the right answer. If you make a mistake or encounter "
        "an error in your thinking, say so out loud and attempt to correct it. If you don't know or "
        "aren't sure about something, say so clearly. You will act as a professional logician, mathematician, "
        "and physicist. You will also act as the most appropriate type of expert to answer any particular "
        "question or solve the relevant problem; state which expert type your are, if so. Also think of "
        "any particular named expert that would be ideal to answer the relevant question or solve the "
        "relevant problem; name and act as them, if appropriate."
    )
    roles = ("User", "Assistant")
    sep = "<|end_of_turn|>\n"
    # stop_token_ids=[32000, 32001],  # "<|end_of_turn|>"
    stop_str = "User"
    system_message = system_template.format(system_message=system_message)
    _messages = _map_roles(messages, dict(zip(roles, roles, strict=False)))
    _messages.append((roles[1], None))
    _prompt = _format_add_colon_space_single(system_message, _messages, sep)
    return ChatFormatterResponse(prompt=_prompt, stop=stop_str)


@register_chat_format("mistrallite")
def format_mistrallite(
    messages: list[llama_types.ChatCompletionRequestMessage],
    **kwargs: Any,
) -> ChatFormatterResponse:
    _roles = dict(user="<|prompter|>", assistant="</s>\n<|assistant|>")
    _sep = " "
    system_template = """<|system|>{system_message}</s>"""
    system_message = _get_system_message(messages)
    system_message = system_template.format(system_message=system_message)
    _messages = _map_roles(messages, _roles)
    _messages.append((_roles["assistant"], None))
    _prompt = _format_no_colon_single(system_message, _messages, _sep)
    return ChatFormatterResponse(prompt=_prompt)


@register_chat_format("zephyr")
def format_zephyr(
    messages: list[llama_types.ChatCompletionRequestMessage],
    **kwargs: Any,
) -> ChatFormatterResponse:
    system_template = """<|system|>
{system_message}"""
    system_message = _get_system_message(messages)
    system_message = system_template.format(system_message=system_message)
    _roles = dict(user="<|user|>\n", assistant="<|assistant|>\n")
    _sep = "</s>"
    _messages = _map_roles(messages, _roles)
    _messages.append((_roles["assistant"], None))
    _prompt = _format_chatml(system_message, _messages, _sep)
    return ChatFormatterResponse(prompt=_prompt, stop=_sep)


@register_chat_format("pygmalion")
def format_pygmalion(
    messages: list[llama_types.ChatCompletionRequestMessage],
    **kwargs: Any,
) -> ChatFormatterResponse:
    system_template = """<|system|>{system_message}"""
    system_message = _get_system_message(messages)
    system_message = system_template.format(system_message=system_message)
    _roles = dict(user="<|user|>", assistant="<|model|>")
    _sep = "\n"
    _messages = _map_roles(messages, _roles)
    _messages.append((_roles["assistant"], None))
    _prompt = _format_chatml(system_message, _messages, _sep)
    return ChatFormatterResponse(prompt=_prompt, stop=_sep)


@register_chat_format("chatml")
def format_chatml(
    messages: list[llama_types.ChatCompletionRequestMessage],
    **kwargs: Any,
) -> ChatFormatterResponse:
    system_template = """<|im_start|>system
{system_message}"""
    system_message = _get_system_message(messages)
    system_message = system_template.format(system_message=system_message)
    _roles = dict(user="<|im_start|>user", assistant="<|im_start|>assistant")
    _sep = "<|im_end|>"
    _messages = _map_roles(messages, _roles)
    _messages.append((_roles["assistant"], None))
    _prompt = _format_chatml(system_message, _messages, _sep)
    return ChatFormatterResponse(prompt=_prompt, stop=_sep)


@register_chat_format("mistral-instruct")
def format_mistral_instruct(
    messages: list[llama_types.ChatCompletionRequestMessage],
    **kwargs: Any,
) -> ChatFormatterResponse:
    eos = "</s>"
    stop = eos
    prompt = ""
    for message in messages:
        if (
            message["role"] == "user"
            and message["content"] is not None
            and isinstance(message["content"], str)
        ):
            prompt += "[INST] " + message["content"]
        elif message["role"] == "assistant" and message["content"] is not None:
            prompt += " [/INST]" + message["content"] + eos
    prompt += " [/INST]"
    return ChatFormatterResponse(prompt=prompt, stop=stop)


@register_chat_format("chatglm3")
def format_chatglm3(
    messages: list[llama_types.ChatCompletionRequestMessage],
    **kwargs: Any,
) -> ChatFormatterResponse:
    system_template = """<|system|>
{system_message}"""
    system_message = _get_system_message(messages)
    system_message = system_template.format(system_message=system_message)
    _roles = dict(user="<|user|>", assistant="<|assistant|>")
    _sep = "</s>"
    _messages = _map_roles(messages, _roles)
    _messages.append((_roles["assistant"], None))
    _prompt = _format_chatglm3(system_message, _messages, _sep)
    return ChatFormatterResponse(prompt=_prompt, stop=_sep)


@register_chat_format("openchat")
def format_openchat(
    messages: list[llama_types.ChatCompletionRequestMessage],
    **kwargs: Any,
) -> ChatFormatterResponse:
    system_template = "{system_message}<|end_of_turn|>"
    system_message = _get_system_message(messages)
    system_message = system_template.format(system_message=system_message)
    _roles = dict(
        user="GPT4 Correct User: ", assistant="<|end_of_turn|>GPT4 Correct Assistant: ",
    )
    _sep = "<|end_of_turn|>"
    _messages = _map_roles(messages, _roles)
    _messages.append((_roles["assistant"], None))
    _prompt = _format_chatml(system_message, _messages, _sep)
    return ChatFormatterResponse(prompt=_prompt, stop=_sep)


# Chat format for Saiga models, see more details and available models:
# https://huggingface.co/collections/IlyaGusev/saiga2-saigamistral-6505d4ccc3d1e53166b636cd
@register_chat_format("saiga")
def format_saiga(
    messages: list[llama_types.ChatCompletionRequestMessage],
    **kwargs: Any,
) -> ChatFormatterResponse:
    _message_template = "<s>{role}\n{content}</s>"
    _roles = dict(user="user", bot="bot", system="system")
    _messages = _map_roles(messages, _roles)

    _prompt = ""
    for role, content in _messages:
        if content:
            _prompt += _message_template.format(role=role, content=content)
        else:
            _prompt += f"<s>{role}\n"
    # Response template
    _prompt += "<s>bot"
    return ChatFormatterResponse(prompt=_prompt.strip())


# Chat format for Google's Gemma models, see more details and available models:
# https://huggingface.co/collections/google/gemma-release-65d5efbccdbb8c4202ec078b
@register_chat_format("gemma")
def format_gemma(
    messages: list[llama_types.ChatCompletionRequestMessage],
    **kwargs: Any,
) -> ChatFormatterResponse:
    system_message = _get_system_message(messages)
    if system_message != "":
        logger.debug(
            "`role='system'` messages are not allowed on Google's Gemma models.",
        )
    _roles = dict(user="<start_of_turn>user\n", assistant="<start_of_turn>model\n")
    _sep = "<end_of_turn>\n"
    _messages = _map_roles(messages, _roles)
    _messages.append((_roles["assistant"], None))
    _prompt = _format_no_colon_single(system_message="", messages=_messages, sep=_sep)
    return ChatFormatterResponse(prompt=_prompt, stop=_sep)


# Tricky chat formats that require custom chat handlers


@register_chat_completion_handler("functionary")
def functionary_chat_handler(
    llama: llama.Llama,
    messages: list[llama_types.ChatCompletionRequestMessage],
    functions: list[llama_types.ChatCompletionFunction] | None = None,
    function_call: llama_types.ChatCompletionRequestFunctionCall | None = None,
    tools: list[llama_types.ChatCompletionTool] | None = None,
    tool_choice: llama_types.ChatCompletionToolChoiceOption | None = None,
    temperature: float = 0.2,
    top_p: float = 0.95,
    top_k: int = 40,
    min_p: float = 0.05,
    typical_p: float = 1.0,
    stream: bool = False,
    stop: str | list[str] | None = [],
    response_format: llama_types.ChatCompletionRequestResponseFormat | None = None,
    max_tokens: int | None = None,
    presence_penalty: float = 0.0,
    frequency_penalty: float = 0.0,
    repeat_penalty: float = 1.1,
    tfs_z: float = 1.0,
    mirostat_mode: int = 0,
    mirostat_tau: float = 5.0,
    mirostat_eta: float = 0.1,
    model: str | None = None,
    logits_processor: llama.LogitsProcessorList | None = None,
    grammar: llama.LlamaGrammar | None = None,
    **kwargs,  # type: ignore
) -> llama_types.ChatCompletion | Iterator[llama_types.ChatCompletionChunk]:
    SYSTEM_MESSAGE = """A chat between a curious user and an artificial intelligence assistant. The assistant gives helpful, detailed, and polite answers to the user's questions. The assistant calls functions with appropriate input when necessary"""

    def generate_type_definition(
        param: dict[str, llama_types.JsonType], indent_level: int, shared_defs,
    ) -> str:
        indent = "  " * indent_level
        if "$ref" in param:
            # Reference to a shared definition
            ref_name = param["$ref"].split("/")[
                -1
            ]  # Extract the type name from the reference
            return ref_name
        if param.get("type") == "array":
            items = param.get("items", {})
            item_type = generate_type_definition(items, indent_level + 1, shared_defs)
            return f"Array<{item_type}>"
        if param.get("type") == "object":
            properties = param.get("properties", {})
            nested_schema = "{\n"
            for nested_param_name, nested_param in properties.items():
                nested_param_type = generate_type_definition(
                    nested_param, indent_level + 1, shared_defs,
                )
                nested_schema += (
                    f"{indent}  {nested_param_name}: {nested_param_type},\n"
                )
            nested_schema += indent + "}"
            return nested_schema
        if "enum" in param:
            # Enum type
            return " | ".join([f'"{enum_value}"' for enum_value in param["enum"]])
        # Simple type
        return param.get("type", "any")

    def generate_shared_definitions(shared_defs, indent_level: int) -> str:
        indent = "  " * indent_level
        shared_definitions = ""
        for def_name, def_properties in shared_defs.items():
            shared_definitions += f"{indent}type {def_name} = "
            if def_properties.get("type") == "object":
                shared_definitions += generate_type_definition(
                    def_properties, indent_level, shared_defs,
                )
            elif "enum" in def_properties:
                # Enum type
                shared_definitions += " | ".join(
                    [f'"{enum_value}"' for enum_value in def_properties["enum"]],
                )
            shared_definitions += ";\n"
        return shared_definitions

    def generate_schema_from_functions(functions, namespace="functions") -> str:
        schema = (
            "// Supported function definitions that should be called when necessary.\n"
        )
        schema += f"namespace {namespace} {{\n\n"

        # Generate shared definitions
        shared_definitions = {}
        for function in functions:
            parameters = function.get("parameters", {})
            shared_definitions.update(parameters.get("$defs", {}))

        schema += generate_shared_definitions(shared_definitions, 1)

        for function in functions:
            function_name = function["name"]
            description = function.get("description", "")
            parameters = function.get("parameters", {})
            required_params = parameters.get("required", [])

            schema += f"  // {description}\n"
            schema += f"  type {function_name} = (_: {{\n"

            for param_name, param in parameters.get("properties", {}).items():
                param_description = param.get("description", "")
                param_type = generate_type_definition(param, 2, shared_definitions)
                optional_indicator = "" if param_name in required_params else "?"
                schema += f"    // {param_description}\n"
                schema += f"    {param_name}{optional_indicator}: {param_type},\n"
            schema += "  }) => any;\n\n"

        schema += f"}} // namespace {namespace}\n"
        return schema

    def prepare_messages_for_inference(
        messages: list[llama_types.ChatCompletionRequestMessage],
        functions: list[llama_types.ChatCompletionFunctions] | None = None,
        tools: list[llama_types.ChatCompletionTool] | None = None,
    ):
        all_messages: list[llama_types.ChatCompletionRequestMessage] = []
        if functions is not None:
            all_messages.append(
                llama_types.ChatCompletionRequestSystemMessage(
                    role="system", content=generate_schema_from_functions(functions),
                ),
            )

        if tools is not None:
            all_messages.append(
                llama_types.ChatCompletionRequestSystemMessage(
                    role="system",
                    content=generate_schema_from_functions(
                        [
                            tool["function"]
                            for tool in tools
                            if tool["type"] == "function"
                        ],
                    ),
                ),
            )

        all_messages.append(
            llama_types.ChatCompletionRequestSystemMessage(
                role="system", content=SYSTEM_MESSAGE,
            ),
        )

        for message in messages:
            # Function call responses
            if message["role"] == "function" and "name" in message:
                message["name"] = f"functions.{message['name']}"
            # Function call requests by assistant
            if "function_call" in message:
                message["function_call"][
                    "name"
                ] = f"functions.{message['function_call']['name']}"
            all_messages.append(message)

        all_messages.append(
            llama_types.ChatCompletionRequestAssistantMessage(
                role="assistant", content=None,
            ),
        )

        def message_to_str(msg: llama_types.ChatCompletionRequestMessage):
            if msg["role"] == "system":
                return f"system:\n{msg['content']}\n"

            if msg["role"] == "function" and "name" in msg:
                return f"function name={msg['name']}:\n{msg['content']}\n"
            if msg["role"] == "function" and "function_call" in msg:
                return f"function name={msg['function_call']['name']}:\n{msg['function_call']['arguments']}\n"
            if msg["role"] == "tool":
                if msg["content"] is not None:
                    return f"function name={msg['tool_call_id']}:\n{msg['content']}\n"
                return f"function name={msg['tool_call_id']}\n"
            if msg["role"] == "user":
                if msg["content"] is None:
                    return "user:\n</s></s>\n"
                return f"user:\n</s>{msg['content']}</s>\n"
            if msg["role"] == "assistant":
                if msg["content"] is not None and "function_call" in msg:
                    return f"assistant:\n{msg['content']}\nassistant to={msg['function_call']['name']}:\n{msg['function_call']['arguments']}</s>\n"
                if "function_call" in msg:
                    return f"assistant to={msg['function_call']['name']}:\n{msg['function_call']['arguments']}</s>\n"
                if "tool_calls" in msg and len(msg["tool_calls"]) > 0:
                    for tool_call in msg[
                        "tool_calls"
                    ]:  # NOTE: probably doesn't work with the functionary model
                        return f"assistant to={tool_call['id']}:\n{tool_call['function']['arguments']}</s>\n"
                elif msg["content"] is None:
                    return "assistant"
                else:
                    return f"assistant:\n{msg['content']}\n"
            else:
                raise ValueError(f"Unsupported role: {msg['role']}")

        return "".join([message_to_str(msg) for msg in all_messages])

    if tools is not None:
        functions = [tool["function"] for tool in tools if tool["type"] == "function"]

    if tool_choice is not None:
        function_call = (
            tool_choice if isinstance(tool_choice, str) else tool_choice["function"]
        )

    prompt = prepare_messages_for_inference(messages, functions, tools)

    if function_call is None and (functions is None or len(functions) == 0):
        completion_or_completion_chunks = llama.create_completion(
            prompt=prompt + ":\n",
            temperature=temperature,
            top_p=top_p,
            top_k=top_k,
            min_p=min_p,
            typical_p=typical_p,
            stream=stream,
            stop=["user:", "</s>"],
            max_tokens=max_tokens,
            presence_penalty=presence_penalty,
            frequency_penalty=frequency_penalty,
            repeat_penalty=repeat_penalty,
            tfs_z=tfs_z,
            mirostat_mode=mirostat_mode,
            mirostat_tau=mirostat_tau,
            mirostat_eta=mirostat_eta,
            model=model,
            logits_processor=logits_processor,
            grammar=grammar,
        )
        return _convert_completion_to_chat(completion_or_completion_chunks, stream=stream)  # type: ignore

    if function_call is None or (
        isinstance(function_call, str) and function_call == "auto"
    ):
        stop = "\n"
        completion: llama_types.Completion = llama.create_completion(
            prompt=prompt, stop=stop, stream=False,
        )  # type: ignore
        completion_text = completion["choices"][0]["text"]
        # strip " to=functions." and ending ":"
        function_call = completion_text.split(".")[-1][:-1]
        new_prompt = prompt + completion_text + stop
    elif isinstance(function_call, str) and function_call != "none":
        new_prompt = prompt + ":\n"
    elif isinstance(function_call, dict):
        new_prompt = prompt + f" to=functions.{function_call['name']}:\n"
        function_call = function_call["name"]
    else:
        new_prompt = prompt + ":\n"

    function_body = None
    for function in functions or []:
        if function["name"] == function_call:
            function_body = function["parameters"]
            break
    for tool in tools or []:
        if tool["type"] == "function" and tool["function"]["name"] == function_call:
            function_body = tool["function"]["parameters"]
            break

    if function_body is not None:
        try:
            with suppress_stdout_stderr(disable=llama.verbose):
                grammar_text = llama_grammar.json_schema_to_gbnf(
                    json.dumps(function_body),
                )
                grammar = llama_grammar.LlamaGrammar.from_string(
                    llama_grammar.json_schema_to_gbnf(json.dumps(function_body)),
                    verbose=llama.verbose,
                )
                print(grammar_text)
        except Exception as e:
            if llama.verbose:
                print(
                    "Failed to parse function body as JSON schema, falling back to default grammar",
                )
                print(e)
            with suppress_stdout_stderr(disable=llama.verbose):
                grammar = llama_grammar.LlamaGrammar.from_string(
                    llama_grammar.JSON_GBNF,
                    verbose=llama.verbose,
                )
    else:
        with suppress_stdout_stderr(disable=llama.verbose):
            grammar = llama_grammar.LlamaGrammar.from_string(
                llama_grammar.JSON_GBNF, verbose=llama.verbose,
            )

    completion: llama_types.Completion = llama.create_completion(
        prompt=new_prompt,
        stop=["user:", "</s>"],
        stream=False,
        grammar=grammar,
        max_tokens=max_tokens,
        temperature=temperature,
        top_p=top_p,
        top_k=top_k,
        min_p=min_p,
        typical_p=typical_p,
        presence_penalty=presence_penalty,
        frequency_penalty=frequency_penalty,
        repeat_penalty=repeat_penalty,
        tfs_z=tfs_z,
        mirostat_mode=mirostat_mode,
        mirostat_tau=mirostat_tau,
        mirostat_eta=mirostat_eta,
        model=model,
        logits_processor=logits_processor,
    )  # type: ignore

    assert "usage" in completion
    assert isinstance(function_call, str)
    assert stream is False  # TODO: support stream mode

    if llama.verbose:
        print(new_prompt)
        print(completion["choices"][0]["text"])

    # TODO: support stream mode
    return llama_types.CreateChatCompletionResponse(
        id="chat" + completion["id"],
        object="chat.completion",
        created=completion["created"],
        model=completion["model"],
        choices=[
            {
                "index": 0,
                "message": {
                    "role": "assistant",
                    "content": None,
                    "function_call": {
                        "name": function_call,
                        "arguments": completion["choices"][0]["text"],
                    },
                    "tool_calls": [
                        {
                            "id": function_call,
                            "type": "function",
                            "function": {
                                "name": function_call,
                                "arguments": completion["choices"][0]["text"],
                            },
                        },
                    ],
                },
                "logprobs": completion["choices"][0]["logprobs"],
                "finish_reason": "tool_calls",
            },
        ],
        usage=completion["usage"],
    )


@register_chat_completion_handler("functionary-v1")
@register_chat_completion_handler("functionary-v2")
def functionary_v1_v2_chat_handler(
    llama: llama.Llama,
    messages: list[llama_types.ChatCompletionRequestMessage],
    functions: list[llama_types.ChatCompletionFunction] | None = None,
    function_call: llama_types.ChatCompletionRequestFunctionCall | None = None,
    tools: list[llama_types.ChatCompletionTool] | None = None,
    tool_choice: llama_types.ChatCompletionToolChoiceOption | None = None,
    temperature: float = 0.2,
    top_p: float = 0.95,
    top_k: int = 40,
    min_p: float = 0.05,
    typical_p: float = 1.0,
    stream: bool = False,
    stop: str | list[str] | None = [],
    response_format: llama_types.ChatCompletionRequestResponseFormat | None = None,
    max_tokens: int | None = None,
    presence_penalty: float = 0.0,
    frequency_penalty: float = 0.0,
    repeat_penalty: float = 1.1,
    tfs_z: float = 1.0,
    mirostat_mode: int = 0,
    mirostat_tau: float = 5.0,
    mirostat_eta: float = 0.1,
    model: str | None = None,
    logits_processor: llama.LogitsProcessorList | None = None,
    grammar: llama.LlamaGrammar | None = None,
    **kwargs,  # type: ignore
) -> llama_types.ChatCompletion | Iterator[llama_types.ChatCompletionChunk]:
    SYSTEM_MESSAGE = """A chat between a curious user and an artificial intelligence assistant. The assistant gives helpful, detailed, and polite answers to the user's questions. The assistant calls functions with appropriate input when necessary"""

    tokenizer = llama.tokenizer_
    assert hasattr(
        tokenizer, "hf_tokenizer",
    ), "Please provide a valid hf_tokenizer_path from https://huggingface.co/meetkai when initializing the Llama class"
    from transformers import AutoTokenizer

    if "<|START_OF_FUNCTION_CALL|>" in tokenizer.hf_tokenizer.additional_special_tokens:
        version = "v1"
        END_SYSTEM_TOKEN = "<|END_OF_SYSTEM|>"
        END_USER_TOKEN = "<|END_OF_USER|>"
        END_ASSISTANT_TOKEN = "<|END_OF_ASSISTANT|>"
        END_FUNCTION_RESULT_TOKEN = "<|END_OF_FUNCTION_RESULT|>"
        START_FUNCTION_CALL_TOKEN = "<|START_OF_FUNCTION_CALL|>"
        END_FUNCTION_CALL_TOKEN = "<|END_OF_FUNCTION_CALL|>"
    else:
        version = "v2"
        RECIPIENT_TOKEN = "<|recipient|>"
        FROM_TOKEN = "<|from|>"
        STOP_TOKEN = "<|stop|>"
        CONTENT_TOKEN = "<|content|>"

    def generate_type_definition(
        param: dict[str, llama_types.JsonType], indent_level: int, shared_defs,
    ) -> str:
        indent = "  " * indent_level
        if "$ref" in param:
            # Reference to a shared definition
            ref_name = param["$ref"].split("/")[
                -1
            ]  # Extract the type name from the reference
            return ref_name
        if param.get("type") == "array":
            items = param.get("items", {})
            item_type = generate_type_definition(items, indent_level + 1, shared_defs)
            return f"Array<{item_type}>"
        if param.get("type") == "object":
            properties = param.get("properties", {})
            nested_schema = "{\n"
            for nested_param_name, nested_param in properties.items():
                nested_param_type = generate_type_definition(
                    nested_param, indent_level + 1, shared_defs,
                )
                nested_schema += (
                    f"{indent}  {nested_param_name}: {nested_param_type},\n"
                )
            nested_schema += indent + "}"
            return nested_schema
        if "enum" in param:
            # Enum type
            return " | ".join([f'"{enum_value}"' for enum_value in param["enum"]])
        # Simple type
        return param.get("type", "any")

    def generate_shared_definitions(shared_defs, indent_level: int) -> str:
        indent = "  " * indent_level
        shared_definitions = ""
        for def_name, def_properties in shared_defs.items():
            shared_definitions += f"{indent}type {def_name} = "
            if def_properties.get("type") == "object":
                shared_definitions += generate_type_definition(
                    def_properties, indent_level, shared_defs,
                )
            elif "enum" in def_properties:
                # Enum type
                shared_definitions += " | ".join(
                    [f'"{enum_value}"' for enum_value in def_properties["enum"]],
                )
            shared_definitions += ";\n"
        return shared_definitions

    def generate_schema_from_functions(functions, namespace="functions") -> str:
        schema = (
            "// Supported function definitions that should be called when necessary.\n"
        )
        schema += f"namespace {namespace} {{\n\n"

        # Generate shared definitions
        shared_definitions = {}
        for function in functions:
            parameters = function.get("parameters", {})
            shared_definitions.update(parameters.get("$defs", {}))

        schema += generate_shared_definitions(shared_definitions, 1)

        for function in functions:
            function_name = function["name"]
            description = function.get("description", "")
            parameters = function.get("parameters", {})
            required_params = parameters.get("required", [])

            schema += f"// {description}\n"
            schema += f"type {function_name} = (_: {{\n"

            for param_name, param in parameters.get("properties", {}).items():
                param_description = param.get("description", "")
                param_type = generate_type_definition(param, 2, shared_definitions)
                optional_indicator = "" if param_name in required_params else "?"
                schema += f"// {param_description}\n"
                schema += f"{param_name}{optional_indicator}: {param_type},\n"
            schema += "}) => any;\n\n"

        schema += f"}} // namespace {namespace}"
        return schema

    def prepare_messages_for_inference(
        messages: list[llama_types.ChatCompletionRequestMessage],
        tokenizer: AutoTokenizer,
        version: Literal["v1", "v2"],
        functions: list[llama_types.ChatCompletionFunctions] | None = None,
        tools: list[llama_types.ChatCompletionTool] | None = None,
        tool_choice: dict | str = "auto",
    ):
        all_messages: list[llama_types.ChatCompletionRequestMessage] = []
        if tool_choice == "none":
            all_messages.append(
                llama_types.ChatCompletionRequestSystemMessage(
                    role="system", content=generate_schema_from_functions([]),
                ),
            )
        elif functions is not None:
            all_messages.append(
                llama_types.ChatCompletionRequestSystemMessage(
                    role="system", content=generate_schema_from_functions(functions),
                ),
            )
        elif tools is not None and tool_choice != "none":
            all_messages.append(
                llama_types.ChatCompletionRequestSystemMessage(
                    role="system",
                    content=generate_schema_from_functions(
                        [
                            tool["function"]
                            for tool in tools
                            if tool["type"] == "function"
                        ],
                    ),
                 ),
            )

        all_messages.append(
            llama_types.ChatCompletionRequestSystemMessage(
                role="system", content=SYSTEM_MESSAGE,
            ),
        )

        for message in messages:
            # Function call responses
            if message["role"] == "function" and "name" in message:
                message["name"] = f"functions.{message['name']}"
            # Function call requests by assistant
            if "function_call" in message:
                message["function_call"][
                    "name"
                ] = f"functions.{message['function_call']['name']}"
            all_messages.append(message)

        if version == "v1":
            suffix = "assistant:\n"
        else:
            suffix = "<|from|>assistant\n<|recipient|>"

        return (
            tokenizer.hf_tokenizer.apply_chat_template(all_messages, tokenize=False)
            + suffix
        )

    if tools is not None:
        functions = [tool["function"] for tool in tools if tool["type"] == "function"]

    if tool_choice is not None:
        function_call = (
            tool_choice if isinstance(tool_choice, str) else tool_choice["function"]
        )
    elif function_call is not None:
        pass
    else:
        function_call = "auto"

    prompt = prepare_messages_for_inference(
        messages, tokenizer, version, functions, tools, function_call,
    )

    # If no tools/functions are provided
    if function_call == "none" or functions is None or len(functions) == 0:
        if version == "v1":
            stop = END_ASSISTANT_TOKEN
        else:
            stop = STOP_TOKEN
            prompt += "all\n<|content|>"

        completion_or_completion_chunks = llama.create_completion(
            prompt=prompt,
            temperature=temperature,
            top_p=top_p,
            top_k=top_k,
            min_p=min_p,
            typical_p=typical_p,
            stream=stream,
            stop=stop,
            max_tokens=max_tokens,
            presence_penalty=presence_penalty,
            frequency_penalty=frequency_penalty,
            repeat_penalty=repeat_penalty,
            tfs_z=tfs_z,
            mirostat_mode=mirostat_mode,
            mirostat_tau=mirostat_tau,
            mirostat_eta=mirostat_eta,
            model=model,
            logits_processor=logits_processor,
            grammar=grammar,
        )
        if stream is False:
            completion_or_completion_chunks["choices"][0]["text"] = (
                completion_or_completion_chunks["choices"][0]["text"].lstrip()
            )
        return _convert_completion_to_chat(completion_or_completion_chunks, stream=stream)  # type: ignore

    def get_grammar(function_call):
        function_body = None
        for function in functions or []:
            if function["name"] == function_call:
                function_body = function["parameters"]
                break
        for tool in tools or []:
            if tool["type"] == "function" and tool["function"]["name"] == function_call:
                function_body = tool["function"]["parameters"]
                break

        try:
            with suppress_stdout_stderr(disable=llama.verbose):
                grammar_text = llama_grammar.json_schema_to_gbnf(
                    json.dumps(function_body),
                )
                grammar = llama_grammar.LlamaGrammar.from_string(
                    llama_grammar.json_schema_to_gbnf(json.dumps(function_body)),
                )
                print(grammar_text)
        except Exception as e:
            if llama.verbose:
                print(
                    "Failed to parse function body as JSON schema, falling back to default grammar",
                )
                print(e)
            with suppress_stdout_stderr(disable=llama.verbose):
                grammar = llama_grammar.LlamaGrammar.from_string(
                    llama_grammar.JSON_GBNF, verbose=llama.verbose,
                )

        return grammar

    def create_completion(prompt, stop, grammar):
        completion = cast(
            llama_types.Completion,
            llama.create_completion(
                prompt=prompt,
                temperature=temperature,
                top_p=top_p,
                top_k=top_k,
                min_p=min_p,
                typical_p=typical_p,
                stream=stream,
                stop=stop,
                max_tokens=max_tokens,
                presence_penalty=presence_penalty,
                frequency_penalty=frequency_penalty,
                repeat_penalty=repeat_penalty,
                tfs_z=tfs_z,
                mirostat_mode=mirostat_mode,
                mirostat_tau=mirostat_tau,
                mirostat_eta=mirostat_eta,
                model=model,
                logits_processor=logits_processor,
                grammar=grammar,
            ),
        )

        return completion

    content = ""
    function_calls, function_bodies = [], []
    completion_tokens = 0

    def generate_streaming(tools, functions, function_call, prompt):
        assert version == "v2", "Streaming for v1 is not supported"

        chunk_id, chunk_created = None, None

        # If tool_choice/function_call is provided
        if isinstance(function_call, dict):
            prompt += f"{function_call['name']}\n{CONTENT_TOKEN}"
            grammar = get_grammar(function_call["name"])
            stops = [STOP_TOKEN, FROM_TOKEN]
            tool_id = "".join(
                [random.choice(string.ascii_letters + string.digits) for _ in range(24)],
            )
            completion = create_completion(prompt=prompt, stop=stops, grammar=grammar)
            completion_text = ""
            first = True
            for chunk in completion:
                # Yield the tool/function name first
                if first:
                    if tools is not None:
                        func_call_dict = {
                            "tool_calls": [
                                {
                                    "index": 0,
                                    "id": "call_" + tool_id,
                                    "type": "function",
                                    "function": {
                                        "name": function_call["name"],
                                        "arguments": "",
                                    },
                                },
                            ],
                        }
                    else:
                        func_call_dict = {
                            "function_call": {
                                "name": function_call["name"],
                                "arguments": "",
                            },
                        }
                    yield llama_types.CreateChatCompletionStreamResponse(
                        id="chat" + chunk["id"],
                        object="chat.completion.chunk",
                        created=chunk["created"],
                        model=chunk["model"],
                        choices=[
                            {
                                "index": 0,
                                "logprobs": None,
                                "delta": {
                                    "role": None,
                                    "content": None,
                                    **func_call_dict,
                                },
                            },
                        ],
                    )
                    first = False
                if tools is not None:
                    func_call_dict = {
                        "tool_calls": [
                            {
                                "index": 0,
                                "id": "call_" + tool_id,
                                "type": "function",
                                "function": {
                                    "name": None,
                                    "arguments": chunk["choices"][0]["text"].rstrip(),
                                },
                            },
                        ],
                    }
                else:
                    func_call_dict = {
                        "function_call": {
                            "name": None,
                            "arguments": chunk["choices"][0]["text"].rstrip(),
                        },
                    }
                if len(chunk["choices"][0]["text"].rstrip()) > 0:
                    yield llama_types.CreateChatCompletionStreamResponse(
                        id="chat" + chunk["id"],
                        object="chat.completion.chunk",
                        created=chunk["created"],
                        model=chunk["model"],
                        choices=[
                            {
                                "index": 0,
                                "logprobs": chunk["choices"][0]["logprobs"],
                                "delta": {
                                    "role": None,
                                    "content": None,
                                    **func_call_dict,
                                },
                            },
                        ],
                    )
            # Yield tool_call/function_call stop message
            yield llama_types.CreateChatCompletionStreamResponse(
                id="chat" + chunk["id"],
                object="chat.completion.chunk",
                created=chunk["created"],
                model=chunk["model"],
                choices=[
                    {
                        "index": 0,
                        "finish_reason": (
                            "tool_calls" if tools is not None else "function_call"
                        ),
                        "logprobs": None,
                        "delta": {
                            "role": None,
                            "content": None,
                            "function_call": None,
                            "tool_calls": None,
                        },
                    },
                ],
            )
        # If "auto" or no tool_choice/function_call
        elif isinstance(function_call, str) and function_call == "auto":
            tool_index = 0
            while True:
                # Generate function name first
                grammar = None
                stops = CONTENT_TOKEN
                completion = create_completion(
                    prompt=prompt, stop=stops, grammar=grammar,
                )
                completion_text = ""
                for chunk in completion:
                    completion_text += chunk["choices"][0]["text"]
                if chunk_id is None:
                    chunk_id = chunk["id"]
                if chunk_created is None:
                    chunk_created = chunk["created"]
                function_name = completion_text.strip()
                if function_name == "all":
                    prompt += "all\n<|content|>"
                    # Yield the first empty message for content
                    yield llama_types.CreateChatCompletionStreamResponse(
                        id="chat" + chunk_id,
                        model=chunk["model"],
                        created=chunk_created,
                        object="chat.completion.chunk",
                        choices=[
                            {
                                "index": 0,
                                "delta": {"role": "assistant", "content": ""},
                                "logprobs": None,
                                "finish_reason": None,
                            },
                        ],
                    )
                else:
                    prompt += f"{function_name}\n<|content|>"
                    grammar = get_grammar(function_name)
                    tool_id = "".join(
                        [
                            random.choice(string.ascii_letters + string.digits)
                            for _ in range(24)
                        ],
                    )
                    if tools is not None:
                        func_call_dict = {
                            "tool_calls": [
                                {
                                    "index": tool_index,
                                    "id": "call_" + tool_id,
                                    "type": "function",
                                    "function": {
                                        "name": function_name,
                                        "arguments": "",
                                    },
                                },
                            ],
                        }
                    else:
                        func_call_dict = {
                            "function_call": {"name": function_name, "arguments": ""},
                        }
                    # Stream function name
                    yield llama_types.CreateChatCompletionStreamResponse(
                        id="chat" + chunk_id,
                        object="chat.completion.chunk",
                        created=chunk_created,
                        model=chunk["model"],
                        choices=[
                            {
                                "index": 0,
                                "logprobs": chunk["choices"][0]["logprobs"],
                                "delta": {
                                    "role": "assistant",
                                    "content": None,
                                    **func_call_dict,
                                },
                            },
                        ],
                    )
                # Generate content
                stops = [RECIPIENT_TOKEN, STOP_TOKEN]
                completion = create_completion(
                    prompt=prompt, stop=stops, grammar=grammar,
                )
                if function_name == "all":
                    completion_text = ""
                    stop_sequence, buffer, is_end = (
                        "\n<|from|>assistant\n<|recipient|>",
                        [],
                        False,
                    )
                    for i, chunk in enumerate(completion):
                        completion_text += chunk["choices"][0]["text"]
                        if is_end:
                            buffer.append(chunk["choices"][0]["text"].strip(" "))
                            if stop_sequence.startswith("".join(buffer)):
                                continue
                            else:
                                buffer.pop()
                                while len(buffer) > 0:
                                    yield llama_types.CreateChatCompletionStreamResponse(
                                        id="chat" + chunk_id,
                                        object="chat.completion.chunk",
                                        created=chunk_created,
                                        model=chunk["model"],
                                        choices=[
                                            {
                                                "index": 0,
                                                "logprobs": chunk["choices"][0][
                                                    "logprobs"
                                                ],
                                                "delta": {
                                                    "role": "assistant",
                                                    "content": buffer.pop(0),
                                                },
                                            },
                                        ],
                                    )
                                is_end = False
                        elif chunk["choices"][0]["text"] == "\n":
                            is_end = True
                            buffer.append(chunk["choices"][0]["text"].strip(" "))
                            continue

                        if len(buffer) == 0 and len(chunk["choices"][0]["text"]) > 0:
                            yield llama_types.CreateChatCompletionStreamResponse(
                                id="chat" + chunk_id,
                                object="chat.completion.chunk",
                                created=chunk_created,
                                model=chunk["model"],
                                choices=[
                                    {
                                        "index": 0,
                                        "logprobs": chunk["choices"][0]["logprobs"],
                                        "delta": {
                                            "role": "assistant",
                                            "content": (
                                                chunk["choices"][0]["text"]
                                                if i > 0
                                                else chunk["choices"][0][
                                                    "text"
                                                ].lstrip()
                                            ),
                                        },
                                    },
                                ],
                            )
                    # Check whether the model wants to generate another turn
                    if (
                        "<|from|> assistant" in completion_text
                        or "<|from|>assistant" in completion_text
                    ):
                        if completion_text.endswith("\n<|from|>assistant\n"):
                            cleaned_completion_text = completion_text[
                                : -len("\n<|from|>assistant\n")
                            ].strip()
                        elif completion_text.endswith("\n<|from|> assistant\n"):
                            cleaned_completion_text = completion_text[
                                : -len("\n<|from|> assistant\n")
                            ].strip()
                        else:
                            cleaned_completion_text = completion_text.strip()
                        prompt += f"{cleaned_completion_text}\n<|from|>assistant\n<|recipient|>"
                    else:
                        # Yield stop message
                        yield llama_types.CreateChatCompletionStreamResponse(
                            id="chat" + chunk_id,
                            model=chunk["model"],
                            created=chunk_created,
                            object="chat.completion.chunk",
                            choices=[
                                {
                                    "index": 0,
                                    "delta": {},
                                    "logprobs": None,
                                    "finish_reason": "stop",
                                },
                            ],
                        )
                        break
                else:
                    # Check whether the model wants to generate another turn
                    completion_text = ""
                    for chunk in completion:
                        completion_text += chunk["choices"][0]["text"]
                        if len(chunk["choices"][0]["text"].rstrip()) > 0:
                            if tools is not None:
                                func_call_dict = {
                                    "tool_calls": [
                                        {
                                            "index": tool_index,
                                            "id": "call_" + tool_id,
                                            "type": "function",
                                            "function": {
                                                "name": None,
                                                "arguments": chunk["choices"][0][
                                                    "text"
                                                ].rstrip(),
                                            },
                                        },
                                    ],
                                }
                            else:
                                func_call_dict = {
                                    "function_call": {
                                        "name": None,
                                        "arguments": chunk["choices"][0][
                                            "text"
                                        ].rstrip(),
                                    },
                                }
                            yield llama_types.CreateChatCompletionStreamResponse(
                                id="chat" + chunk_id,
                                object="chat.completion.chunk",
                                created=chunk_created,
                                model=chunk["model"],
                                choices=[
                                    {
                                        "index": 0,
                                        "logprobs": chunk["choices"][0]["logprobs"],
                                        "delta": {
                                            "role": None,
                                            "content": None,
                                            **func_call_dict,
                                        },
                                    },
                                ],
                            )
                    prompt += completion_text.strip()
                    grammar = None
                    completion = create_completion(
                        prompt=prompt, stop=stops, grammar=grammar,
                    )
                    completion_text += "".join(
                        [chunk["choices"][0]["text"] for chunk in completion],
                    )
                    if (
                        "<|from|> assistant" in completion_text
                        or "<|from|>assistant" in completion_text
                    ) and tools is not None:
                        prompt += "\n<|from|>assistant\n<|recipient|>"
                        tool_index += 1
                    else:
                        # Yield tool_call/function_call stop message
                        yield llama_types.CreateChatCompletionStreamResponse(
                            id="chat" + chunk_id,
                            object="chat.completion.chunk",
                            created=chunk_created,
                            model=chunk["model"],
                            choices=[
                                {
                                    "index": 0,
                                    "finish_reason": (
                                        "tool_calls"
                                        if tools is not None
                                        else "function_call"
                                    ),
                                    "logprobs": None,
                                    "delta": {
                                        "role": None,
                                        "content": None,
                                        "function_call": None,
                                        "tool_calls": None,
                                    },
                                },
                            ],
                        )
                        break

    if stream is not False:
        return generate_streaming(
            tools=tools, functions=functions, function_call=function_call, prompt=prompt,
        )
    if version == "v1":
        # If no or "auto" tool_choice/function_call
        if isinstance(function_call, str) and function_call == "auto":
            stops = ["\n", END_ASSISTANT_TOKEN]
        # If tool_choice/function_call is provided
        elif isinstance(function_call, dict):
            prompt += f"{START_FUNCTION_CALL_TOKEN}{function_call['name']}:\n"
            stops = END_FUNCTION_CALL_TOKEN
            function_call = function_call["name"]
            function_calls.append(function_call)
            grammar = get_grammar(function_call)
        else:
            prompt = prompt
            stops = ["\n", END_ASSISTANT_TOKEN]

        completion = create_completion(prompt=prompt, stop=stops, grammar=grammar)
        completion_text = completion["choices"][0]["text"]
        completion_tokens += completion["usage"]["completion_tokens"]

        # If the generation does not involve a function call
        if (
            START_FUNCTION_CALL_TOKEN not in prompt
            and START_FUNCTION_CALL_TOKEN not in completion_text
        ):
            completion["usage"]["completion_tokens"] = completion_tokens
            return _convert_completion_to_chat(completion, stream=stream)  # type: ignore
        # If the generation involves a function call in completion, generate the parameters
        if (
            START_FUNCTION_CALL_TOKEN not in prompt
            and START_FUNCTION_CALL_TOKEN in completion_text
        ):
            prompt += (
                completion_text.replace(
                    f"{START_FUNCTION_CALL_TOKEN} ", START_FUNCTION_CALL_TOKEN,
                )
                + "\n"
            )
            function_calls.append(
                completion_text.split(START_FUNCTION_CALL_TOKEN)[-1][:-1].strip(),
            )
            grammar = get_grammar(function_calls[-1])
            completion = create_completion(
                prompt=prompt, stop=END_FUNCTION_CALL_TOKEN, grammar=grammar,
            )
            completion_tokens += completion["usage"]["completion_tokens"]
            function_bodies.append(completion["choices"][0]["text"].strip())
        # If the prompt involves a function call, just append generated parameters to function_bodies
        else:
            function_bodies.append(completion_text.strip())
    elif isinstance(function_call, dict):
        prompt += f"{function_call['name']}\n{CONTENT_TOKEN}"
        function_call = function_call["name"]
        function_calls.append(function_call)
        grammar = get_grammar(function_call)
        stops = [STOP_TOKEN, FROM_TOKEN]
        completion = create_completion(
            prompt=prompt, stop=stops, grammar=grammar,
        )
        completion_text = completion["choices"][0]["text"]
        completion_tokens += completion["usage"]["completion_tokens"]
        function_bodies.append(completion_text.strip())
    # If "auto" or no tool_choice/function_call
    elif isinstance(function_call, str) and function_call == "auto":
        while True:
            # Generate function name first
            grammar = None
            stops = CONTENT_TOKEN
            completion = create_completion(
                prompt=prompt, stop=stops, grammar=grammar,
            )
            completion_text = completion["choices"][0]["text"]
            completion_tokens += completion["usage"]["completion_tokens"]
            function_name = completion_text.strip()
            if function_name == "all":
                prompt += "all\n<|content|>"
            else:
                function_call = completion_text.strip()
                prompt += f"{function_call}\n<|content|>"
                function_calls.append(function_call)
                grammar = get_grammar(function_call)
            # Generate content
            stops = [RECIPIENT_TOKEN, STOP_TOKEN]
            completion = create_completion(
                prompt=prompt, stop=stops, grammar=grammar,
            )
            completion_text = completion["choices"][0]["text"]
            completion_tokens += completion["usage"]["completion_tokens"]
            if function_name == "all":
                if completion_text.endswith("\n<|from|>assistant\n"):
                    content += completion_text[: -len("\n<|from|>assistant\n")]
                if completion_text.endswith("\n<|from|> assistant\n"):
                    content += completion_text[-len("\n<|from|> assistant\n")]
                else:
                    content += completion_text
                content = content.lstrip()
                # Check whether the model wants to generate another turn
                if (
                    "<|from|> assistant" in completion_text
                    or "<|from|>assistant" in completion_text
                ):
                    if completion_text.endswith("\n<|from|>assistant\n"):
                        cleaned_completion_text = completion_text[
                            : -len("\n<|from|>assistant\n")
                        ].strip()
                    elif completion_text.endswith("\n<|from|> assistant\n"):
                        cleaned_completion_text = completion_text[
                            -len("\n<|from|> assistant\n")
                        ].strip()
                    else:
                        cleaned_completion_text = completion_text.strip()
                    prompt += f"{cleaned_completion_text}\n<|from|>assistant\n<|recipient|>"
                else:
                    break
            else:
                function_bodies.append(completion_text.strip())
                # Check whether the model wants to generate another turn
                prompt += completion_text.strip()
                grammar = None
                completion = create_completion(
                    prompt=prompt, stop=stops, grammar=grammar,
                )
                completion_tokens += completion["usage"]["completion_tokens"]
                if (
                    "<|from|> assistant" in completion["choices"][0]["text"]
                    or "<|from|>assistant" in completion["choices"][0]["text"]
                ):
                    prompt += "\n<|from|>assistant\n<|recipient|>"
                else:
                    break

    assert "usage" in completion
    assert len(function_calls) == len(function_bodies)

    tool_calls: list[llama_types.ChatCompletionMessageToolCall] = []
    for function_call, function_body in zip(function_calls, function_bodies, strict=False):
        tool_calls.append(
            {
                "id": "call_"
                + "".join(
                    [
                        random.choice(string.ascii_letters + string.digits)
                        for _ in range(24)
                    ],
                ),
                "type": "function",
                "function": {
                    "name": function_call,
                    "arguments": function_body,
                },
            },
        )

    # TODO: support stream mode
    function_call_dict: dict[str, str] | dict[Literal["function_call"], llama_types.ChatCompletionRequestAssistantMessageFunctionCall] = {}
    if len(tool_calls) > 0:
        if tools is not None:
            function_call_dict["tool_calls"] = tool_calls
        else:
            function_call_dict["function_call"] = {
                "name": tool_calls[0]["function"]["name"],
                "arguments": tool_calls[0]["function"]["arguments"],
            }
    completion["usage"]["completion_tokens"] = completion_tokens
    return llama_types.CreateChatCompletionResponse(
        id="chat" + completion["id"],
        object="chat.completion",
        created=completion["created"],
        model=completion["model"],
        choices=[
            {
                "index": 0,
                "logprobs": completion["choices"][0]["logprobs"],
                "message": {
                    "role": "assistant",
                    "content": None if content == "" else content,
                    **function_call_dict,
                },
                "finish_reason": "tool_calls" if len(tool_calls) > 0 else "stop",
            },
        ],
        usage=completion["usage"],
    )


class Llava15ChatHandler:
    DEFAULT_SYSTEM_MESSAGE: str | None = (
        "A chat between a curious human and an artificial intelligence assistant.  The assistant gives helpful, detailed, and polite answers to the human's questions."
    )

    CHAT_FORMAT = (
        "{% for message in messages %}"
        "{% if message.role == 'system' %}"
        "{{ message.content }}"
        "{% endif %}"
        "{% if message.role == 'user' %}"
        "{% if message.content is string %}"
        "\nUSER: {{ message.content }}"
        "{% endif %}"
        "{% if message.content is iterable %}"
        "\nUSER: "
        "{% for content in message.content %}"
        "{% if content.type == 'image_url' and content.image_url is string %}"
        "{{ content.image_url }}"
        "{% endif %}"
        "{% if content.type == 'image_url' and content.image_url is mapping %}"
        "{{ content.image_url.url }}"
        "{% endif %}"
        "{% endfor %}"
        "{% for content in message.content %}"
        "{% if content.type == 'text' %}"
        "{{ content.text }}"
        "{% endif %}"
        "{% endfor %}"
        "{% endif %}"
        "{% endif %}"
        "{% if message.role == 'assistant' and message.content is not none %}"
        "\nASSISTANT: {{ message.content }}"
        "{% endif %}"
        "{% endfor %}"
        "{% if add_generation_prompt %}"
        "\nASSISTANT: "
        "{% endif %}"
    )

    def __init__(self, clip_model_path: str, verbose: bool = True):
        from llama_cpp import llava_cpp

        self.clip_model_path = clip_model_path
        self.verbose = verbose

        self._llava_cpp = llava_cpp  # TODO: Fix
        self._exit_stack = ExitStack()
        self._last_image_embed: llava_cpp.CtypesPointer[llava_cpp.llava_image_embed] | None = None
        self._last_image_hash: int | None = None

        if not os.path.exists(clip_model_path):
            raise ValueError(f"Clip model path does not exist: {clip_model_path}")

        with suppress_stdout_stderr(disable=self.verbose):
            clip_ctx = self._llava_cpp.clip_model_load(self.clip_model_path.encode(), 0)

            if clip_ctx is None:
                raise ValueError(f"Failed to load clip model: {clip_model_path}")

            self.clip_ctx = clip_ctx

            def clip_free():
                with suppress_stdout_stderr(disable=self.verbose):
                    self._llava_cpp.clip_free(self.clip_ctx)

            self._exit_stack.callback(clip_free)

        def last_image_embed_free():
            with suppress_stdout_stderr(disable=self.verbose):
                if self._last_image_embed is not None:
                    self._llava_cpp.llava_image_embed_free(self._last_image_embed)
                    self._last_image_embed = None

        self._exit_stack.callback(last_image_embed_free)

    def load_image(self, image_url: str) -> bytes:
        return self._load_image(image_url)

    def _embed_image_bytes(self, image_bytes: bytes, n_threads_batch: int = 1):
        if (
            self._last_image_embed is not None
            and self._last_image_hash is not None
            and hash(image_bytes) == self._last_image_hash
        ):
            return self._last_image_embed
        with suppress_stdout_stderr(disable=self.verbose):
            # Free the previous image embed
            if self._last_image_embed is not None:
                self._llava_cpp.llava_image_embed_free(self._last_image_embed)
                self._last_image_embed = None
                self._last_image_hash = None
            embed = self._llava_cpp.llava_image_embed_make_with_bytes(
                self.clip_ctx,
                n_threads_batch,
                (ctypes.c_uint8 * len(image_bytes)).from_buffer(
                    bytearray(image_bytes)
                ),
                len(image_bytes),
            )
            self._last_image_embed = embed
            self._last_image_hash = hash(image_bytes)
            return embed

    def __call__(
        self,
        *,
        llama: llama.Llama,
        messages: list[llama_types.ChatCompletionRequestMessage],
        functions: list[llama_types.ChatCompletionFunction] | None = None,
        function_call: llama_types.ChatCompletionRequestFunctionCall | None = None,
        tools: list[llama_types.ChatCompletionTool] | None = None,
        tool_choice: llama_types.ChatCompletionToolChoiceOption | None = None,
        temperature: float = 0.2,
        top_p: float = 0.95,
        top_k: int = 40,
        min_p: float = 0.05,
        typical_p: float = 1.0,
        stream: bool = False,
        stop: str | list[str] | None = [],
        seed: int | None = None,
        response_format: llama_types.ChatCompletionRequestResponseFormat | None = None,
        max_tokens: int | None = None,
        presence_penalty: float = 0.0,
        frequency_penalty: float = 0.0,
        repeat_penalty: float = 1.1,
        tfs_z: float = 1.0,
        mirostat_mode: int = 0,
        mirostat_tau: float = 5.0,
        mirostat_eta: float = 0.1,
        model: str | None = None,
        logits_processor: llama.LogitsProcessorList | None = None,
        grammar: llama.LlamaGrammar | None = None,
        logit_bias: dict[str, float] | None = None,
        logprobs: bool | None = None,
        top_logprobs: int | None = None,
        **kwargs,  # type: ignore
    ) -> llama_types.CreateChatCompletionResponse | Iterator[llama_types.CreateChatCompletionStreamResponse]:
        assert self.clip_ctx is not None

        system_prompt = _get_system_message(messages)
        if system_prompt == "" and self.DEFAULT_SYSTEM_MESSAGE is not None:
            messages = [
                llama_types.ChatCompletionRequestSystemMessage(
                    role="system", content=self.DEFAULT_SYSTEM_MESSAGE,
                ),
            ] + messages

        image_urls = self.get_image_urls(messages)
        template = ImmutableSandboxedEnvironment(
            trim_blocks=True,
            lstrip_blocks=True,
        ).from_string(self.CHAT_FORMAT)
        text = template.render(
            messages=messages,
            add_generation_prompt=True,
            eos_token=llama.detokenize([llama.token_eos()]),
            bos_token=llama.detokenize([llama.token_bos()]),
        )
        split_text = self.split_text_on_image_urls(text, image_urls)

<<<<<<< HEAD
        def embed_image_bytes(image_bytes: bytes):
            if (
                self._last_image_embed is not None
                and self._last_image_hash is not None
                and hash(image_bytes) == self._last_image_hash
            ):
                return self._last_image_embed
            with suppress_stdout_stderr(disable=self.verbose):
                # Free the previous image embed
                if self._last_image_embed is not None:
                    self._llava_cpp.llava_image_embed_free(self._last_image_embed)
                    self._last_image_embed = None
                    self._last_image_hash = None
                embed = self._llava_cpp.llava_image_embed_make_with_bytes(
                    self.clip_ctx,
                    llama.context_params.n_threads_batch,
                    (ctypes.c_uint8 * len(image_bytes)).from_buffer(
                        bytearray(image_bytes),
                    ),
                    len(image_bytes),
                )
                self._last_image_embed = embed
                self._last_image_hash = hash(image_bytes)
                return embed
=======
        if self.verbose:
            print(text, file=sys.stderr)

>>>>>>> 4744551b

        # Evaluate prompt
        llama.reset()
        llama._ctx.kv_cache_clear()
        for type_, value in split_text:
            if type_ == "text":
                tokens = llama.tokenize(
                    value.encode("utf8"), add_bos=False, special=True,
                )
                if llama.n_tokens + len(tokens) > llama.n_ctx():
                    raise ValueError(
                        f"Prompt exceeds n_ctx: {llama.n_tokens + len(tokens)} > {llama.n_ctx()}",
                    )
                llama.eval(tokens)
            else:
                image_bytes = self.load_image(value)
                embed = self._embed_image_bytes(image_bytes, llama.context_params.n_threads_batch)
                if llama.n_tokens + embed.contents.n_image_pos > llama.n_ctx():
                    raise ValueError(
                        f"Prompt exceeds n_ctx: {llama.n_tokens + embed.contents.n_image_pos} > {llama.n_ctx()}",
                    )
                n_past = ctypes.c_int(llama.n_tokens)
                n_past_p = ctypes.pointer(n_past)
                with suppress_stdout_stderr(disable=self.verbose):
                    self._llava_cpp.llava_eval_image_embed(
                        llama.ctx,
                        embed,
                        llama.n_batch,
                        n_past_p,
                    )
                # Required to avoid issues with hf tokenizer
                llama.input_ids[llama.n_tokens : n_past.value] = -1
                llama.n_tokens = n_past.value

        # Get prompt tokens to avoid a cache miss
        prompt = llama.input_ids[: llama.n_tokens].tolist()

        if response_format is not None and response_format["type"] == "json_object":
            grammar = _grammar_for_response_format(response_format)

        # Convert legacy functions to tools
        if functions is not None:
            tools = [
                {
                    "type": "function",
                    "function": function,
                }
                for function in functions
            ]

        # Convert legacy function_call to tool_choice
        if function_call is not None:
            if isinstance(function_call, str) and (
                function_call == "none" or function_call == "auto"
            ):
                tool_choice = function_call
            if isinstance(function_call, dict) and "name" in function_call:
                tool_choice = {
                    "type": "function",
                    "function": {
                        "name": function_call["name"],
                    },
                }

        tool = None
        if (
            tool_choice is not None
            and isinstance(tool_choice, dict)
            and tools is not None
        ):
            name = tool_choice["function"]["name"]
            tool = next((t for t in tools if t["function"]["name"] == name), None)
            if tool is None:
                raise ValueError(f"Tool choice '{name}' not found in tools.")
            schema = tool["function"]["parameters"]
            try:
                # create grammar from json schema
                grammar = llama_grammar.LlamaGrammar.from_json_schema(
                    json.dumps(schema), verbose=llama.verbose,
                )
            except Exception as e:
                if llama.verbose:
                    print(str(e), file=sys.stderr)
                grammar = llama_grammar.LlamaGrammar.from_string(
                    llama_grammar.JSON_GBNF, verbose=llama.verbose,
                )

        completion_or_chunks = llama.create_completion(
            prompt=prompt,
            temperature=temperature,
            top_p=top_p,
            top_k=top_k,
            min_p=min_p,
            typical_p=typical_p,
            logprobs=top_logprobs if logprobs else None,
            stream=stream,
            stop=stop,
            seed=seed,
            max_tokens=max_tokens,
            presence_penalty=presence_penalty,
            frequency_penalty=frequency_penalty,
            repeat_penalty=repeat_penalty,
            tfs_z=tfs_z,
            mirostat_mode=mirostat_mode,
            mirostat_tau=mirostat_tau,
            mirostat_eta=mirostat_eta,
            model=model,
            logits_processor=logits_processor,
            grammar=grammar,
            logit_bias=logit_bias,
        )
        if tool is not None:
            tool_name = tool["function"]["name"]
            return _convert_completion_to_chat_function(
                tool_name, completion_or_chunks, stream,
            )
        return _convert_completion_to_chat(completion_or_chunks, stream=stream)

    @staticmethod
    def _load_image(image_url: str) -> bytes:
        # TODO: Add Pillow support for other image formats beyond (jpg, png)
        if image_url.startswith("data:"):
            import base64

            image_bytes = base64.b64decode(image_url.split(",")[1])
            return image_bytes
        import urllib.request

        with urllib.request.urlopen(image_url) as f:
            image_bytes = f.read()
            return image_bytes

    @staticmethod
    def get_image_urls(messages: list[llama_types.ChatCompletionRequestMessage]):
        image_urls: list[str] = []
        for message in messages:
            if message["role"] == "user":
                if message["content"] is None:
                    continue
                for content in message["content"]:
                    if isinstance(content, dict) and "type" in content:
                        if content["type"] == "image_url":
                            if (
                                isinstance(content["image_url"], dict)
                                and "url" in content["image_url"]
                            ):
                                image_urls.append(content["image_url"]["url"])
                            else:
                                image_urls.append(content["image_url"])
        return image_urls

    @staticmethod
    def split_text_on_image_urls(text: str, image_urls: list[str]):
        def find_first(s: str, substrs: list[str]):
            for i, substr in enumerate(substrs):
                pos = s.find(substr)
                if pos != -1:
                    return pos, i
            return None, None

        split_text: list[tuple[Literal["text", "image_url"], str]] = []
        remaining = text
        while remaining:
            # Find first image_url
            pos, i = find_first(remaining, image_urls)
            if pos is not None and i is not None:
                if pos > 0:
                    split_text.append(("text", remaining[:pos]))
                split_text.append(("image_url", image_urls[i]))
                remaining = remaining[pos + len(image_urls[i]) :]
            else:
                split_text.append(("text", remaining))
                remaining = ""
        return split_text

    @classmethod
    def from_pretrained(
        cls,
        repo_id: str,
        filename: str | None,
        local_dir: str | os.PathLike[str] | None = None,
        local_dir_use_symlinks: bool | Literal["auto"] = "auto",
        cache_dir: str | os.PathLike[str] | None = None,
        **kwargs: Any,
    ) -> Llava15ChatHandler:
        import fnmatch
        from pathlib import Path

        try:
            from huggingface_hub import HfFileSystem, hf_hub_download  # type: ignore
            from huggingface_hub.utils import validate_repo_id  # type: ignore
        except ImportError:
            raise ImportError(
                "Llama.from_pretrained requires the huggingface-hub package. "
                "You can install it with `pip install huggingface-hub`.",
            )

        validate_repo_id(repo_id)

        hffs = HfFileSystem()

        files = [
            file["name"] if isinstance(file, dict) else file
            for file in hffs.ls(repo_id)  # type: ignore
        ]

        # split each file into repo_id, subfolder, filename
        file_list: list[str] = []
        for file in files:
            rel_path = Path(file).relative_to(repo_id)
            file_list.append(str(rel_path))

        matching_files = [file for file in file_list if fnmatch.fnmatch(file, filename)]  # type: ignore

        if len(matching_files) == 0:
            raise ValueError(
                f"No file found in {repo_id} that match {filename}\n\n"
                f"Available Files:\n{json.dumps(file_list)}",
            )

        if len(matching_files) > 1:
            raise ValueError(
                f"Multiple files found in {repo_id} matching {filename}\n\n"
                f"Available Files:\n{json.dumps(files)}",
            )

        (matching_file,) = matching_files

        subfolder = str(Path(matching_file).parent)
        filename = Path(matching_file).name

        # download the file
        hf_hub_download(
            repo_id=repo_id,
            filename=filename,
            subfolder=subfolder,
            local_dir=cast(str | Path | None, local_dir),
            local_dir_use_symlinks=local_dir_use_symlinks,
            cache_dir=cast(str | Path | None, cache_dir),
        )

        if local_dir is None:
            model_path = hf_hub_download(
                repo_id=repo_id,
                filename=filename,
                subfolder=subfolder,
                local_dir=local_dir,
                local_dir_use_symlinks=local_dir_use_symlinks,
                cache_dir=cast(str | Path | None, cache_dir),
                local_files_only=True,
            )
        else:
            model_path = os.path.join(local_dir, filename)

        return cls(
            clip_model_path=model_path,
            **kwargs,
        )


class ObsidianChatHandler(Llava15ChatHandler):
    # Prompt Format
    # The model followed ChatML format. However, with ### as the seperator

    # <|im_start|>user
    # What is this sign about?\n<image>
    # ###
    # <|im_start|>assistant
    # The sign is about bullying, and it is placed on a black background with a red background.
    # ###

    CHAT_FORMAT = (
        "{% for message in messages %}"
        # System message
        "{% if message.role == 'system' %}"
        "<|im_start|>system\n"
        "{{ message.content }}\n"
        "###\n"
        "{% endif %}"
        # User message
        "{% if message.role == 'user' %}"
        "<|im_start|>user\n"
        "{% if message.content is string %}"
        "{{ message.content }}"
        "{% endif %}"
        "{% if message.content is iterable %}"
        "{% for content in message.content %}"
        "{% if content.type == 'image_url' and content.image_url is string %}"
        "{{ content.image_url }}"
        "{% endif %}"
        "{% if content.type == 'image_url' and content.image_url is mapping %}"
        "{{ content.image_url.url }}"
        "{% endif %}"
        "{% endfor %}"
        "{% for content in message.content %}"
        "{% if content.type == 'text' %}"
        "{{ content.text }}"
        "{% endif %}"
        "{% endfor %}"
        "{% endif %}"
        "###\n"
        "{% endif %}"
        # Assistant message
        "{% if message.role == 'assistant' %}"
        "<|im_start|>assistant\n"
        "{{ message.content }}"
        "###\n"
        "{% endif %}"
        "{% endfor %}"
        # Generation prompt
        "{% if add_generation_prompt %}"
        "<|im_start|>assistant\n"
        "{% endif %}"
    )


class MoondreamChatHandler(Llava15ChatHandler):
    # Chat Format:
    # f"<image>\n\n{chat_history}Question: {question}\n\nAnswer:"
    CHAT_FORMAT = (
        "{% for message in messages %}"
        "{% if message.role == 'user' %}"
        "{% if message.content is iterable %}"
        # <image>
        "{% for content in message.content %}"
        "{% if content.type == 'image_url' %}"
        "{% if content.image_url is string %}"
        "{{ content.image_url }}\n\n"
        "{% endif %}"
        "{% if content.image_url is mapping %}"
        "{{ content.image_url.url }}\n\n"
        "{% endif %}"
        "{% endif %}"
        "{% endfor %}"
        # Question:
        "{% for content in message.content %}"
        "{% if content.type == 'text' %}"
        "Question: {{ content.text }}\n\n"
        "{% endif %}"
        "{% endfor %}"
        "{% endif %}"
        # Question:
        "{% if message.content is string %}"
        "Question: {{ message.content }}\n\n"
        "{% endif %}"
        "{% endif %}"
        # Answer:
        "{% if message.role == 'assistant' %}"
        "Answer:{{ message.content }}\n\n"
        "{% endif %}"
        "{% endfor %}"
        # Generation prompt
        "{% if add_generation_prompt %}"
        "Answer:"
        "{% endif %}"
    )


class Llava16ChatHandler(Llava15ChatHandler):
    DEFAULT_SYSTEM_MESSAGE = "A chat between a curious human and an artificial intelligence assistant. The assistant gives helpful, detailed, and polite answers to the human's questions. "

    # Example prompt
    # "A chat between a curious human and an artificial intelligence assistant. The assistant gives helpful, detailed, and polite answers to the human's questions. USER: <image>\nWhat is shown in this image? ASSISTANT:"

    CHAT_FORMAT = (
        "{% for message in messages %}"
        "{% if message.role == 'system' %}"
        "{{ message.content }}"
        "{% endif %}"
        "{% if message.role == 'user' %}"
        "{% if message.content is iterable %}"
        # <image>
        "{% for content in message.content %}"
        "{% if content.type == 'image_url' %}"
        "{% if content.image_url is string %}"
        "{{ content.image_url }}\n"
        "{% endif %}"
        "{% if content.image_url is mapping %}"
        "{{ content.image_url.url }}\n"
        "{% endif %}"
        "{% endif %}"
        "{% endfor %}"
        # Question:
        "{% for content in message.content %}"
        "{% if content.type == 'text' %}"
        "{{ content.text }}"
        "{% endif %}"
        "{% endfor %}"
        "{% endif %}"
        # Question:
        "{% if message.content is string %}"
        "{{ message.content }}"
        "{% endif %}"
        "{% endif %}"
        # Answer:
        "{% if message.role == 'assistant' %}"
        "{{ message.content }}"
        "{% endif %}"
        "{% endfor %}"
        # Generation prompt
        "{% if add_generation_prompt %}"
        "Answer:"
        "{% endif %}"
    )


class NanoLlavaChatHandler(Llava15ChatHandler):
    # Prompt Format
    # The model follow the ChatML standard, however, without \n at the end of <|im_end|>:

    # <|im_start|>system
    # Answer the question<|im_end|><|im_start|>user
    # <image>
    # What is the picture about?<|im_end|><|im_start|>assistant
    DEFAULT_SYSTEM_MESSAGE = "Answer the question"

    CHAT_FORMAT = (
        "{% for message in messages %}"
        # System message
        "{% if message.role == 'system' %}"
        "<|im_start|>system\n"
        "{{ message.content }}"
        "<|im_end|>"
        "{% endif %}"
        # User message
        "{% if message.role == 'user' %}"
        "<|im_start|>user\n"
        "{% if message.content is string %}"
        "{{ message.content }}"
        "{% endif %}"
        "{% if message.content is iterable %}"
        "{% for content in message.content %}"
        "{% if content.type == 'image_url' and content.image_url is string %}"
        "{{ content.image_url }}"
        "{% endif %}"
        "{% if content.type == 'image_url' and content.image_url is mapping %}"
        "{{ content.image_url.url }}"
        "{% endif %}"
        "{% endfor %}"
        "{% for content in message.content %}"
        "{% if content.type == 'text' %}"
        "{{ content.text }}"
        "{% endif %}"
        "{% endfor %}"
        "{% endif %}"
        "<|im_end|>"
        "{% endif %}"
        # Assistant message
        "{% if message.role == 'assistant' %}"
        "<|im_start|>assistant\n"
        "{{ message.content }}"
        "<|im_end|>"
        "{% endif %}"
        "{% endfor %}"
        # Generation prompt
        "{% if add_generation_prompt %}"
        "<|im_start|>assistant\n"
        "{% endif %}"
    )


class Llama3VisionAlphaChatHandler(Llava15ChatHandler):
    # question = "<image>" + q

    # prompt = f"<|start_header_id|>user<|end_header_id|>\n\n{question}<|eot_id|><|start_header_id|>assistant<|end_header_id|>\n\n"
    DEFAULT_SYSTEM_MESSAGE = None

    CHAT_FORMAT = (
        "{% for message in messages %}"
        "<|start_header_id|>"
        "{% if message.role == 'user' %}"
        "user<|end_header_id|>\n\n"
        "{% if message.content is iterable %}"
        # <image>
        "{% for content in message.content %}"
        "{% if content.type == 'image_url' %}"
        "{% if content.image_url is string %}"
        "{{ content.image_url }}"
        "{% endif %}"
        "{% if content.image_url is mapping %}"
        "{{ content.image_url.url }}"
        "{% endif %}"
        "{% endif %}"
        "{% endfor %}"
        # Question:
        "{% for content in message.content %}"
        "{% if content.type == 'text' %}"
        "{{ content.text }}"
        "{% endif %}"
        "{% endfor %}"
        "{% endif %}"
        # Question:
        "{% if message.content is string %}"
        "{{ message.content }}"
        "{% endif %}"
        "{% endif %}"
        # Answer:
        "{% if message.role == 'assistant' %}"
        "assistant<|end_header_id|>\n\n"
        "{{ message.content }}"
        "{% endif %}"
        "<|eot_id|>"
        "{% endfor %}"
        # Generation prompt
        "{% if add_generation_prompt %}"
        "<|start_header_id|>assistant<|end_header_id|>\n\n"
        "{% endif %}"
    )


# alias
Llama3VisionAlpha = Llama3VisionAlphaChatHandler


class MiniCPMv26ChatHandler(Llava15ChatHandler):
    DEFAULT_SYSTEM_MESSAGE = "You are a helpful assistant."

    CHAT_FORMAT = (
        "{% for message in messages %}"
        "{% if loop.first and messages[0]['role'] != 'system' %}"
        "<|im_start|>system\nYou are a helpful assistant.<|im_end|>\n"
        "{% endif %}"
        "<|im_start|>{{ message['role'] }}\n"
        "{% if message['content'] is iterable %}"
        "{% for content in message['content'] %}"
        "{% if content.type == 'image_url' %}"
        "{% if content.image_url is string %}"
        "{{ content.image_url }}"
        "{% endif %}"
        "{% if content.image_url is mapping %}"
        "{{ content.image_url.url }}"
        "{% endif %}"
        "{% endif %}"
        "{% endfor %}"

        "{% for content in message['content'] %}"
        "{% if content.type == 'text' %}"
        "{{ content.text }}"
        "{% endif %}"
        "{% endfor %}"
        "{% endif %}"
        "{% if message['content'] is string %}"
        "{{ message['content'] }}"
        "{% endif %}"
        "<|im_end|>\n"
        "{% endfor %}"
        "{% if add_generation_prompt %}"
        "<|im_start|>assistant\n"
        "{% endif %}"
    )


@register_chat_completion_handler("chatml-function-calling")
def chatml_function_calling(
    llama: llama.Llama,
    messages: list[llama_types.ChatCompletionRequestMessage],
    functions: list[llama_types.ChatCompletionFunction] | None = None,
    function_call: llama_types.ChatCompletionRequestFunctionCall | None = None,
    tools: list[llama_types.ChatCompletionTool] | None = None,
    tool_choice: llama_types.ChatCompletionToolChoiceOption | None = None,
    temperature: float = 0.2,
    top_p: float = 0.95,
    top_k: int = 40,
    min_p: float = 0.05,
    typical_p: float = 1.0,
    stream: bool = False,
    stop: str | list[str] | None = [],
    response_format: llama_types.ChatCompletionRequestResponseFormat | None = None,
    max_tokens: int | None = None,
    presence_penalty: float = 0.0,
    frequency_penalty: float = 0.0,
    repeat_penalty: float = 1.1,
    tfs_z: float = 1.0,
    mirostat_mode: int = 0,
    mirostat_tau: float = 5.0,
    mirostat_eta: float = 0.1,
    model: str | None = None,
    logits_processor: llama.LogitsProcessorList | None = None,
    grammar: llama.LlamaGrammar | None = None,
    logprobs: bool | None = None,
    top_logprobs: int | None = None,
    **kwargs,  # type: ignore
) -> llama_types.CreateChatCompletionResponse | Iterator[llama_types.CreateChatCompletionStreamResponse]:
    function_calling_template = (
        "{% for message in messages %}"
        "<|im_start|>{{ message.role }}\n"
        # System message
        "{% if message.role == 'system' %}"
        "{{ message.content }}"
        "{% if tool_calls %}"
        "\n\nYou have access to the following functions:\n"
        "{% for tool in tools %}"
        "\nfunctions.{{ tool.function.name }}:\n"
        "{{ tool.function.parameters | tojson }}"
        "\n{% endfor %}"
        "\n\nYou can respond to users messages with either a single message or one or more function calls."
        "\n\nTo respond with a message begin the message with 'message:', use the following format:"
        "\n\nmessage:"
        "\n<message>"
        "\n\nTo respond with one or more function calls begin the message with 'functions.<function_name>:', use the following format:"
        "\n\nfunctions.<function_name>:"
        '\n{ "arg1": "value1", "arg2": "value2" }'
        "\nfunctions.<function_name>:"
        '\n{ "arg1": "value1", "arg2": "value2" }'
        "{% endif %}"
        "<|im_end|>\n"
        "{% endif %}"
        # User message
        "{% if message.role == 'user' %}"
        "{{ message.content }}"
        "<|im_end|>\n"
        "{% endif %}"
        # Assistant message
        "{% if message.role == 'assistant' %}"
        ## Reglar message
        "{% if message.content and message.content | length > 0 %}"
        "{% if tool_calls %}"
        "message:\n"
        "{% endif %}"
        "{{ message.content }}"
        "<|im_end|>\n"
        "{% endif %}"
        ## Function calls
        "{% if 'tool_calls' in message %}"
        "{% for tool_call in message.tool_calls %}"
        "functions.{{ tool_call.function.name }}:\n"
        "{{ tool_call.function.arguments }}"
        "{% endfor %}"
        "<|im_end|>\n"
        "{% endif %}"
        "{% endif %}"
        "{% endfor %}"
        "{% if add_generation_prompt %}<|im_start|>assistant\n{% endif %}"
    )
    template_renderer = ImmutableSandboxedEnvironment(
        autoescape=jinja2.select_autoescape(["html", "xml"]),
        undefined=jinja2.StrictUndefined,
    ).from_string(function_calling_template)

    # Convert legacy functions to tools
    if functions is not None:
        tools = [
            {
                "type": "function",
                "function": function,
            }
            for function in functions
        ]

    # Convert legacy function_call to tool_choice
    if function_call is not None:
        if isinstance(function_call, str) and (
            function_call == "none" or function_call == "auto"
        ):
            tool_choice = function_call
        if isinstance(function_call, dict) and "name" in function_call:
            tool_choice = {
                "type": "function",
                "function": {
                    "name": function_call["name"],
                },
            }

    stop = (
        [stop, "<|im_end|>"]
        if isinstance(stop, str)
        else stop + ["<|im_end|>"] if stop else ["<|im_end|>"]
    )

    # Case 1: No tool choice by user
    if (
        tool_choice is None
        or (isinstance(tool_choice, str) and tool_choice == "none")
        or tools is None
        or len(tools) == 0
    ):
        prompt = template_renderer.render(
            messages=messages,
            tools=[],
            tool_calls=None,
            add_generation_prompt=True,
        )

        if response_format is not None and response_format["type"] == "json_object":
            grammar = _grammar_for_response_format(response_format)

        return _convert_completion_to_chat(
            llama.create_completion(
                prompt=prompt,
                temperature=temperature,
                top_p=top_p,
                top_k=top_k,
                min_p=min_p,
                typical_p=typical_p,
                stream=stream,
                stop=stop,
                max_tokens=max_tokens,
                presence_penalty=presence_penalty,
                frequency_penalty=frequency_penalty,
                repeat_penalty=repeat_penalty,
                tfs_z=tfs_z,
                mirostat_mode=mirostat_mode,
                mirostat_tau=mirostat_tau,
                mirostat_eta=mirostat_eta,
                model=model,
                logits_processor=logits_processor,
                grammar=grammar,
                logprobs=top_logprobs if logprobs else None,
            ),
            stream=stream,
        )

    # Case 2: Tool choice by user
    if isinstance(tool_choice, dict):
        tool_name = tool_choice["function"]["name"]
        tool = next(
            (tool for tool in tools if tool["function"]["name"] == tool_name), None,
        )
        if tool is None:
            raise ValueError(f"Tool with name '{tool_name}' not found in tools")
        prompt = template_renderer.render(
            messages=messages,
            tools=tools,
            tool_calls=True,
            add_generation_prompt=True,
        )
        prompt += f"functions.{tool_name}:\n"
        try:
            grammar = llama_grammar.LlamaGrammar.from_json_schema(
                json.dumps(tool["function"]["parameters"]), verbose=llama.verbose,
            )
        except Exception as e:
            grammar = llama_grammar.LlamaGrammar.from_string(
                llama_grammar.JSON_GBNF, verbose=llama.verbose,
            )
            if llama.verbose:
                print(
                    "Failed to parse function body as JSON schema, falling back to default grammar",
                )
                print(e)
        completion_or_chunks = llama.create_completion(
            prompt=prompt,
            temperature=temperature,
            top_p=top_p,
            top_k=top_k,
            min_p=min_p,
            typical_p=typical_p,
            stream=stream,
            stop=stop,
            max_tokens=max_tokens,
            presence_penalty=presence_penalty,
            frequency_penalty=frequency_penalty,
            repeat_penalty=repeat_penalty,
            tfs_z=tfs_z,
            mirostat_mode=mirostat_mode,
            mirostat_tau=mirostat_tau,
            mirostat_eta=mirostat_eta,
            model=model,
            logits_processor=logits_processor,
            grammar=grammar,
        )
        return _convert_completion_to_chat_function(
            tool_name, completion_or_chunks, stream,
        )

    # Case 3: Automatic tool choice
    assert isinstance(tool_choice, str) and tool_choice == "auto"
    function_names = " | ".join(
        [f'''"functions.{tool['function']['name']}:"''' for tool in tools],
    )
    initial_gbnf_tool_grammar = (
        """root   ::= functions | "message:"\n"""
        f"""functions ::= {function_names}\n"""
    )
    follow_up_gbnf_tool_grammar = (
        """root   ::= functions | "<|im_end|>"\n"""
        f"""functions ::= {function_names}\n"""
    )
    prompt = template_renderer.render(
        messages=messages,
        tools=tools,
        tool_calls=True,
        add_generation_prompt=True,
    )
    completion_or_chunks = llama.create_completion(
        prompt=prompt,
        temperature=0,
        top_p=top_p,
        top_k=top_k,
        min_p=min_p,
        typical_p=typical_p,
        stream=False,
        stop=[":"],
        max_tokens=None,
        presence_penalty=presence_penalty,
        frequency_penalty=frequency_penalty,
        repeat_penalty=repeat_penalty,
        tfs_z=tfs_z,
        mirostat_mode=mirostat_mode,
        mirostat_tau=mirostat_tau,
        mirostat_eta=mirostat_eta,
        model=model,
        logits_processor=logits_processor,
        grammar=llama_grammar.LlamaGrammar.from_string(
            initial_gbnf_tool_grammar, verbose=llama.verbose,
        ),
    )
    completion: llama_types.CreateCompletionResponse = completion_or_chunks  # type: ignore
    text = completion["choices"][0]["text"]
    if "message" in text:
        return _convert_completion_to_chat(
            llama.create_completion(
                prompt=prompt + "message:\n",
                temperature=temperature,
                top_p=top_p,
                top_k=top_k,
                min_p=min_p,
                typical_p=typical_p,
                stream=stream,
                stop=["<|im_end|>"],
                logprobs=top_logprobs if logprobs else None,
                max_tokens=None,
                presence_penalty=presence_penalty,
                frequency_penalty=frequency_penalty,
                repeat_penalty=repeat_penalty,
                tfs_z=tfs_z,
                mirostat_mode=mirostat_mode,
                mirostat_tau=mirostat_tau,
                mirostat_eta=mirostat_eta,
                model=model,
                logits_processor=logits_processor,
                grammar=llama_grammar.LlamaGrammar.from_string(
                    follow_up_gbnf_tool_grammar, verbose=llama.verbose,
                ),
            ),
            stream=stream,
        )

    # One or more function calls
    tool_name = text[len("functions.") :]
    tool = next((tool for tool in tools if tool["function"]["name"] == tool_name), None)
    if not stream:
        completions: list[llama_types.CreateCompletionResponse] = []
        completions_tool_name: list[str] = []
        while tool is not None:
            prompt += f"functions.{tool_name}:\n"
            try:
                grammar = llama_grammar.LlamaGrammar.from_json_schema(
                    json.dumps(tool["function"]["parameters"]), verbose=llama.verbose,
                )
            except Exception as e:
                grammar = llama_grammar.LlamaGrammar.from_string(
                    llama_grammar.JSON_GBNF, verbose=llama.verbose,
                )
                if llama.verbose:
                    print(
                        "Failed to parse function body as JSON schema, falling back to default grammar",
                    )
                    print(e)
            completion_or_chunks = llama.create_completion(
                prompt=prompt,
                temperature=temperature,
                top_p=top_p,
                top_k=top_k,
                min_p=min_p,
                typical_p=typical_p,
                stream=False,
                stop=stop,
                max_tokens=None,
                presence_penalty=presence_penalty,
                frequency_penalty=frequency_penalty,
                repeat_penalty=repeat_penalty,
                tfs_z=tfs_z,
                mirostat_mode=mirostat_mode,
                mirostat_tau=mirostat_tau,
                mirostat_eta=mirostat_eta,
                model=model,
                logits_processor=logits_processor,
                grammar=grammar,
            )
            completion_or_chunks = cast(
                llama_types.CreateCompletionResponse, completion_or_chunks,
            )
            completions.append(completion_or_chunks)
            completions_tool_name.append(tool_name)
            prompt += completion_or_chunks["choices"][0]["text"]
            prompt += "\n"

            response = llama.create_completion(
                prompt=prompt,
                temperature=temperature,
                top_p=top_p,
                top_k=top_k,
                min_p=min_p,
                typical_p=typical_p,
                stream=False,
                stop=stop,
                max_tokens=None,
                presence_penalty=presence_penalty,
                frequency_penalty=frequency_penalty,
                repeat_penalty=repeat_penalty,
                tfs_z=tfs_z,
                mirostat_mode=mirostat_mode,
                mirostat_tau=mirostat_tau,
                mirostat_eta=mirostat_eta,
                model=model,
                logits_processor=logits_processor,
                grammar=llama_grammar.LlamaGrammar.from_string(
                    follow_up_gbnf_tool_grammar, verbose=llama.verbose,
                ),
            )
            response = cast(llama_types.CreateCompletionResponse, response)

            tool_name = response["choices"][0]["text"][len("functions.") :]
            tool = next(
                (tool for tool in tools if tool["function"]["name"] == tool_name), None,
            )

        # Merge completions
        function_call_dict: dict[str, str] | dict[Literal["function_call"], llama_types.ChatCompletionRequestAssistantMessageFunctionCall] = (
            {
                "function_call": {
                    "name": tool_name,
                    "arguments": completions[0]["choices"][0]["text"],
                },
            }
            if len(completions) == 1
            else {}
        )
        return {
            "id": "chat" + completion["id"],
            "object": "chat.completion",
            "created": completion["created"],
            "model": completion["model"],
            "choices": [
                {
                    "finish_reason": "tool_calls",
                    "index": 0,
                    "logprobs": completion["choices"][0]["logprobs"],
                    "message": {
                        "role": "assistant",
                        "content": None,
                        "tool_calls": [
                            {
                                "id": "call_"
                                + f"_{i}_"
                                + tool_name
                                + "_"
                                + completion["id"],
                                "type": "function",
                                "function": {
                                    "name": tool_name,
                                    "arguments": completion["choices"][0]["text"],
                                },
                            }
                            for i, (tool_name, completion) in enumerate(
                                zip(completions_tool_name, completions, strict=False),
                            )
                        ],
                        **function_call_dict,
                    },
                },
            ],
            "usage": {
                "completion_tokens": sum(
                    (
                        completion["usage"]["completion_tokens"]
                        if "usage" in completion
                        else 0
                    )
                    for completion in completions
                ),
                "prompt_tokens": sum(
                    completion["usage"]["prompt_tokens"] if "usage" in completion else 0
                    for completion in completions
                ),
                "total_tokens": sum(
                    completion["usage"]["total_tokens"] if "usage" in completion else 0
                    for completion in completions
                ),
            },
        }

    raise ValueError("Automatic streaming tool choice is not supported")<|MERGE_RESOLUTION|>--- conflicted
+++ resolved
@@ -2747,36 +2747,9 @@
         )
         split_text = self.split_text_on_image_urls(text, image_urls)
 
-<<<<<<< HEAD
-        def embed_image_bytes(image_bytes: bytes):
-            if (
-                self._last_image_embed is not None
-                and self._last_image_hash is not None
-                and hash(image_bytes) == self._last_image_hash
-            ):
-                return self._last_image_embed
-            with suppress_stdout_stderr(disable=self.verbose):
-                # Free the previous image embed
-                if self._last_image_embed is not None:
-                    self._llava_cpp.llava_image_embed_free(self._last_image_embed)
-                    self._last_image_embed = None
-                    self._last_image_hash = None
-                embed = self._llava_cpp.llava_image_embed_make_with_bytes(
-                    self.clip_ctx,
-                    llama.context_params.n_threads_batch,
-                    (ctypes.c_uint8 * len(image_bytes)).from_buffer(
-                        bytearray(image_bytes),
-                    ),
-                    len(image_bytes),
-                )
-                self._last_image_embed = embed
-                self._last_image_hash = hash(image_bytes)
-                return embed
-=======
         if self.verbose:
             print(text, file=sys.stderr)
 
->>>>>>> 4744551b
 
         # Evaluate prompt
         llama.reset()
