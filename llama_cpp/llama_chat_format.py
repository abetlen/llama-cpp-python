from __future__ import annotations

import os
import sys
import json
import ctypes
import dataclasses
import random
import string

from contextlib import ExitStack
from typing import (
    Any,
    Dict,
    Iterator,
    List,
    Literal,
    Optional,
    Tuple,
    Union,
    Protocol,
    cast,
)

import jinja2
from jinja2.sandbox import ImmutableSandboxedEnvironment

import numpy as np
import numpy.typing as npt

import llama_cpp.llama_cpp as llama_cpp
import llama_cpp.llama as llama
import llama_cpp.llama_types as llama_types
import llama_cpp.llama_grammar as llama_grammar

from ._logger import logger
from ._utils import suppress_stdout_stderr, Singleton

### Common Chat Templates and Special Tokens ###

# Source: https://huggingface.co/teknium/OpenHermes-2.5-Mistral-7B/blob/main/tokenizer_config.json
CHATML_CHAT_TEMPLATE = "{% for message in messages %}{{'<|im_start|>' + message['role'] + '\n' + message['content'] + '<|im_end|>' + '\n'}}{% endfor %}{% if add_generation_prompt %}{{ '<|im_start|>assistant\n' }}{% endif %}"
CHATML_BOS_TOKEN = "<s>"
CHATML_EOS_TOKEN = "<|im_end|>"

# Source: https://huggingface.co/mistralai/Mistral-7B-Instruct-v0.1/blob/main/tokenizer_config.json
MISTRAL_INSTRUCT_CHAT_TEMPLATE = "{{ bos_token }}{% for message in messages %}{% if (message['role'] == 'user') != (loop.index0 % 2 == 0) %}{{ raise_exception('Conversation roles must alternate user/assistant/user/assistant/...') }}{% endif %}{% if message['role'] == 'user' %}{{ '[INST] ' + message['content'] + ' [/INST]' }}{% elif message['role'] == 'assistant' %}{{ message['content'] + eos_token + ' ' }}{% else %}{{ raise_exception('Only user and assistant roles are supported!') }}{% endif %}{% endfor %}"
MISTRAL_INSTRUCT_BOS_TOKEN = "<s>"
MISTRAL_INSTRUCT_EOS_TOKEN = "</s>"

# Source: https://huggingface.co/mistralai/Mixtral-8x7B-Instruct-v0.1/blob/main/tokenizer_config.json
MIXTRAL_INSTRUCT_CHAT_TEMPLATE = "{{ bos_token }}{% for message in messages %}{% if (message['role'] == 'user') != (loop.index0 % 2 == 0) %}{{ raise_exception('Conversation roles must alternate user/assistant/user/assistant/...') }}{% endif %}{% if message['role'] == 'user' %}{{ '[INST] ' + message['content'] + ' [/INST]' }}{% elif message['role'] == 'assistant' %}{{ message['content'] + eos_token}}{% else %}{{ raise_exception('Only user and assistant roles are supported!') }}{% endif %}{% endfor %}"

# Source: https://huggingface.co/meta-llama/Meta-Llama-3-8B-Instruct/blob/main/tokenizer_config.json
LLAMA3_INSTRUCT_CHAT_TEMPLATE = "{% set loop_messages = messages %}{% for message in loop_messages %}{% set content = '<|start_header_id|>' + message['role'] + '<|end_header_id|>\n\n'+ message['content'] | trim + '<|eot_id|>' %}{% if loop.index0 == 0 %}{% set content = bos_token + content %}{% endif %}{{ content }}{% endfor %}{% if add_generation_prompt %}{{ '<|start_header_id|>assistant<|end_header_id|>\n\n' }}{% endif %}"

### Chat Completion Handler ###


class LlamaChatCompletionHandler(Protocol):
    """Base Protocol for a llama chat completion handler.

    Very generic protocol that can be used to implement any chat format.
    The only hard requirement is that it must return a ChatCompletion when
    stream=False and an iterator of ChatCompletionChunks when stream=True."""

    def __call__(
        self,
        *,
        # llama.cpp instance
        llama: llama.Llama,
        # openai api parameters
        messages: List[llama_types.ChatCompletionRequestMessage],
        functions: Optional[List[llama_types.ChatCompletionFunction]] = None,
        function_call: Optional[llama_types.ChatCompletionRequestFunctionCall] = None,
        tools: Optional[List[llama_types.ChatCompletionTool]] = None,
        tool_choice: Optional[llama_types.ChatCompletionToolChoiceOption] = None,
        temperature: float = 0.2,
        top_p: float = 0.95,
        top_k: int = 40,
        stream: bool = False,
        stop: Optional[Union[str, List[str]]] = [],
        seed: Optional[int] = None,
        response_format: Optional[
            llama_types.ChatCompletionRequestResponseFormat
        ] = None,
        max_tokens: Optional[int] = None,
        presence_penalty: float = 0.0,
        frequency_penalty: float = 0.0,
        repeat_penalty: float = 1.1,
        model: Optional[str] = None,
        logit_bias: Optional[Dict[str, float]] = None,
        # llama.cpp parameters
        min_p: float = 0.05,
        typical_p: float = 1.0,
        tfs_z: float = 1.0,
        mirostat_mode: int = 0,
        mirostat_tau: float = 5.0,
        mirostat_eta: float = 0.1,
        logits_processor: Optional[llama.LogitsProcessorList] = None,
        grammar: Optional[llama.LlamaGrammar] = None,
        logprobs: Optional[bool] = None,
        top_logprobs: Optional[int] = None,
        **kwargs,  # type: ignore
    ) -> Union[
        llama_types.CreateChatCompletionResponse,
        Iterator[llama_types.CreateChatCompletionStreamResponse],
    ]: ...


class LlamaChatCompletionHandlerNotFoundException(Exception):
    pass


class LlamaChatCompletionHandlerRegistry(Singleton):
    _chat_handlers: Dict[str, LlamaChatCompletionHandler] = {}

    def register_chat_completion_handler(
        self,
        name: str,
        chat_handler: LlamaChatCompletionHandler,
        overwrite: bool = False,
    ):
        if not overwrite and name in self._chat_handlers:
            raise ValueError(
                f"Formatter with name '{name}' is already registered. Use `overwrite=True` to overwrite it."
            )
        self._chat_handlers[name] = chat_handler

    def unregister_chat_handler(self, name: str):
        if name in self._chat_handlers:
            del self._chat_handlers[name]
        else:
            raise ValueError(f"No formatter registered under the name '{name}'.")

    def get_chat_completion_handler_by_name(
        self, name: str
    ) -> LlamaChatCompletionHandler:
        try:
            chat_handler = self._chat_handlers[name]
            return chat_handler
        except KeyError:
            raise LlamaChatCompletionHandlerNotFoundException(
                f"Invalid chat handler: {name} (valid formats: {list(self._chat_handlers.keys())})"
            )


def get_chat_completion_handler(name: str) -> LlamaChatCompletionHandler:
    return LlamaChatCompletionHandlerRegistry().get_chat_completion_handler_by_name(
        name
    )


def register_chat_completion_handler(name: str):
    def decorator(f: LlamaChatCompletionHandler):
        LlamaChatCompletionHandlerRegistry().register_chat_completion_handler(name, f)
        return f

    return decorator


### Chat Formatter ###


@dataclasses.dataclass
class ChatFormatterResponse:
    """Dataclass that stores completion parameters for a given chat format and
    create_chat_completion request.

    prompt contains the formatted prompt generated from the chat format and messages.
    stop contains the stop token or list of stop tokens to use for the chat format."""

    prompt: str
    stop: Optional[Union[str, List[str]]] = None
    stopping_criteria: Optional[llama.StoppingCriteriaList] = None
    added_special: bool = False


class ChatFormatter(Protocol):
    """Base Protocol for a chat formatter. A chat formatter is a function that
    takes a list of messages and returns a chat format response which can be used
    to generate a completion. The response can also include a stop token or list
    of stop tokens to use for the completion."""

    def __call__(
        self,
        *,
        messages: List[llama_types.ChatCompletionRequestMessage],
        **kwargs: Any,
    ) -> ChatFormatterResponse: ...


class Jinja2ChatFormatter(ChatFormatter):
    def __init__(
        self,
        template: str,
        eos_token: str,
        bos_token: str,
        add_generation_prompt: bool = True,
        stop_token_ids: Optional[List[int]] = None,
    ):
        """A chat formatter that uses jinja2 templates to format the prompt."""
        self.template = template
        self.eos_token = eos_token
        self.bos_token = bos_token
        self.add_generation_prompt = add_generation_prompt
        self.stop_token_ids = (
            set(stop_token_ids) if stop_token_ids is not None else None
        )

        self._environment = ImmutableSandboxedEnvironment(
            loader=jinja2.BaseLoader(),
            trim_blocks=True,
            lstrip_blocks=True,
        ).from_string(self.template)

    def __call__(
        self,
        *,
        messages: List[llama_types.ChatCompletionRequestMessage],
        functions: Optional[List[llama_types.ChatCompletionFunction]] = None,
        function_call: Optional[llama_types.ChatCompletionRequestFunctionCall] = None,
        tools: Optional[List[llama_types.ChatCompletionTool]] = None,
        tool_choice: Optional[llama_types.ChatCompletionToolChoiceOption] = None,
        **kwargs: Any,
    ) -> ChatFormatterResponse:
        def raise_exception(message: str):
            raise ValueError(message)

        prompt = self._environment.render(
            messages=messages,
            eos_token=self.eos_token,
            bos_token=self.bos_token,
            raise_exception=raise_exception,
            add_generation_prompt=self.add_generation_prompt,
            functions=functions,
            function_call=function_call,
            tools=tools,
            tool_choice=tool_choice,
        )

        stopping_criteria = None
        if self.stop_token_ids is not None:

            def stop_on_last_token(
                tokens: npt.NDArray[np.intc], logits: npt.NDArray[np.single]
            ) -> bool:
                return tokens[-1] in self.stop_token_ids

            stopping_criteria = llama.StoppingCriteriaList([stop_on_last_token])

        return ChatFormatterResponse(
            prompt=prompt,
            stop=[self.eos_token],
            stopping_criteria=stopping_criteria,
            added_special=True,
        )

    def to_chat_handler(self) -> LlamaChatCompletionHandler:
        return chat_formatter_to_chat_completion_handler(self)


def _convert_text_completion_logprobs_to_chat(
    logprobs: Optional[llama_types.CompletionLogprobs],
) -> llama_types.ChatCompletionLogprobs:
    if logprobs is None:
        return None

    return {
        "content": [
            {
                "token": token,
                "bytes": None,
                "logprob": logprob,
                "top_logprobs": [
                    {
                        "token": top_token,
                        "logprob": top_logprob,
                        "bytes": None,
                    }
                    for top_token, top_logprob in top_logprobs.items()
                ],
            } for (token, logprob, top_logprobs) in zip(logprobs["tokens"], logprobs["token_logprobs"], logprobs["top_logprobs"])
        ],
        "refusal": None,
    }

def _convert_text_completion_to_chat(
    completion: llama_types.Completion,
) -> llama_types.ChatCompletion:
    assert "usage" in completion
    return {
        "id": "chat" + completion["id"],
        "object": "chat.completion",
        "created": completion["created"],
        "model": completion["model"],
        "choices": [
            {
                "index": 0,
                "message": {
                    "role": "assistant",
                    "content": completion["choices"][0]["text"],
                },
                "logprobs": _convert_text_completion_logprobs_to_chat(completion["choices"][0]["logprobs"]),
                "finish_reason": completion["choices"][0]["finish_reason"],
            }
        ],
        "usage": completion["usage"],
    }


def _convert_text_completion_chunks_to_chat(
    chunks: Iterator[llama_types.CreateCompletionStreamResponse],
) -> Iterator[llama_types.ChatCompletionChunk]:
    for i, chunk in enumerate(chunks):
        if i == 0:
            yield {
                "id": "chat" + chunk["id"],
                "model": chunk["model"],
                "created": chunk["created"],
                "object": "chat.completion.chunk",
                "choices": [
                    {
                        "index": 0,
                        "delta": {
                            "role": "assistant",
                        },
                        "logprobs": None,
                        "finish_reason": None,
                    }
                ],
            }
        yield {
            "id": "chat" + chunk["id"],
            "model": chunk["model"],
            "created": chunk["created"],
            "object": "chat.completion.chunk",
            "choices": [
                {
                    "index": 0,
                    "delta": (
                        {
                            "content": chunk["choices"][0]["text"],
                        }
                        if chunk["choices"][0]["finish_reason"] is None
                        else {}
                    ),
                    "logprobs": _convert_text_completion_logprobs_to_chat(chunk["choices"][0]["logprobs"]),
                    "finish_reason": chunk["choices"][0]["finish_reason"],
                }
            ],
        }


def _convert_completion_to_chat(
    completion_or_chunks: Union[
        llama_types.CreateCompletionResponse,
        Iterator[llama_types.CreateCompletionStreamResponse],
    ],
    stream: bool = False,
) -> Union[
    llama_types.CreateChatCompletionResponse, Iterator[llama_types.ChatCompletionChunk]
]:
    if stream:
        chunks: Iterator[llama_types.CreateCompletionStreamResponse] = completion_or_chunks  # type: ignore
        return _convert_text_completion_chunks_to_chat(chunks)
    else:
        completion: llama_types.Completion = completion_or_chunks  # type: ignore
        return _convert_text_completion_to_chat(completion)


def _convert_completion_to_chat_function(
    tool_name: str,
    completion_or_chunks: Union[
        llama_types.CreateCompletionResponse,
        Iterator[llama_types.CreateCompletionStreamResponse],
    ],
    stream: bool,
):
    if not stream:
        completion: llama_types.CreateCompletionResponse = completion_or_chunks  # type: ignore
        assert "usage" in completion
        tool_id = "call_" + "_0_" + tool_name + "_" + completion["id"]
        # TODO: Fix for legacy function calls
        chat_completion: llama_types.CreateChatCompletionResponse = {
            "id": "chat" + completion["id"],
            "object": "chat.completion",
            "created": completion["created"],
            "model": completion["model"],
            "choices": [
                {
                    "index": 0,
                    "message": {
                        "role": "assistant",
                        "content": None,
                        "function_call": {
                            "name": tool_name,
                            "arguments": completion["choices"][0]["text"],
                        },
                        "tool_calls": [
                            {
                                "id": tool_id,
                                "type": "function",
                                "function": {
                                    "name": tool_name,
                                    "arguments": completion["choices"][0]["text"],
                                },
                            }
                        ],
                    },
                    "logprobs": _convert_text_completion_logprobs_to_chat(completion["choices"][0]["logprobs"]),
                    "finish_reason": "tool_calls",
                }
            ],
            "usage": completion["usage"],
        }
        return chat_completion
    else:
        chunks: Iterator[llama_types.CreateCompletionStreamResponse] = completion_or_chunks  # type: ignore

        def _stream_response_to_function_stream(
            chunks: Iterator[llama_types.CreateCompletionStreamResponse],
        ) -> Iterator[llama_types.CreateChatCompletionStreamResponse]:
            # blank first message
            first = True
            id_ = None
            created = None
            model = None
            tool_id = None
            for chunk in chunks:
                if first:
                    id_ = "chat" + chunk["id"]
                    created = chunk["created"]
                    model = chunk["model"]
                    tool_id = "call_" + "_0_" + tool_name + "_" + chunk["id"]
                    yield {
                        "id": id_,
                        "object": "chat.completion.chunk",
                        "created": created,
                        "model": model,
                        "choices": [
                            {
                                "index": 0,
                                "finish_reason": None,
                                "logprobs": None,
                                "delta": {
                                    "role": "assistant",
                                    "content": None,
                                    "function_call": None,
                                    "tool_calls": None,
                                },
                            }
                        ],
                    }
                    yield {
                        "id": "chat" + chunk["id"],
                        "object": "chat.completion.chunk",
                        "created": chunk["created"],
                        "model": chunk["model"],
                        "choices": [
                            {
                                "index": 0,
                                "finish_reason": None,
                                "logprobs": _convert_text_completion_logprobs_to_chat(chunk["choices"][0]["logprobs"]),
                                "delta": {
                                    "role": None,
                                    "content": None,
                                    "function_call": {
                                        "name": tool_name,
                                        "arguments": chunk["choices"][0]["text"],
                                    },
                                    "tool_calls": [
                                        {
                                            "index": 0,
                                            "id": tool_id,
                                            "type": "function",
                                            "function": {
                                                "name": tool_name,
                                                "arguments": chunk["choices"][0][
                                                    "text"
                                                ],
                                            },
                                        }
                                    ],
                                },
                            }
                        ],
                    }
                    first = False
                    continue
                assert tool_id is not None
                yield {
                    "id": "chat" + chunk["id"],
                    "object": "chat.completion.chunk",
                    "created": chunk["created"],
                    "model": chunk["model"],
                    "choices": [
                        {
                            "index": 0,
                            "finish_reason": None,
                            "logprobs": _convert_text_completion_logprobs_to_chat(chunk["choices"][0]["logprobs"]),
                            "delta": {
                                "role": None,
                                "content": None,
                                "function_call": {
                                    "name": tool_name,
                                    "arguments": chunk["choices"][0]["text"],
                                },
                                "tool_calls": [
                                    {
                                        "index": 0,
                                        "id": tool_id,
                                        "type": "function",
                                        "function": {
                                            "name": tool_name,
                                            "arguments": chunk["choices"][0]["text"],
                                        },
                                    }
                                ],
                            },
                        }
                    ],
                }

            if id_ is not None and created is not None and model is not None:
                yield {
                    "id": id_,
                    "object": "chat.completion.chunk",
                    "created": created,
                    "model": model,
                    "choices": [
                        {
                            "index": 0,
                            "finish_reason": "tool_calls",
                            "logprobs": None,
                            "delta": {
                                "role": None,
                                "content": None,
                                "function_call": None,
                                "tool_calls": None,
                            },
                        }
                    ],
                }

        return _stream_response_to_function_stream(chunks)


def chat_formatter_to_chat_completion_handler(
    chat_formatter: ChatFormatter,
) -> LlamaChatCompletionHandler:
    def chat_completion_handler(
        *,
        llama: llama.Llama,
        messages: List[llama_types.ChatCompletionRequestMessage],
        functions: Optional[List[llama_types.ChatCompletionFunction]] = None,
        function_call: Optional[llama_types.ChatCompletionRequestFunctionCall] = None,
        tools: Optional[List[llama_types.ChatCompletionTool]] = None,
        tool_choice: Optional[llama_types.ChatCompletionToolChoiceOption] = None,
        temperature: float = 0.2,
        top_p: float = 0.95,
        top_k: int = 40,
        min_p: float = 0.05,
        typical_p: float = 1.0,
        stream: bool = False,
        stop: Optional[Union[str, List[str]]] = [],
        seed: Optional[int] = None,
        response_format: Optional[
            llama_types.ChatCompletionRequestResponseFormat
        ] = None,
        max_tokens: Optional[int] = None,
        presence_penalty: float = 0.0,
        frequency_penalty: float = 0.0,
        repeat_penalty: float = 1.1,
        tfs_z: float = 1.0,
        mirostat_mode: int = 0,
        mirostat_tau: float = 5.0,
        mirostat_eta: float = 0.1,
        model: Optional[str] = None,
        logits_processor: Optional[llama.LogitsProcessorList] = None,
        grammar: Optional[llama.LlamaGrammar] = None,
        logit_bias: Optional[Dict[str, float]] = None,
        logprobs: Optional[bool] = None,
        top_logprobs: Optional[int] = None,
        **kwargs,  # type: ignore
    ) -> Union[
        llama_types.CreateChatCompletionResponse,
        Iterator[llama_types.CreateChatCompletionStreamResponse],
    ]:
        result = chat_formatter(
            messages=messages,
            functions=functions,
            function_call=function_call,
            tools=tools,
            tool_choice=tool_choice,
        )
        prompt = llama.tokenize(
            result.prompt.encode("utf-8"),
            add_bos=not result.added_special,
            special=True,
        )
        if result.stop is not None:
            stop = [] if stop is None else [stop] if isinstance(stop, str) else stop
            rstop = result.stop if isinstance(result.stop, list) else [result.stop]
            stop = stop + rstop

        stopping_criteria = None
        if result.stopping_criteria is not None:
            stopping_criteria = result.stopping_criteria

        if response_format is not None and response_format["type"] == "json_object":
            grammar = _grammar_for_response_format(
                response_format, verbose=llama.verbose
            )

        # Convert legacy functions to tools
        if functions is not None:
            tools = [
                {
                    "type": "function",
                    "function": function,
                }
                for function in functions
            ]

        # Convert legacy function_call to tool_choice
        if function_call is not None:
            if isinstance(function_call, str) and (
                function_call == "none" or function_call == "auto"
            ):
                tool_choice = function_call
            if isinstance(function_call, dict) and "name" in function_call:
                tool_choice = {
                    "type": "function",
                    "function": {
                        "name": function_call["name"],
                    },
                }

        tool = None
        if (
            tool_choice is not None
            and isinstance(tool_choice, dict)
            and tools is not None
        ):
            name = tool_choice["function"]["name"]
            tool = next((t for t in tools if t["function"]["name"] == name), None)
            if tool is None:
                raise ValueError(f"Tool choice '{name}' not found in tools.")
            schema = tool["function"]["parameters"]
            try:
                # create grammar from json schema
                grammar = llama_grammar.LlamaGrammar.from_json_schema(
                    json.dumps(schema), verbose=llama.verbose
                )
            except Exception as e:
                if llama.verbose:
                    print(str(e), file=sys.stderr)
                grammar = llama_grammar.LlamaGrammar.from_string(
                    llama_grammar.JSON_GBNF, verbose=llama.verbose
                )

        completion_or_chunks = llama.create_completion(
            prompt=prompt,
            temperature=temperature,
            top_p=top_p,
            top_k=top_k,
            min_p=min_p,
            typical_p=typical_p,
            logprobs=top_logprobs if logprobs else None,
            stream=stream,
            stop=stop,
            seed=seed,
            max_tokens=max_tokens,
            presence_penalty=presence_penalty,
            frequency_penalty=frequency_penalty,
            repeat_penalty=repeat_penalty,
            tfs_z=tfs_z,
            mirostat_mode=mirostat_mode,
            mirostat_tau=mirostat_tau,
            mirostat_eta=mirostat_eta,
            model=model,
            logits_processor=logits_processor,
            stopping_criteria=stopping_criteria,
            grammar=grammar,
            logit_bias=logit_bias,
        )
        if tool is not None:
            tool_name = tool["function"]["name"]
            return _convert_completion_to_chat_function(
                tool_name, completion_or_chunks, stream
            )
        return _convert_completion_to_chat(completion_or_chunks, stream=stream)

    return chat_completion_handler


def hf_autotokenizer_to_chat_formatter(
    pretrained_model_name_or_path: Union[str, os.PathLike[str]]
) -> ChatFormatter:
    # https://huggingface.co/docs/transformers/main/chat_templating
    # https://huggingface.co/mistralai/Mistral-7B-Instruct-v0.1#instruction-format
    # https://huggingface.co/mistralai/Mistral-7B-Instruct-v0.1/blob/main/tokenizer_config.json
    from transformers import AutoTokenizer  # type: ignore

    tokenizer = AutoTokenizer.from_pretrained(pretrained_model_name_or_path)  # type: ignore

    def format_autotokenizer(
        messages: List[llama_types.ChatCompletionRequestMessage],
        **kwargs: Any,
    ) -> ChatFormatterResponse:
        tokenizer.use_default_system_prompt = False  # type: ignore
        prompt: str = tokenizer.apply_chat_template(messages, tokenize=False)  # type: ignore
        assert isinstance(prompt, str)
        # Return formatted prompt and eos token by default
        return ChatFormatterResponse(
            prompt=prompt, stop=tokenizer.eos_token, added_special=True
        )

    return format_autotokenizer


def hf_autotokenizer_to_chat_completion_handler(
    pretrained_model_name_or_path: Union[str, os.PathLike[str]]
) -> LlamaChatCompletionHandler:
    chat_formatter = hf_autotokenizer_to_chat_formatter(pretrained_model_name_or_path)
    return chat_formatter_to_chat_completion_handler(chat_formatter)


def hf_tokenizer_config_to_chat_formatter(
    tokenizer_config: Dict[str, Any],
    add_generation_prompt: bool = True,
) -> ChatFormatter:
    assert isinstance(tokenizer_config, dict)

    assert "chat_template" in tokenizer_config
    assert isinstance(tokenizer_config["chat_template"], str)
    chat_template = tokenizer_config["chat_template"]

    assert "bos_token" in tokenizer_config
    assert isinstance(tokenizer_config["bos_token"], str)
    bos_token = tokenizer_config["bos_token"]

    assert "eos_token" in tokenizer_config
    assert isinstance(tokenizer_config["eos_token"], str)
    eos_token = tokenizer_config["eos_token"]

    env = ImmutableSandboxedEnvironment(
        trim_blocks=True,
        lstrip_blocks=True,
    ).from_string(chat_template)

    def format_tokenizer_config(
        messages: List[llama_types.ChatCompletionRequestMessage],
        **kwargs: Any,
    ) -> ChatFormatterResponse:
        # TODO: veryify this is correct
        # Add a blank assistant message to the end of the messages to prompt the model to generate a response
        if add_generation_prompt:
            messages = [
                *messages,
                llama_types.ChatCompletionRequestAssistantMessage(
                    role="assistant", content=""
                ),
            ]
        prompt = env.render(
            messages=messages,
            bos_token=bos_token,
            eos_token=eos_token,
        )
        return ChatFormatterResponse(
            prompt=prompt, stop=[eos_token, bos_token], added_special=True
        )

    return format_tokenizer_config


def hf_tokenizer_config_to_chat_completion_handler(
    tokenizer_config: Dict[str, Any],
    add_generation_prompt: bool = True,
) -> LlamaChatCompletionHandler:
    chat_formatter = hf_tokenizer_config_to_chat_formatter(
        tokenizer_config, add_generation_prompt=add_generation_prompt
    )
    return chat_formatter_to_chat_completion_handler(chat_formatter)


def guess_chat_format_from_gguf_metadata(metadata: Dict[str, str]) -> Optional[str]:
    if "tokenizer.chat_template" not in metadata:
        return None

    if metadata["tokenizer.chat_template"] == CHATML_CHAT_TEMPLATE:
        return "chatml"

    if (
        metadata["tokenizer.chat_template"] == MISTRAL_INSTRUCT_CHAT_TEMPLATE
        or metadata["tokenizer.chat_template"] == MIXTRAL_INSTRUCT_CHAT_TEMPLATE
    ):
        return "mistral-instruct"

    if metadata["tokenizer.chat_template"] == LLAMA3_INSTRUCT_CHAT_TEMPLATE:
        return "llama-3"

    return None


### Utility functions for formatting chat prompts ###
# TODO: Replace these with jinja2 templates


def _get_system_message(
    messages: List[llama_types.ChatCompletionRequestMessage],
) -> str:
    """Get the first system message."""
    for message in messages:
        if message["role"] == "system":
            return message["content"] or ""
    return ""


def _map_roles(
    messages: List[llama_types.ChatCompletionRequestMessage],
    role_map: Dict[str, str],
) -> List[Tuple[str, Optional[str]]]:
    """Map the message roles."""
    output: List[Tuple[str, Optional[str]]] = []
    for message in messages:
        role = message["role"]
        if role in role_map:
            content: str | None = (
                message["content"] if isinstance(message["content"], str) else None
            )
            output.append((role_map[role], content))
    return output


def _format_llama2(
    system_message: str, messages: List[Tuple[str, Optional[str]]], sep: str, sep2: str
) -> str:
    """Format the prompt with the llama2 style."""
    seps = [sep, sep2]
    ret = system_message + sep
    for i, (role, message) in enumerate(messages):
        if system_message and i == 0:
            m = message or ""
            ret += m + seps[i % 2]
        elif message:
            ret += role + message + " " + seps[i % 2]
        else:
            ret += role + " "
    return ret


def _format_add_colon_single(
    system_message: str, messages: List[Tuple[str, Optional[str]]], sep: str
) -> str:
    """Format the prompt with the add-colon-single style."""
    ret = system_message + sep
    for role, message in messages:
        if message:
            ret += role + ": " + message + sep
        else:
            ret += role + ":"
    return ret


def _format_add_colon_two(
    system_message: str, messages: List[Tuple[str, Optional[str]]], sep: str, sep2: str
) -> str:
    """Format the prompt with the add-colon-two style."""
    seps = [sep, sep2]
    ret = system_message + seps[0]
    for i, (role, message) in enumerate(messages):
        if message:
            ret += role + ": " + message + seps[i % 2]
        else:
            ret += role + ":"
    return ret


def _format_no_colon_single(
    system_message: str, messages: List[Tuple[str, Optional[str]]], sep: str
) -> str:
    """Format the prompt with the no-colon-single style."""
    ret = system_message
    for role, message in messages:
        if message:
            ret += role + message + sep
        else:
            ret += role
    return ret


def _format_add_colon_space_single(
    system_message: str, messages: List[Tuple[str, Optional[str]]], sep: str
) -> str:
    """Format the prompt with the add-colon-space-single style."""
    ret = system_message + sep
    for role, message in messages:
        if message:
            ret += role + ": " + message + sep
        else:
            ret += role + ": "  # must be end with a space
    return ret


def _format_chatml(
    system_message: str, messages: List[Tuple[str, Optional[str]]], sep: str
) -> str:
    """Format the prompt with the chatml style."""
    ret = "" if system_message == "" else system_message + sep + "\n"
    for role, message in messages:
        if message:
            ret += role + "\n" + message + sep + "\n"
        else:
            ret += role + "\n"
    return ret


def _format_chatglm3(
    system_message: str, messages: List[Tuple[str, Optional[str]]], sep: str
) -> str:
    """Format the prompt with the chatglm3 style."""
    ret = ""
    if system_message:
        ret += system_message
    for role, message in messages:
        if message:
            ret += role + "\n" + " " + message
        else:
            ret += role
    return ret


def _grammar_for_json(verbose: bool = False):
    return llama_grammar.LlamaGrammar.from_string(
        llama_grammar.JSON_GBNF, verbose=verbose
    )


def _grammar_for_json_schema(
    schema: str, verbose: bool = False, fallback_to_json: bool = True
):
    try:
        return llama_grammar.LlamaGrammar.from_json_schema(schema, verbose=verbose)
    except Exception as e:
        if fallback_to_json:
            return _grammar_for_json(verbose=verbose)
        else:
            raise e


def _grammar_for_response_format(
    response_format: llama_types.ChatCompletionRequestResponseFormat,
    verbose: bool = False,
):
    if response_format["type"] != "json_object":
        return None

    if "schema" in response_format:
        return _grammar_for_json_schema(
            json.dumps(response_format["schema"]), verbose=verbose
        )
    else:
        return _grammar_for_json(verbose=verbose)


### Chat Formats ###


def register_chat_format(name: str):
    def decorator(f: ChatFormatter):
        chat_completion_handler = chat_formatter_to_chat_completion_handler(f)
        LlamaChatCompletionHandlerRegistry().register_chat_completion_handler(
            name, chat_completion_handler
        )
        return f

    return decorator


# see https://github.com/huggingface/transformers/blob/main/src/transformers/models/llama/tokenization_llama.py
# system prompt is "embedded" in the first message
@register_chat_format("llama-2")
def format_llama2(
    messages: List[llama_types.ChatCompletionRequestMessage],
    **kwargs: Any,
) -> ChatFormatterResponse:
    _system_template = "[INST] <<SYS>>\n{system_message}\n<</SYS>>"
    _roles = dict(user="<s>[INST]", assistant="[/INST]")
    _messages = _map_roles(messages, _roles)
    system_message = _get_system_message(messages)
    if system_message:
        system_message = _system_template.format(system_message=system_message)
    _prompt = _format_llama2(system_message, _messages, " ", "</s>") + "[/INST]"
    return ChatFormatterResponse(prompt=_prompt)


# Chat format for Llama-3 models, see more details at:
# https://github.com/meta-llama/llama3/blob/main/llama/tokenizer.py#L202-L229
@register_chat_format("llama-3")
def format_llama3(
    messages: List[llama_types.ChatCompletionRequestMessage],
    **kwargs: Any,
) -> ChatFormatterResponse:
    _roles = dict(
        system="<|start_header_id|>system<|end_header_id|>\n\n",
        user="<|start_header_id|>user<|end_header_id|>\n\n",
        assistant="<|start_header_id|>assistant<|end_header_id|>\n\n",
    )
    _sep = "<|eot_id|>"
    _messages = _map_roles(messages, _roles)
    _messages.append((_roles["assistant"], None))
    _prompt = _format_no_colon_single("", _messages, _sep)
    return ChatFormatterResponse(prompt=_prompt, stop=_sep)


@register_chat_format("alpaca")
def format_alpaca(
    messages: List[llama_types.ChatCompletionRequestMessage],
    **kwargs: Any,
) -> ChatFormatterResponse:
    _roles = dict(user="### Instruction", assistant="### Response")
    _sep = "\n\n"
    _sep2 = "</s>"
    system_message = _get_system_message(messages)
    _messages = _map_roles(messages, _roles)
    _prompt = _format_add_colon_two(system_message, _messages, _sep, _sep2)
    return ChatFormatterResponse(prompt=_prompt)


@register_chat_format("qwen")
def format_qwen(
    messages: List[llama_types.ChatCompletionRequestMessage],
    **kwargs: Any,
) -> ChatFormatterResponse:
    _roles = dict(user="<|im_start|>user", assistant="<|im_start|>assistant")
    system_message = _get_system_message(messages) or "You are a helpful assistant."
    system_template = "<|im_start|>system\n{system_message}"
    system_message = system_template.format(system_message=system_message)
    _messages = _map_roles(messages, _roles)
    _messages.append((_roles["assistant"], None))
    _sep = "<|im_end|>"
    _prompt = _format_chatml(system_message, _messages, _sep)
    _sep2 = "<|endoftext|>"
    return ChatFormatterResponse(prompt=_prompt, stop=_sep2)


@register_chat_format("vicuna")
def format(
    messages: List[llama_types.ChatCompletionRequestMessage],
    **kwargs: Any,
) -> ChatFormatterResponse:
    _system_message = "A chat between a curious user and an artificial intelligence assistant. The assistant gives helpful, detailed, and polite answers to the user's questions."
    _roles = dict(user="USER", assistant="ASSISTANT")
    _sep = " "
    _sep2 = "</s>"
    system_message = _system_message
    _messages = _map_roles(messages, _roles)
    _messages.append((_roles["assistant"], None))
    _prompt = _format_add_colon_two(system_message, _messages, _sep, _sep2)
    return ChatFormatterResponse(prompt=_prompt)


@register_chat_format("oasst_llama")
def format_oasst_llama(
    messages: List[llama_types.ChatCompletionRequestMessage],
    **kwargs: Any,
) -> ChatFormatterResponse:
    _system_template = "[INST] <<SYS>>\n{system_message}\n<</SYS>>\n\n"
    _roles = dict(user="<|prompter|>", assistant="<|assistant|>")
    _sep = "</s>"
    system_message = _get_system_message(messages)
    system_message = _system_template.format(system_message=system_message)
    _messages = _map_roles(messages, _roles)
    _messages.append((_roles["assistant"], None))
    _prompt = _format_no_colon_single(system_message, _messages, _sep)
    return ChatFormatterResponse(prompt=_prompt)


@register_chat_format("baichuan-2")
def format_baichuan2(
    messages: List[llama_types.ChatCompletionRequestMessage],
    **kwargs: Any,
) -> ChatFormatterResponse:
    _system_template = "{system_message}"
    _roles = dict(user="<reserved_106>", assistant="<reserved_107>")
    _sep = ""
    system_message = _get_system_message(messages)
    system_message = _system_template.format(system_message=system_message)
    _messages = _map_roles(messages, _roles)
    _messages.append((_roles["assistant"], None))
    _prompt = _format_no_colon_single(system_message, _messages, _sep)
    return ChatFormatterResponse(prompt=_prompt)


@register_chat_format("baichuan")
def format_baichuan(
    messages: List[llama_types.ChatCompletionRequestMessage],
    **kwargs: Any,
) -> ChatFormatterResponse:
    _system_template = "{system_message}"
    _roles = dict(user="<reserved_102>", assistant="<reserved_103>")
    _sep = ""
    system_message = _get_system_message(messages)
    system_message = _system_template.format(system_message=system_message)
    _messages = _map_roles(messages, _roles)
    _messages.append((_roles["assistant"], None))
    _prompt = _format_no_colon_single(system_message, _messages, _sep)
    return ChatFormatterResponse(prompt=_prompt)


@register_chat_format("openbuddy")
def format_openbuddy(
    messages: List[llama_types.ChatCompletionRequestMessage],
    **kwargs: Any,
) -> ChatFormatterResponse:
    _system_message = """You are a helpful, respectful and honest INTP-T AI Assistant named Buddy. You are talking to a human User.
Always answer as helpfully and logically as possible, while being safe. Your answers should not include any harmful, political, religious, unethical, racist, sexist, toxic, dangerous, or illegal content. Please ensure that your responses are socially unbiased and positive in nature.
If a question does not make any sense, or is not factually coherent, explain why instead of answering something not correct. If you don't know the answer to a question, please don't share false information.
You can speak fluently in many languages, for example: English, Chinese.
You cannot access the internet, but you have vast knowledge, cutoff: 2021-09.
You are trained by OpenBuddy team, (https://openbuddy.ai, https://github.com/OpenBuddy/OpenBuddy), you are based on LLaMA and Falcon transformers model, not related to GPT or OpenAI.

"""
    _roles = dict(user="User", assistant="Assistant")
    _sep = "\n"
    system_message = _system_message
    _messages = _map_roles(messages, _roles)
    _messages.append((_roles["assistant"], None))
    _prompt = _format_add_colon_single(system_message, _messages, _sep)
    return ChatFormatterResponse(prompt=_prompt)


@register_chat_format("redpajama-incite")
def format_redpajama_incite(
    messages: List[llama_types.ChatCompletionRequestMessage],
    **kwargs: Any,
) -> ChatFormatterResponse:
    _system_message = _get_system_message(messages)
    _roles = dict(user="<human>", assistant="<bot>")
    _sep = "\n"
    _stop = "<human>"
    system_message = _system_message
    _messages = _map_roles(messages, _roles)
    _messages.append((_roles["assistant"], None))
    _prompt = _format_add_colon_single(system_message, _messages, _sep)
    return ChatFormatterResponse(prompt=_prompt, stop=_stop)


@register_chat_format("snoozy")
def format_snoozy(
    messages: List[llama_types.ChatCompletionRequestMessage],
    **kwargs: Any,
) -> ChatFormatterResponse:
    system_template = "### Instruction:\n{system_message}"
    default_system_message = "The prompt below is a question to answer, a task to complete, or a conversation to respond to; decide which and write an appropriate response."
    _system_message = _get_system_message(messages)
    _system_message = (
        _system_message if _system_message != "" else default_system_message
    )
    system_message = system_template.format(system_message=_system_message)
    _roles = dict(user="### Prompt", assistant="### Response")
    _sep = "\n"
    _stop = "###"
    system_message = _system_message
    _messages = _map_roles(messages, _roles)
    _messages.append((_roles["assistant"], None))
    _prompt = _format_add_colon_single(system_message, _messages, _sep)
    return ChatFormatterResponse(prompt=_prompt, stop=_stop)


@register_chat_format("phind")
def format_phind(
    messages: List[llama_types.ChatCompletionRequestMessage],
    **kwargs: Any,
) -> ChatFormatterResponse:
    _roles = dict(user="### User Message", assistant="### Assistant")
    _sep = "\n\n"
    _system_message = "### System Prompt\nYou are an intelligent programming assistant."
    _messages = _map_roles(messages, _roles)
    _messages.append((_roles["assistant"], None))
    _prompt = _format_add_colon_single(_system_message, _messages, _sep)
    return ChatFormatterResponse(prompt=_prompt)


@register_chat_format("intel")
def format_intel(
    messages: List[llama_types.ChatCompletionRequestMessage],
    **kwargs: Any,
) -> ChatFormatterResponse:
    _roles = dict(user="### User:", assistant="### Assistant:")
    _sep = "\n"
    _system_message = "### System:\n{system_message}"
    _messages = _map_roles(messages, _roles)
    _messages.append((_roles["assistant"], None))
    _prompt = _format_add_colon_single(_system_message, _messages, _sep)
    return ChatFormatterResponse(prompt=_prompt)


@register_chat_format("open-orca")
def format_open_orca(
    messages: List[llama_types.ChatCompletionRequestMessage],
    **kwargs: Any,
) -> ChatFormatterResponse:
    system_template = "{system_message}"
    system_message = (
        "You are a helpful assistant. Please answer truthfully and write out your "
        "thinking step by step to be sure you get the right answer. If you make a mistake or encounter "
        "an error in your thinking, say so out loud and attempt to correct it. If you don't know or "
        "aren't sure about something, say so clearly. You will act as a professional logician, mathematician, "
        "and physicist. You will also act as the most appropriate type of expert to answer any particular "
        "question or solve the relevant problem; state which expert type your are, if so. Also think of "
        "any particular named expert that would be ideal to answer the relevant question or solve the "
        "relevant problem; name and act as them, if appropriate."
    )
    roles = ("User", "Assistant")
    sep = "<|end_of_turn|>\n"
    # stop_token_ids=[32000, 32001],  # "<|end_of_turn|>"
    stop_str = "User"
    system_message = system_template.format(system_message=system_message)
    _messages = _map_roles(messages, dict(zip(roles, roles)))
    _messages.append((roles[1], None))
    _prompt = _format_add_colon_space_single(system_message, _messages, sep)
    return ChatFormatterResponse(prompt=_prompt, stop=stop_str)


@register_chat_format("mistrallite")
def format_mistrallite(
    messages: List[llama_types.ChatCompletionRequestMessage],
    **kwargs: Any,
) -> ChatFormatterResponse:
    _roles = dict(user="<|prompter|>", assistant="</s>\n<|assistant|>")
    _sep = " "
    system_template = """<|system|>{system_message}</s>"""
    system_message = _get_system_message(messages)
    system_message = system_template.format(system_message=system_message)
    _messages = _map_roles(messages, _roles)
    _messages.append((_roles["assistant"], None))
    _prompt = _format_no_colon_single(system_message, _messages, _sep)
    return ChatFormatterResponse(prompt=_prompt)


@register_chat_format("zephyr")
def format_zephyr(
    messages: List[llama_types.ChatCompletionRequestMessage],
    **kwargs: Any,
) -> ChatFormatterResponse:
    system_template = """<|system|>
{system_message}"""
    system_message = _get_system_message(messages)
    system_message = system_template.format(system_message=system_message)
    _roles = dict(user="<|user|>\n", assistant="<|assistant|>\n")
    _sep = "</s>"
    _messages = _map_roles(messages, _roles)
    _messages.append((_roles["assistant"], None))
    _prompt = _format_chatml(system_message, _messages, _sep)
    return ChatFormatterResponse(prompt=_prompt, stop=_sep)


@register_chat_format("pygmalion")
def format_pygmalion(
    messages: List[llama_types.ChatCompletionRequestMessage],
    **kwargs: Any,
) -> ChatFormatterResponse:
    system_template = """<|system|>{system_message}"""
    system_message = _get_system_message(messages)
    system_message = system_template.format(system_message=system_message)
    _roles = dict(user="<|user|>", assistant="<|model|>")
    _sep = "\n"
    _messages = _map_roles(messages, _roles)
    _messages.append((_roles["assistant"], None))
    _prompt = _format_chatml(system_message, _messages, _sep)
    return ChatFormatterResponse(prompt=_prompt, stop=_sep)


@register_chat_format("chatml")
def format_chatml(
    messages: List[llama_types.ChatCompletionRequestMessage],
    **kwargs: Any,
) -> ChatFormatterResponse:
    system_template = """<|im_start|>system
{system_message}"""
    system_message = _get_system_message(messages)
    system_message = system_template.format(system_message=system_message)
    _roles = dict(user="<|im_start|>user", assistant="<|im_start|>assistant")
    _sep = "<|im_end|>"
    _messages = _map_roles(messages, _roles)
    _messages.append((_roles["assistant"], None))
    _prompt = _format_chatml(system_message, _messages, _sep)
    return ChatFormatterResponse(prompt=_prompt, stop=_sep)


@register_chat_format("mistral-instruct")
def format_mistral_instruct(
    messages: List[llama_types.ChatCompletionRequestMessage],
    **kwargs: Any,
) -> ChatFormatterResponse:
    eos = "</s>"
    stop = eos
    prompt = ""
    for message in messages:
        if (
            message["role"] == "user"
            and message["content"] is not None
            and isinstance(message["content"], str)
        ):
            prompt += "[INST] " + message["content"]
        elif message["role"] == "assistant" and message["content"] is not None:
            prompt += " [/INST]" + message["content"] + eos
    prompt += " [/INST]"
    return ChatFormatterResponse(prompt=prompt, stop=stop)


@register_chat_format("chatglm3")
def format_chatglm3(
    messages: List[llama_types.ChatCompletionRequestMessage],
    **kwargs: Any,
) -> ChatFormatterResponse:
    system_template = """<|system|>
{system_message}"""
    system_message = _get_system_message(messages)
    system_message = system_template.format(system_message=system_message)
    _roles = dict(user="<|user|>", assistant="<|assistant|>")
    _sep = "</s>"
    _messages = _map_roles(messages, _roles)
    _messages.append((_roles["assistant"], None))
    _prompt = _format_chatglm3(system_message, _messages, _sep)
    return ChatFormatterResponse(prompt=_prompt, stop=_sep)


@register_chat_format("openchat")
def format_openchat(
    messages: List[llama_types.ChatCompletionRequestMessage],
    **kwargs: Any,
) -> ChatFormatterResponse:
    system_template = "{system_message}<|end_of_turn|>"
    system_message = _get_system_message(messages)
    system_message = system_template.format(system_message=system_message)
    _roles = dict(
        user="GPT4 Correct User: ", assistant="<|end_of_turn|>GPT4 Correct Assistant: "
    )
    _sep = "<|end_of_turn|>"
    _messages = _map_roles(messages, _roles)
    _messages.append((_roles["assistant"], None))
    _prompt = _format_chatml(system_message, _messages, _sep)
    return ChatFormatterResponse(prompt=_prompt, stop=_sep)


# Chat format for Saiga models, see more details and available models:
# https://huggingface.co/collections/IlyaGusev/saiga2-saigamistral-6505d4ccc3d1e53166b636cd
@register_chat_format("saiga")
def format_saiga(
    messages: list[llama_types.ChatCompletionRequestMessage],
    **kwargs: Any,
) -> ChatFormatterResponse:
    _message_template = "<s>{role}\n{content}</s>"
    _roles = dict(user="user", bot="bot", system="system")
    _messages = _map_roles(messages, _roles)

    _prompt = ""
    for role, content in _messages:
        if content:
            _prompt += _message_template.format(role=role, content=content)
        else:
            _prompt += f"<s>{role}\n"
    # Response template
    _prompt += "<s>bot"
    return ChatFormatterResponse(prompt=_prompt.strip())


# Chat format for Google's Gemma models, see more details and available models:
# https://huggingface.co/collections/google/gemma-release-65d5efbccdbb8c4202ec078b
@register_chat_format("gemma")
def format_gemma(
    messages: List[llama_types.ChatCompletionRequestMessage],
    **kwargs: Any,
) -> ChatFormatterResponse:
    system_message = _get_system_message(messages)
    if system_message != "":
        logger.debug(
            "`role='system'` messages are not allowed on Google's Gemma models."
        )
    _roles = dict(user="<start_of_turn>user\n", assistant="<start_of_turn>model\n")
    _sep = "<end_of_turn>\n"
    _messages = _map_roles(messages, _roles)
    _messages.append((_roles["assistant"], None))
    _prompt = _format_no_colon_single(system_message="", messages=_messages, sep=_sep)
    return ChatFormatterResponse(prompt=_prompt, stop=_sep)


# Tricky chat formats that require custom chat handlers


@register_chat_completion_handler("functionary")
def functionary_chat_handler(
    llama: llama.Llama,
    messages: List[llama_types.ChatCompletionRequestMessage],
    functions: Optional[List[llama_types.ChatCompletionFunction]] = None,
    function_call: Optional[llama_types.ChatCompletionRequestFunctionCall] = None,
    tools: Optional[List[llama_types.ChatCompletionTool]] = None,
    tool_choice: Optional[llama_types.ChatCompletionToolChoiceOption] = None,
    temperature: float = 0.2,
    top_p: float = 0.95,
    top_k: int = 40,
    min_p: float = 0.05,
    typical_p: float = 1.0,
    stream: bool = False,
    stop: Optional[Union[str, List[str]]] = [],
    response_format: Optional[llama_types.ChatCompletionRequestResponseFormat] = None,
    max_tokens: Optional[int] = None,
    presence_penalty: float = 0.0,
    frequency_penalty: float = 0.0,
    repeat_penalty: float = 1.1,
    tfs_z: float = 1.0,
    mirostat_mode: int = 0,
    mirostat_tau: float = 5.0,
    mirostat_eta: float = 0.1,
    model: Optional[str] = None,
    logits_processor: Optional[llama.LogitsProcessorList] = None,
    grammar: Optional[llama.LlamaGrammar] = None,
    **kwargs,  # type: ignore
) -> Union[llama_types.ChatCompletion, Iterator[llama_types.ChatCompletionChunk]]:
    SYSTEM_MESSAGE = """A chat between a curious user and an artificial intelligence assistant. The assistant gives helpful, detailed, and polite answers to the user's questions. The assistant calls functions with appropriate input when necessary"""

    def generate_type_definition(
        param: Dict[str, llama_types.JsonType], indent_level: int, shared_defs
    ) -> str:
        indent = "  " * indent_level
        if "$ref" in param:
            # Reference to a shared definition
            ref_name = param["$ref"].split("/")[
                -1
            ]  # Extract the type name from the reference
            return ref_name
        elif param.get("type") == "array":
            items = param.get("items", {})
            item_type = generate_type_definition(items, indent_level + 1, shared_defs)
            return f"Array<{item_type}>"
        elif param.get("type") == "object":
            properties = param.get("properties", {})
            nested_schema = "{\n"
            for nested_param_name, nested_param in properties.items():
                nested_param_type = generate_type_definition(
                    nested_param, indent_level + 1, shared_defs
                )
                nested_schema += (
                    f"{indent}  {nested_param_name}: {nested_param_type},\n"
                )
            nested_schema += indent + "}"
            return nested_schema
        elif "enum" in param:
            # Enum type
            return " | ".join([f'"{enum_value}"' for enum_value in param["enum"]])
        else:
            # Simple type
            return param.get("type", "any")

    def generate_shared_definitions(shared_defs, indent_level: int) -> str:
        indent = "  " * indent_level
        shared_definitions = ""
        for def_name, def_properties in shared_defs.items():
            shared_definitions += f"{indent}type {def_name} = "
            if def_properties.get("type") == "object":
                shared_definitions += generate_type_definition(
                    def_properties, indent_level, shared_defs
                )
            elif "enum" in def_properties:
                # Enum type
                shared_definitions += " | ".join(
                    [f'"{enum_value}"' for enum_value in def_properties["enum"]]
                )
            shared_definitions += ";\n"
        return shared_definitions

    def generate_schema_from_functions(functions, namespace="functions") -> str:
        schema = (
            "// Supported function definitions that should be called when necessary.\n"
        )
        schema += f"namespace {namespace} {{\n\n"

        # Generate shared definitions
        shared_definitions = {}
        for function in functions:
            parameters = function.get("parameters", {})
            shared_definitions.update(parameters.get("$defs", {}))

        schema += generate_shared_definitions(shared_definitions, 1)

        for function in functions:
            function_name = function["name"]
            description = function.get("description", "")
            parameters = function.get("parameters", {})
            required_params = parameters.get("required", [])

            schema += f"  // {description}\n"
            schema += f"  type {function_name} = (_: {{\n"

            for param_name, param in parameters.get("properties", {}).items():
                param_description = param.get("description", "")
                param_type = generate_type_definition(param, 2, shared_definitions)
                optional_indicator = "" if param_name in required_params else "?"
                schema += f"    // {param_description}\n"
                schema += f"    {param_name}{optional_indicator}: {param_type},\n"
            schema += "  }) => any;\n\n"

        schema += "}} // namespace {}\n".format(namespace)
        return schema

    def prepare_messages_for_inference(
        messages: List[llama_types.ChatCompletionRequestMessage],
        functions: Optional[List[llama_types.ChatCompletionFunctions]] = None,
        tools: Optional[List[llama_types.ChatCompletionTool]] = None,
    ):
        all_messages: List[llama_types.ChatCompletionRequestMessage] = []
        if functions is not None:
            all_messages.append(
                llama_types.ChatCompletionRequestSystemMessage(
                    role="system", content=generate_schema_from_functions(functions)
                )
            )

        if tools is not None:
            all_messages.append(
                llama_types.ChatCompletionRequestSystemMessage(
                    role="system",
                    content=generate_schema_from_functions(
                        [
                            tool["function"]
                            for tool in tools
                            if tool["type"] == "function"
                        ]
                    ),
                )
            )

        all_messages.append(
            llama_types.ChatCompletionRequestSystemMessage(
                role="system", content=SYSTEM_MESSAGE
            )
        )

        for message in messages:
            # Function call responses
            if message["role"] == "function" and "name" in message:
                message["name"] = f"functions.{message['name']}"
            # Function call requests by assistant
            if "function_call" in message:
                message["function_call"][
                    "name"
                ] = f"functions.{message['function_call']['name']}"
            all_messages.append(message)

        all_messages.append(
            llama_types.ChatCompletionRequestAssistantMessage(
                role="assistant", content=None
            )
        )

        def message_to_str(msg: llama_types.ChatCompletionRequestMessage):
            if msg["role"] == "system":
                return f"system:\n{msg['content']}\n"

            elif msg["role"] == "function" and "name" in msg:
                return f"function name={msg['name']}:\n{msg['content']}\n"
            elif msg["role"] == "function" and "function_call" in msg:
                return f"function name={msg['function_call']['name']}:\n{msg['function_call']['arguments']}\n"
            elif msg["role"] == "tool":
                if msg["content"] is not None:
                    return f"function name={msg['tool_call_id']}:\n{msg['content']}\n"
                else:
                    return f"function name={msg['tool_call_id']}\n"
            elif msg["role"] == "user":
                if msg["content"] is None:
                    return "user:\n</s></s>\n"
                else:
                    return f"user:\n</s>{msg['content']}</s>\n"
            elif msg["role"] == "assistant":
                if msg["content"] is not None and "function_call" in msg:
                    return f"assistant:\n{msg['content']}\nassistant to={msg['function_call']['name']}:\n{msg['function_call']['arguments']}</s>\n"
                elif "function_call" in msg:
                    return f"assistant to={msg['function_call']['name']}:\n{msg['function_call']['arguments']}</s>\n"
                elif "tool_calls" in msg and len(msg["tool_calls"]) > 0:
                    for tool_call in msg[
                        "tool_calls"
                    ]:  # NOTE: probably doesn't work with the functionary model
                        return f"assistant to={tool_call['id']}:\n{tool_call['function']['arguments']}</s>\n"
                elif msg["content"] is None:
                    return "assistant"
                else:
                    return f"assistant:\n{msg['content']}\n"
            else:
                raise ValueError(f"Unsupported role: {msg['role']}")

        return "".join([message_to_str(msg) for msg in all_messages])

    if tools is not None:
        functions = [tool["function"] for tool in tools if tool["type"] == "function"]

    if tool_choice is not None:
        function_call = (
            tool_choice if isinstance(tool_choice, str) else tool_choice["function"]
        )

    prompt = prepare_messages_for_inference(messages, functions, tools)

    if function_call is None and (functions is None or len(functions) == 0):
        completion_or_completion_chunks = llama.create_completion(
            prompt=prompt + ":\n",
            temperature=temperature,
            top_p=top_p,
            top_k=top_k,
            min_p=min_p,
            typical_p=typical_p,
            stream=stream,
            stop=["user:", "</s>"],
            max_tokens=max_tokens,
            presence_penalty=presence_penalty,
            frequency_penalty=frequency_penalty,
            repeat_penalty=repeat_penalty,
            tfs_z=tfs_z,
            mirostat_mode=mirostat_mode,
            mirostat_tau=mirostat_tau,
            mirostat_eta=mirostat_eta,
            model=model,
            logits_processor=logits_processor,
            grammar=grammar,
        )
        return _convert_completion_to_chat(completion_or_completion_chunks, stream=stream)  # type: ignore

    if function_call is None or (
        isinstance(function_call, str) and function_call == "auto"
    ):
        stop = "\n"
        completion: llama_types.Completion = llama.create_completion(
            prompt=prompt, stop=stop, stream=False
        )  # type: ignore
        completion_text = completion["choices"][0]["text"]
        # strip " to=functions." and ending ":"
        function_call = completion_text.split(".")[-1][:-1]
        new_prompt = prompt + completion_text + stop
    elif isinstance(function_call, str) and function_call != "none":
        new_prompt = prompt + ":\n"
    elif isinstance(function_call, dict):
        new_prompt = prompt + f" to=functions.{function_call['name']}:\n"
        function_call = function_call["name"]
    else:
        new_prompt = prompt + ":\n"

    function_body = None
    for function in functions or []:
        if function["name"] == function_call:
            function_body = function["parameters"]
            break
    for tool in tools or []:
        if tool["type"] == "function" and tool["function"]["name"] == function_call:
            function_body = tool["function"]["parameters"]
            break

    if function_body is not None:
        try:
            with suppress_stdout_stderr(disable=llama.verbose):
                grammar_text = llama_grammar.json_schema_to_gbnf(
                    json.dumps(function_body)
                )
                grammar = llama_grammar.LlamaGrammar.from_string(
                    llama_grammar.json_schema_to_gbnf(json.dumps(function_body)),
                    verbose=llama.verbose,
                )
                print(grammar_text)
        except Exception as e:
            if llama.verbose:
                print(
                    "Failed to parse function body as JSON schema, falling back to default grammar"
                )
                print(e)
            with suppress_stdout_stderr(disable=llama.verbose):
                grammar = llama_grammar.LlamaGrammar.from_string(
                    llama_grammar.JSON_GBNF,
                    verbose=llama.verbose,
                )
    else:
        with suppress_stdout_stderr(disable=llama.verbose):
            grammar = llama_grammar.LlamaGrammar.from_string(
                llama_grammar.JSON_GBNF, verbose=llama.verbose
            )

    completion: llama_types.Completion = llama.create_completion(
        prompt=new_prompt,
        stop=["user:", "</s>"],
        stream=False,
        grammar=grammar,
        max_tokens=max_tokens,
        temperature=temperature,
        top_p=top_p,
        top_k=top_k,
        min_p=min_p,
        typical_p=typical_p,
        presence_penalty=presence_penalty,
        frequency_penalty=frequency_penalty,
        repeat_penalty=repeat_penalty,
        tfs_z=tfs_z,
        mirostat_mode=mirostat_mode,
        mirostat_tau=mirostat_tau,
        mirostat_eta=mirostat_eta,
        model=model,
        logits_processor=logits_processor,
    )  # type: ignore

    assert "usage" in completion
    assert isinstance(function_call, str)
    assert stream is False  # TODO: support stream mode

    if llama.verbose:
        print(new_prompt)
        print(completion["choices"][0]["text"])

    # TODO: support stream mode
    return llama_types.CreateChatCompletionResponse(
        id="chat" + completion["id"],
        object="chat.completion",
        created=completion["created"],
        model=completion["model"],
        choices=[
            {
                "index": 0,
                "message": {
                    "role": "assistant",
                    "content": None,
                    "function_call": {
                        "name": function_call,
                        "arguments": completion["choices"][0]["text"],
                    },
                    "tool_calls": [
                        {
                            "id": function_call,
                            "type": "function",
                            "function": {
                                "name": function_call,
                                "arguments": completion["choices"][0]["text"],
                            },
                        }
                    ],
                },
                "logprobs": _convert_text_completion_logprobs_to_chat(completion["choices"][0]["logprobs"]),
                "finish_reason": "tool_calls",
            }
        ],
        usage=completion["usage"],
    )


@register_chat_completion_handler("functionary-v1")
@register_chat_completion_handler("functionary-v2")
def functionary_v1_v2_chat_handler(
    llama: llama.Llama,
    messages: List[llama_types.ChatCompletionRequestMessage],
    functions: Optional[List[llama_types.ChatCompletionFunction]] = None,
    function_call: Optional[llama_types.ChatCompletionRequestFunctionCall] = None,
    tools: Optional[List[llama_types.ChatCompletionTool]] = None,
    tool_choice: Optional[llama_types.ChatCompletionToolChoiceOption] = None,
    temperature: float = 0.2,
    top_p: float = 0.95,
    top_k: int = 40,
    min_p: float = 0.05,
    typical_p: float = 1.0,
    stream: bool = False,
    stop: Optional[Union[str, List[str]]] = [],
    response_format: Optional[llama_types.ChatCompletionRequestResponseFormat] = None,
    max_tokens: Optional[int] = None,
    presence_penalty: float = 0.0,
    frequency_penalty: float = 0.0,
    repeat_penalty: float = 1.1,
    tfs_z: float = 1.0,
    mirostat_mode: int = 0,
    mirostat_tau: float = 5.0,
    mirostat_eta: float = 0.1,
    model: Optional[str] = None,
    logits_processor: Optional[llama.LogitsProcessorList] = None,
    grammar: Optional[llama.LlamaGrammar] = None,
    **kwargs,  # type: ignore
) -> Union[llama_types.ChatCompletion, Iterator[llama_types.ChatCompletionChunk]]:
    SYSTEM_MESSAGE = """A chat between a curious user and an artificial intelligence assistant. The assistant gives helpful, detailed, and polite answers to the user's questions. The assistant calls functions with appropriate input when necessary"""

    tokenizer = llama.tokenizer_
    assert hasattr(
        tokenizer, "hf_tokenizer"
    ), "Please provide a valid hf_tokenizer_path from https://huggingface.co/meetkai when initializing the Llama class"
    from transformers import AutoTokenizer

    if "<|START_OF_FUNCTION_CALL|>" in tokenizer.hf_tokenizer.additional_special_tokens:
        version = "v1"
        END_SYSTEM_TOKEN = "<|END_OF_SYSTEM|>"
        END_USER_TOKEN = "<|END_OF_USER|>"
        END_ASSISTANT_TOKEN = "<|END_OF_ASSISTANT|>"
        END_FUNCTION_RESULT_TOKEN = "<|END_OF_FUNCTION_RESULT|>"
        START_FUNCTION_CALL_TOKEN = "<|START_OF_FUNCTION_CALL|>"
        END_FUNCTION_CALL_TOKEN = "<|END_OF_FUNCTION_CALL|>"
    else:
        version = "v2"
        RECIPIENT_TOKEN = "<|recipient|>"
        FROM_TOKEN = "<|from|>"
        STOP_TOKEN = "<|stop|>"
        CONTENT_TOKEN = "<|content|>"

    def generate_type_definition(
        param: Dict[str, llama_types.JsonType], indent_level: int, shared_defs
    ) -> str:
        indent = "  " * indent_level
        if "$ref" in param:
            # Reference to a shared definition
            ref_name = param["$ref"].split("/")[
                -1
            ]  # Extract the type name from the reference
            return ref_name
        elif param.get("type") == "array":
            items = param.get("items", {})
            item_type = generate_type_definition(items, indent_level + 1, shared_defs)
            return f"Array<{item_type}>"
        elif param.get("type") == "object":
            properties = param.get("properties", {})
            nested_schema = "{\n"
            for nested_param_name, nested_param in properties.items():
                nested_param_type = generate_type_definition(
                    nested_param, indent_level + 1, shared_defs
                )
                nested_schema += (
                    f"{indent}  {nested_param_name}: {nested_param_type},\n"
                )
            nested_schema += indent + "}"
            return nested_schema
        elif "enum" in param:
            # Enum type
            return " | ".join([f'"{enum_value}"' for enum_value in param["enum"]])
        else:
            # Simple type
            return param.get("type", "any")

    def generate_shared_definitions(shared_defs, indent_level: int) -> str:
        indent = "  " * indent_level
        shared_definitions = ""
        for def_name, def_properties in shared_defs.items():
            shared_definitions += f"{indent}type {def_name} = "
            if def_properties.get("type") == "object":
                shared_definitions += generate_type_definition(
                    def_properties, indent_level, shared_defs
                )
            elif "enum" in def_properties:
                # Enum type
                shared_definitions += " | ".join(
                    [f'"{enum_value}"' for enum_value in def_properties["enum"]]
                )
            shared_definitions += ";\n"
        return shared_definitions

    def generate_schema_from_functions(functions, namespace="functions") -> str:
        schema = (
            "// Supported function definitions that should be called when necessary.\n"
        )
        schema += f"namespace {namespace} {{\n\n"

        # Generate shared definitions
        shared_definitions = {}
        for function in functions:
            parameters = function.get("parameters", {})
            shared_definitions.update(parameters.get("$defs", {}))

        schema += generate_shared_definitions(shared_definitions, 1)

        for function in functions:
            function_name = function["name"]
            description = function.get("description", "")
            parameters = function.get("parameters", {})
            required_params = parameters.get("required", [])

            schema += f"// {description}\n"
            schema += f"type {function_name} = (_: {{\n"

            for param_name, param in parameters.get("properties", {}).items():
                param_description = param.get("description", "")
                param_type = generate_type_definition(param, 2, shared_definitions)
                optional_indicator = "" if param_name in required_params else "?"
                schema += f"// {param_description}\n"
                schema += f"{param_name}{optional_indicator}: {param_type},\n"
            schema += "}) => any;\n\n"

        schema += "}} // namespace {}".format(namespace)
        return schema

    def prepare_messages_for_inference(
        messages: List[llama_types.ChatCompletionRequestMessage],
        tokenizer: AutoTokenizer,
        version: Literal["v1", "v2"],
        functions: Optional[List[llama_types.ChatCompletionFunctions]] = None,
        tools: Optional[List[llama_types.ChatCompletionTool]] = None,
        tool_choice: Union[Dict, str] = "auto",
    ):
        all_messages: List[llama_types.ChatCompletionRequestMessage] = []
        if tool_choice == "none":
            all_messages.append(
                llama_types.ChatCompletionRequestSystemMessage(
                    role="system", content=generate_schema_from_functions([])
                )
            )
        else:
            if functions is not None:
                all_messages.append(
                    llama_types.ChatCompletionRequestSystemMessage(
                        role="system", content=generate_schema_from_functions(functions)
                    )
                )
            elif tools is not None and tool_choice != "none":
                all_messages.append(
                    llama_types.ChatCompletionRequestSystemMessage(
                        role="system",
                        content=generate_schema_from_functions(
                            [
                                tool["function"]
                                for tool in tools
                                if tool["type"] == "function"
                            ]
                        ),
                    )
                )

        all_messages.append(
            llama_types.ChatCompletionRequestSystemMessage(
                role="system", content=SYSTEM_MESSAGE
            )
        )

        for message in messages:
            # Function call responses
            if message["role"] == "function" and "name" in message:
                message["name"] = f"functions.{message['name']}"
            # Function call requests by assistant
            if "function_call" in message:
                message["function_call"][
                    "name"
                ] = f"functions.{message['function_call']['name']}"
            all_messages.append(message)

        if version == "v1":
            suffix = "assistant:\n"
        else:
            suffix = "<|from|>assistant\n<|recipient|>"

        return (
            tokenizer.hf_tokenizer.apply_chat_template(all_messages, tokenize=False)
            + suffix
        )

    if tools is not None:
        functions = [tool["function"] for tool in tools if tool["type"] == "function"]

    if tool_choice is not None:
        function_call = (
            tool_choice if isinstance(tool_choice, str) else tool_choice["function"]
        )
    elif function_call is not None:
        pass
    else:
        function_call = "auto"

    prompt = prepare_messages_for_inference(
        messages, tokenizer, version, functions, tools, function_call
    )

    # If no tools/functions are provided
    if function_call == "none" or functions is None or len(functions) == 0:
        if version == "v1":
            stop = END_ASSISTANT_TOKEN
        else:
            stop = STOP_TOKEN
            prompt += "all\n<|content|>"

        completion_or_completion_chunks = llama.create_completion(
            prompt=prompt,
            temperature=temperature,
            top_p=top_p,
            top_k=top_k,
            min_p=min_p,
            typical_p=typical_p,
            stream=stream,
            stop=stop,
            max_tokens=max_tokens,
            presence_penalty=presence_penalty,
            frequency_penalty=frequency_penalty,
            repeat_penalty=repeat_penalty,
            tfs_z=tfs_z,
            mirostat_mode=mirostat_mode,
            mirostat_tau=mirostat_tau,
            mirostat_eta=mirostat_eta,
            model=model,
            logits_processor=logits_processor,
            grammar=grammar,
        )
        if stream is False:
            completion_or_completion_chunks["choices"][0]["text"] = (
                completion_or_completion_chunks["choices"][0]["text"].lstrip()
            )
        return _convert_completion_to_chat(completion_or_completion_chunks, stream=stream)  # type: ignore

    def get_grammar(function_call):
        function_body = None
        for function in functions or []:
            if function["name"] == function_call:
                function_body = function["parameters"]
                break
        for tool in tools or []:
            if tool["type"] == "function" and tool["function"]["name"] == function_call:
                function_body = tool["function"]["parameters"]
                break

        try:
            with suppress_stdout_stderr(disable=llama.verbose):
                grammar_text = llama_grammar.json_schema_to_gbnf(
                    json.dumps(function_body)
                )
                grammar = llama_grammar.LlamaGrammar.from_string(
                    llama_grammar.json_schema_to_gbnf(json.dumps(function_body))
                )
                print(grammar_text)
        except Exception as e:
            if llama.verbose:
                print(
                    "Failed to parse function body as JSON schema, falling back to default grammar"
                )
                print(e)
            with suppress_stdout_stderr(disable=llama.verbose):
                grammar = llama_grammar.LlamaGrammar.from_string(
                    llama_grammar.JSON_GBNF, verbose=llama.verbose
                )

        return grammar

    def create_completion(prompt, stop, grammar):
        completion = cast(
            llama_types.Completion,
            llama.create_completion(
                prompt=prompt,
                temperature=temperature,
                top_p=top_p,
                top_k=top_k,
                min_p=min_p,
                typical_p=typical_p,
                stream=stream,
                stop=stop,
                max_tokens=max_tokens,
                presence_penalty=presence_penalty,
                frequency_penalty=frequency_penalty,
                repeat_penalty=repeat_penalty,
                tfs_z=tfs_z,
                mirostat_mode=mirostat_mode,
                mirostat_tau=mirostat_tau,
                mirostat_eta=mirostat_eta,
                model=model,
                logits_processor=logits_processor,
                grammar=grammar,
            ),
        )

        return completion

    content = ""
    function_calls, function_bodies = [], []
    completion_tokens = 0

    def generate_streaming(tools, functions, function_call, prompt):
        assert version == "v2", "Streaming for v1 is not supported"

        chunk_id, chunk_created = None, None

        # If tool_choice/function_call is provided
        if isinstance(function_call, dict):
            prompt += f"{function_call['name']}\n{CONTENT_TOKEN}"
            grammar = get_grammar(function_call["name"])
            stops = [STOP_TOKEN, FROM_TOKEN]
            tool_id = "".join(
                [random.choice(string.ascii_letters + string.digits) for _ in range(24)]
            )
            completion = create_completion(prompt=prompt, stop=stops, grammar=grammar)
            completion_text = ""
            first = True
            for chunk in completion:
                # Yield the tool/function name first
                if first:
                    if tools is not None:
                        func_call_dict = {
                            "tool_calls": [
                                {
                                    "index": 0,
                                    "id": "call_" + tool_id,
                                    "type": "function",
                                    "function": {
                                        "name": function_call["name"],
                                        "arguments": "",
                                    },
                                }
                            ]
                        }
                    else:
                        func_call_dict = {
                            "function_call": {
                                "name": function_call["name"],
                                "arguments": "",
                            }
                        }
                    yield llama_types.CreateChatCompletionStreamResponse(
                        id="chat" + chunk["id"],
                        object="chat.completion.chunk",
                        created=chunk["created"],
                        model=chunk["model"],
                        choices=[
                            {
                                "index": 0,
                                "logprobs": None,
                                "delta": {
                                    "role": None,
                                    "content": None,
                                    **func_call_dict,
                                },
                            }
                        ],
                    )
                    first = False
                if tools is not None:
                    func_call_dict = {
                        "tool_calls": [
                            {
                                "index": 0,
                                "id": "call_" + tool_id,
                                "type": "function",
                                "function": {
                                    "name": None,
                                    "arguments": chunk["choices"][0]["text"].rstrip(),
                                },
                            }
                        ]
                    }
                else:
                    func_call_dict = {
                        "function_call": {
                            "name": None,
                            "arguments": chunk["choices"][0]["text"].rstrip(),
                        }
                    }
                if len(chunk["choices"][0]["text"].rstrip()) > 0:
                    yield llama_types.CreateChatCompletionStreamResponse(
                        id="chat" + chunk["id"],
                        object="chat.completion.chunk",
                        created=chunk["created"],
                        model=chunk["model"],
                        choices=[
                            {
                                "index": 0,
                                "logprobs": _convert_text_completion_logprobs_to_chat(chunk["choices"][0]["logprobs"]),
                                "delta": {
                                    "role": None,
                                    "content": None,
                                    **func_call_dict,
                                },
                            }
                        ],
                    )
            # Yield tool_call/function_call stop message
            yield llama_types.CreateChatCompletionStreamResponse(
                id="chat" + chunk["id"],
                object="chat.completion.chunk",
                created=chunk["created"],
                model=chunk["model"],
                choices=[
                    {
                        "index": 0,
                        "finish_reason": (
                            "tool_calls" if tools is not None else "function_call"
                        ),
                        "logprobs": None,
                        "delta": {
                            "role": None,
                            "content": None,
                            "function_call": None,
                            "tool_calls": None,
                        },
                    }
                ],
            )
        # If "auto" or no tool_choice/function_call
        elif isinstance(function_call, str) and function_call == "auto":
            tool_index = 0
            while True:
                # Generate function name first
                grammar = None
                stops = CONTENT_TOKEN
                completion = create_completion(
                    prompt=prompt, stop=stops, grammar=grammar
                )
                completion_text = ""
                for chunk in completion:
                    completion_text += chunk["choices"][0]["text"]
                if chunk_id is None:
                    chunk_id = chunk["id"]
                if chunk_created is None:
                    chunk_created = chunk["created"]
                function_name = completion_text.strip()
                if function_name == "all":
                    prompt += "all\n<|content|>"
                    # Yield the first empty message for content
                    yield llama_types.CreateChatCompletionStreamResponse(
                        id="chat" + chunk_id,
                        model=chunk["model"],
                        created=chunk_created,
                        object="chat.completion.chunk",
                        choices=[
                            {
                                "index": 0,
                                "delta": {"role": "assistant", "content": ""},
                                "logprobs": None,
                                "finish_reason": None,
                            }
                        ],
                    )
                else:
                    prompt += f"{function_name}\n<|content|>"
                    grammar = get_grammar(function_name)
                    tool_id = "".join(
                        [
                            random.choice(string.ascii_letters + string.digits)
                            for _ in range(24)
                        ]
                    )
                    if tools is not None:
                        func_call_dict = {
                            "tool_calls": [
                                {
                                    "index": tool_index,
                                    "id": "call_" + tool_id,
                                    "type": "function",
                                    "function": {
                                        "name": function_name,
                                        "arguments": "",
                                    },
                                }
                            ]
                        }
                    else:
                        func_call_dict = {
                            "function_call": {"name": function_name, "arguments": ""}
                        }
                    # Stream function name
                    yield llama_types.CreateChatCompletionStreamResponse(
                        id="chat" + chunk_id,
                        object="chat.completion.chunk",
                        created=chunk_created,
                        model=chunk["model"],
                        choices=[
                            {
                                "index": 0,
                                "logprobs": _convert_text_completion_logprobs_to_chat(chunk["choices"][0]["logprobs"]),
                                "delta": {
                                    "role": "assistant",
                                    "content": None,
                                    **func_call_dict,
                                },
                            }
                        ],
                    )
                # Generate content
                stops = [RECIPIENT_TOKEN, STOP_TOKEN]
                completion = create_completion(
                    prompt=prompt, stop=stops, grammar=grammar
                )
                if function_name == "all":
                    completion_text = ""
                    stop_sequence, buffer, is_end = (
                        "\n<|from|>assistant\n<|recipient|>",
                        [],
                        False,
                    )
                    for i, chunk in enumerate(completion):
                        completion_text += chunk["choices"][0]["text"]
                        if is_end:
                            buffer.append(chunk["choices"][0]["text"].strip(" "))
                            if stop_sequence.startswith("".join(buffer)):
                                continue
                            else:
                                buffer.pop()
                                while len(buffer) > 0:
                                    yield llama_types.CreateChatCompletionStreamResponse(
                                        id="chat" + chunk_id,
                                        object="chat.completion.chunk",
                                        created=chunk_created,
                                        model=chunk["model"],
                                        choices=[
                                            {
                                                "index": 0,
                                                "logprobs": _convert_text_completion_logprobs_to_chat(chunk["choices"][0]["logprobs"]),
                                                "delta": {
                                                    "role": "assistant",
                                                    "content": buffer.pop(0),
                                                },
                                            }
                                        ],
                                    )
                                is_end = False
                        elif chunk["choices"][0]["text"] == "\n":
                            is_end = True
                            buffer.append(chunk["choices"][0]["text"].strip(" "))
                            continue

                        if len(buffer) == 0 and len(chunk["choices"][0]["text"]) > 0:
                            yield llama_types.CreateChatCompletionStreamResponse(
                                id="chat" + chunk_id,
                                object="chat.completion.chunk",
                                created=chunk_created,
                                model=chunk["model"],
                                choices=[
                                    {
                                        "index": 0,
                                        "logprobs": _convert_text_completion_logprobs_to_chat(chunk["choices"][0]["logprobs"]),
                                        "delta": {
                                            "role": "assistant",
                                            "content": (
                                                chunk["choices"][0]["text"]
                                                if i > 0
                                                else chunk["choices"][0][
                                                    "text"
                                                ].lstrip()
                                            ),
                                        },
                                    }
                                ],
                            )
                    # Check whether the model wants to generate another turn
                    if (
                        "<|from|> assistant" in completion_text
                        or "<|from|>assistant" in completion_text
                    ):
                        if completion_text.endswith("\n<|from|>assistant\n"):
                            cleaned_completion_text = completion_text[
                                : -len("\n<|from|>assistant\n")
                            ].strip()
                        elif completion_text.endswith("\n<|from|> assistant\n"):
                            cleaned_completion_text = completion_text[
                                : -len("\n<|from|> assistant\n")
                            ].strip()
                        else:
                            cleaned_completion_text = completion_text.strip()
                        prompt += f"{cleaned_completion_text}\n<|from|>assistant\n<|recipient|>"
                    else:
                        # Yield stop message
                        yield llama_types.CreateChatCompletionStreamResponse(
                            id="chat" + chunk_id,
                            model=chunk["model"],
                            created=chunk_created,
                            object="chat.completion.chunk",
                            choices=[
                                {
                                    "index": 0,
                                    "delta": {},
                                    "logprobs": None,
                                    "finish_reason": "stop",
                                }
                            ],
                        )
                        break
                else:
                    # Check whether the model wants to generate another turn
                    completion_text = ""
                    for chunk in completion:
                        completion_text += chunk["choices"][0]["text"]
                        if len(chunk["choices"][0]["text"].rstrip()) > 0:
                            if tools is not None:
                                func_call_dict = {
                                    "tool_calls": [
                                        {
                                            "index": tool_index,
                                            "id": "call_" + tool_id,
                                            "type": "function",
                                            "function": {
                                                "name": None,
                                                "arguments": chunk["choices"][0][
                                                    "text"
                                                ].rstrip(),
                                            },
                                        }
                                    ]
                                }
                            else:
                                func_call_dict = {
                                    "function_call": {
                                        "name": None,
                                        "arguments": chunk["choices"][0][
                                            "text"
                                        ].rstrip(),
                                    }
                                }
                            yield llama_types.CreateChatCompletionStreamResponse(
                                id="chat" + chunk_id,
                                object="chat.completion.chunk",
                                created=chunk_created,
                                model=chunk["model"],
                                choices=[
                                    {
                                        "index": 0,
                                        "logprobs": _convert_text_completion_logprobs_to_chat(chunk["choices"][0]["logprobs"]),
                                        "delta": {
                                            "role": None,
                                            "content": None,
                                            **func_call_dict,
                                        },
                                    }
                                ],
                            )
                    prompt += completion_text.strip()
                    grammar = None
                    completion = create_completion(
                        prompt=prompt, stop=stops, grammar=grammar
                    )
                    completion_text += "".join(
                        [chunk["choices"][0]["text"] for chunk in completion]
                    )
                    if (
                        "<|from|> assistant" in completion_text
                        or "<|from|>assistant" in completion_text
                    ) and tools is not None:
                        prompt += "\n<|from|>assistant\n<|recipient|>"
                        tool_index += 1
                    else:
                        # Yield tool_call/function_call stop message
                        yield llama_types.CreateChatCompletionStreamResponse(
                            id="chat" + chunk_id,
                            object="chat.completion.chunk",
                            created=chunk_created,
                            model=chunk["model"],
                            choices=[
                                {
                                    "index": 0,
                                    "finish_reason": (
                                        "tool_calls"
                                        if tools is not None
                                        else "function_call"
                                    ),
                                    "logprobs": None,
                                    "delta": {
                                        "role": None,
                                        "content": None,
                                        "function_call": None,
                                        "tool_calls": None,
                                    },
                                }
                            ],
                        )
                        break

    if stream is not False:
        return generate_streaming(
            tools=tools, functions=functions, function_call=function_call, prompt=prompt
        )
    else:
        if version == "v1":
            # If no or "auto" tool_choice/function_call
            if isinstance(function_call, str) and function_call == "auto":
                stops = ["\n", END_ASSISTANT_TOKEN]
            # If tool_choice/function_call is provided
            elif isinstance(function_call, dict):
                prompt += f"{START_FUNCTION_CALL_TOKEN}{function_call['name']}:\n"
                stops = END_FUNCTION_CALL_TOKEN
                function_call = function_call["name"]
                function_calls.append(function_call)
                grammar = get_grammar(function_call)
            else:
                prompt = prompt
                stops = ["\n", END_ASSISTANT_TOKEN]

            completion = create_completion(prompt=prompt, stop=stops, grammar=grammar)
            completion_text = completion["choices"][0]["text"]
            completion_tokens += completion["usage"]["completion_tokens"]

            # If the generation does not involve a function call
            if (
                START_FUNCTION_CALL_TOKEN not in prompt
                and START_FUNCTION_CALL_TOKEN not in completion_text
            ):
                completion["usage"]["completion_tokens"] = completion_tokens
                return _convert_completion_to_chat(completion, stream=stream)  # type: ignore
            # If the generation involves a function call in completion, generate the parameters
            elif (
                START_FUNCTION_CALL_TOKEN not in prompt
                and START_FUNCTION_CALL_TOKEN in completion_text
            ):
                prompt += (
                    completion_text.replace(
                        f"{START_FUNCTION_CALL_TOKEN} ", START_FUNCTION_CALL_TOKEN
                    )
                    + "\n"
                )
                function_calls.append(
                    completion_text.split(START_FUNCTION_CALL_TOKEN)[-1][:-1].strip()
                )
                grammar = get_grammar(function_calls[-1])
                completion = create_completion(
                    prompt=prompt, stop=END_FUNCTION_CALL_TOKEN, grammar=grammar
                )
                completion_tokens += completion["usage"]["completion_tokens"]
                function_bodies.append(completion["choices"][0]["text"].strip())
            # If the prompt involves a function call, just append generated parameters to function_bodies
            else:
                function_bodies.append(completion_text.strip())
        else:
            # If tool_choice/function_call is provided
            if isinstance(function_call, dict):
                prompt += f"{function_call['name']}\n{CONTENT_TOKEN}"
                function_call = function_call["name"]
                function_calls.append(function_call)
                grammar = get_grammar(function_call)
                stops = [STOP_TOKEN, FROM_TOKEN]
                completion = create_completion(
                    prompt=prompt, stop=stops, grammar=grammar
                )
                completion_text = completion["choices"][0]["text"]
                completion_tokens += completion["usage"]["completion_tokens"]
                function_bodies.append(completion_text.strip())
            # If "auto" or no tool_choice/function_call
            elif isinstance(function_call, str) and function_call == "auto":
                while True:
                    # Generate function name first
                    grammar = None
                    stops = CONTENT_TOKEN
                    completion = create_completion(
                        prompt=prompt, stop=stops, grammar=grammar
                    )
                    completion_text = completion["choices"][0]["text"]
                    completion_tokens += completion["usage"]["completion_tokens"]
                    function_name = completion_text.strip()
                    if function_name == "all":
                        prompt += "all\n<|content|>"
                    else:
                        function_call = completion_text.strip()
                        prompt += f"{function_call}\n<|content|>"
                        function_calls.append(function_call)
                        grammar = get_grammar(function_call)
                    # Generate content
                    stops = [RECIPIENT_TOKEN, STOP_TOKEN]
                    completion = create_completion(
                        prompt=prompt, stop=stops, grammar=grammar
                    )
                    completion_text = completion["choices"][0]["text"]
                    completion_tokens += completion["usage"]["completion_tokens"]
                    if function_name == "all":
                        if completion_text.endswith("\n<|from|>assistant\n"):
                            content += completion_text[: -len("\n<|from|>assistant\n")]
                        if completion_text.endswith("\n<|from|> assistant\n"):
                            content += completion_text[-len("\n<|from|> assistant\n")]
                        else:
                            content += completion_text
                        content = content.lstrip()
                        # Check whether the model wants to generate another turn
                        if (
                            "<|from|> assistant" in completion_text
                            or "<|from|>assistant" in completion_text
                        ):
                            if completion_text.endswith("\n<|from|>assistant\n"):
                                cleaned_completion_text = completion_text[
                                    : -len("\n<|from|>assistant\n")
                                ].strip()
                            elif completion_text.endswith("\n<|from|> assistant\n"):
                                cleaned_completion_text = completion_text[
                                    -len("\n<|from|> assistant\n")
                                ].strip()
                            else:
                                cleaned_completion_text = completion_text.strip()
                            prompt += f"{cleaned_completion_text}\n<|from|>assistant\n<|recipient|>"
                        else:
                            break
                    else:
                        function_bodies.append(completion_text.strip())
                        # Check whether the model wants to generate another turn
                        prompt += completion_text.strip()
                        grammar = None
                        completion = create_completion(
                            prompt=prompt, stop=stops, grammar=grammar
                        )
                        completion_tokens += completion["usage"]["completion_tokens"]
                        if (
                            "<|from|> assistant" in completion["choices"][0]["text"]
                            or "<|from|>assistant" in completion["choices"][0]["text"]
                        ):
                            prompt += "\n<|from|>assistant\n<|recipient|>"
                        else:
                            break

        assert "usage" in completion
        assert len(function_calls) == len(function_bodies)

        tool_calls: List[llama_types.ChatCompletionMessageToolCall] = []
        for function_call, function_body in zip(function_calls, function_bodies):
            tool_calls.append(
                {
                    "id": "call_"
                    + "".join(
                        [
                            random.choice(string.ascii_letters + string.digits)
                            for _ in range(24)
                        ]
                    ),
                    "type": "function",
                    "function": {
                        "name": function_call,
                        "arguments": function_body,
                    },
                }
            )

        # TODO: support stream mode
        function_call_dict: Union[
            Dict[str, str],
            Dict[
                Literal["function_call"],
                llama_types.ChatCompletionRequestAssistantMessageFunctionCall,
            ],
        ] = {}
        if len(tool_calls) > 0:
            if tools is not None:
                function_call_dict["tool_calls"] = tool_calls
            else:
                function_call_dict["function_call"] = {
                    "name": tool_calls[0]["function"]["name"],
                    "arguments": tool_calls[0]["function"]["arguments"],
                }
        completion["usage"]["completion_tokens"] = completion_tokens
        return llama_types.CreateChatCompletionResponse(
            id="chat" + completion["id"],
            object="chat.completion",
            created=completion["created"],
            model=completion["model"],
            choices=[
                {
                    "index": 0,
                    "logprobs": _convert_text_completion_logprobs_to_chat(completion["choices"][0]["logprobs"]),
                    "message": {
                        "role": "assistant",
                        "content": None if content == "" else content,
                        **function_call_dict,
                    },
                    "finish_reason": "tool_calls" if len(tool_calls) > 0 else "stop",
                }
            ],
            usage=completion["usage"],
        )


class Llava15ChatHandler:
    DEFAULT_SYSTEM_MESSAGE: Optional[str] = (
        "A chat between a curious human and an artificial intelligence assistant. The assistant gives helpful, detailed, and polite answers to the human's questions."
    )

    CHAT_FORMAT = (
        "{% for message in messages %}"
        "{% if message.role == 'system' %}"
        "{{ message.content }}"
        "{% endif %}"
        "{% if message.role == 'user' %}"
        "{% if message.content is string %}"
        "\nUSER: {{ message.content }}"
        "{% endif %}"
        "{% if message.content is iterable %}"
        "\nUSER: "
        "{% for content in message.content %}"
        "{% if content.type == 'image_url' and content.image_url is string %}"
        "{{ content.image_url }}"
        "{% endif %}"
        "{% if content.type == 'image_url' and content.image_url is mapping %}"
        "{{ content.image_url.url }}"
        "{% endif %}"
        "{% endfor %}"
        "{% for content in message.content %}"
        "{% if content.type == 'text' %}"
        "{{ content.text }}"
        "{% endif %}"
        "{% endfor %}"
        "{% endif %}"
        "{% endif %}"
        "{% if message.role == 'assistant' and message.content is not none %}"
        "\nASSISTANT: {{ message.content }}"
        "{% endif %}"
        "{% endfor %}"
        "{% if add_generation_prompt %}"
        "\nASSISTANT: "
        "{% endif %}"
    )

    def __init__(self, clip_model_path: str, verbose: bool = True):
        import llama_cpp.mtmd_cpp as mtmd_cpp

        self.clip_model_path = clip_model_path
        self.verbose = verbose
        self._mtmd_cpp = mtmd_cpp
        self._exit_stack = ExitStack()
        self.mtmd_ctx: Optional[mtmd_cpp.mtmd_context_p] = None

        if not os.path.exists(clip_model_path):
            raise ValueError(f"Clip model path does not exist: {clip_model_path}")

    def _init_mtmd_context(self, llama_model: llama.Llama):
        """Initialize mtmd context with the llama model."""
        if self.mtmd_ctx is not None:
            return  # Already initialized

        with suppress_stdout_stderr(disable=self.verbose):
            # Get default parameters
            ctx_params = self._mtmd_cpp.mtmd_context_params_default()
            ctx_params.use_gpu = True # TODO: Make this configurable
            ctx_params.print_timings = self.verbose
            ctx_params.n_threads = llama_model.n_threads
            ctx_params.verbosity = 2 if self.verbose else 0  # GGML_LOG_LEVEL_INFO = 2

            # Initialize mtmd context
            self.mtmd_ctx = self._mtmd_cpp.mtmd_init_from_file(
                self.clip_model_path.encode(),
                llama_model.model,
                ctx_params
            )

            if self.mtmd_ctx is None:
                raise ValueError(f"Failed to load mtmd context from: {self.clip_model_path}")

            # Check if vision is supported
            if not self._mtmd_cpp.mtmd_support_vision(self.mtmd_ctx):
                raise ValueError("Vision is not supported by this model")

            def mtmd_free():
                with suppress_stdout_stderr(disable=self.verbose):
                    if self.mtmd_ctx is not None:
                        self._mtmd_cpp.mtmd_free(self.mtmd_ctx)
                        self.mtmd_ctx = None

            self._exit_stack.callback(mtmd_free)

    def load_image(self, image_url: str) -> bytes:
        return self._load_image(image_url)

    def _create_bitmap_from_bytes(self, image_bytes: bytes):
        """Create mtmd_bitmap from image bytes."""
        if self.mtmd_ctx is None:
            raise ValueError("mtmd context not initialized")

        with suppress_stdout_stderr(disable=self.verbose):
            # Create bitmap from buffer using helper function
            bitmap = self._mtmd_cpp.mtmd_helper_bitmap_init_from_buf(
                self.mtmd_ctx,
                (ctypes.c_uint8 * len(image_bytes)).from_buffer(bytearray(image_bytes)),
                len(image_bytes)
            )
            
            if bitmap is None:
                raise ValueError("Failed to create bitmap from image bytes")
            
            return bitmap

    def __call__(
        self,
        *,
        llama: llama.Llama,
        messages: List[llama_types.ChatCompletionRequestMessage],
        functions: Optional[List[llama_types.ChatCompletionFunction]] = None,
        function_call: Optional[llama_types.ChatCompletionRequestFunctionCall] = None,
        tools: Optional[List[llama_types.ChatCompletionTool]] = None,
        tool_choice: Optional[llama_types.ChatCompletionToolChoiceOption] = None,
        temperature: float = 0.2,
        top_p: float = 0.95,
        top_k: int = 40,
        min_p: float = 0.05,
        typical_p: float = 1.0,
        stream: bool = False,
        stop: Optional[Union[str, List[str]]] = [],
        seed: Optional[int] = None,
        response_format: Optional[
            llama_types.ChatCompletionRequestResponseFormat
        ] = None,
        max_tokens: Optional[int] = None,
        presence_penalty: float = 0.0,
        frequency_penalty: float = 0.0,
        repeat_penalty: float = 1.1,
        tfs_z: float = 1.0,
        mirostat_mode: int = 0,
        mirostat_tau: float = 5.0,
        mirostat_eta: float = 0.1,
        model: Optional[str] = None,
        logits_processor: Optional[llama.LogitsProcessorList] = None,
        grammar: Optional[llama.LlamaGrammar] = None,
        logit_bias: Optional[Dict[str, float]] = None,
        logprobs: Optional[bool] = None,
        top_logprobs: Optional[int] = None,
        **kwargs,  # type: ignore
    ) -> Union[
        llama_types.CreateChatCompletionResponse,
        Iterator[llama_types.CreateChatCompletionStreamResponse],
    ]:
        # Initialize mtmd context
        self._init_mtmd_context(llama)
        assert self.mtmd_ctx is not None

        system_prompt = _get_system_message(messages)
        if system_prompt == "" and self.DEFAULT_SYSTEM_MESSAGE is not None:
            messages = [
                llama_types.ChatCompletionRequestSystemMessage(
                    role="system", content=self.DEFAULT_SYSTEM_MESSAGE
                )
            ] + messages

        image_urls = self.get_image_urls(messages)
        template = ImmutableSandboxedEnvironment(
            trim_blocks=True,
            lstrip_blocks=True,
        ).from_string(self.CHAT_FORMAT)
        
        # Get the default media marker
        media_marker = self._mtmd_cpp.mtmd_default_marker().decode('utf-8')
        
        # Replace image URLs with media markers in the template
        text = template.render(
            messages=messages,
            add_generation_prompt=True,
            eos_token=llama.detokenize([llama.token_eos()]),
            bos_token=llama.detokenize([llama.token_bos()]),
        )
        
        # Replace image URLs in text with media markers
        for image_url in image_urls:
            text = text.replace(image_url, media_marker)

        if self.verbose:
            print(text, file=sys.stderr)

        # Create bitmaps from images
        bitmaps = []
        bitmap_cleanup = []
        try:
            for image_url in image_urls:
                image_bytes = self.load_image(image_url)
                bitmap = self._create_bitmap_from_bytes(image_bytes)
                bitmaps.append(bitmap)
                bitmap_cleanup.append(bitmap)

            # Create input text structure
            input_text = self._mtmd_cpp.mtmd_input_text()
            input_text.text = text.encode('utf-8')
            input_text.add_special = True
            input_text.parse_special = True

            # Create input chunks
            chunks = self._mtmd_cpp.mtmd_input_chunks_init()
            if chunks is None:
                raise ValueError("Failed to create input chunks")

            try:
                # Tokenize text and images together
                bitmap_array = (self._mtmd_cpp.mtmd_bitmap_p_ctypes * len(bitmaps))(*bitmaps)
                result = self._mtmd_cpp.mtmd_tokenize(
                    self.mtmd_ctx,
                    chunks,
                    ctypes.byref(input_text),
                    bitmap_array,
                    len(bitmaps)
                )
<<<<<<< HEAD
                if llama.n_tokens + len(tokens) > llama.n_ctx():
                    raise ValueError(
                        f"Prompt exceeds n_ctx: {llama.n_tokens + len(tokens)} > {llama.n_ctx()}"
                    )
                llama.eval(tokens)
            else:
                self.eval_image(llama, value)
=======
>>>>>>> e1af05f4

                if result != 0:
                    raise ValueError(f"Failed to tokenize input: error code {result}")

                # Reset llama context
                llama.reset()
                llama._ctx.kv_cache_clear()

                # Process each chunk
                n_past = llama_cpp.llama_pos(0)
                n_chunks = self._mtmd_cpp.mtmd_input_chunks_size(chunks)
                
                for i in range(n_chunks):
                    chunk = self._mtmd_cpp.mtmd_input_chunks_get(chunks, i)
                    if chunk is None:
                        continue

                    chunk_type = self._mtmd_cpp.mtmd_input_chunk_get_type(chunk)
                    
                    if chunk_type == self._mtmd_cpp.MTMD_INPUT_CHUNK_TYPE_TEXT:
                        # Handle text chunk
                        n_tokens_out = ctypes.c_size_t()
                        tokens_ptr = self._mtmd_cpp.mtmd_input_chunk_get_tokens_text(
                            chunk, ctypes.byref(n_tokens_out)
                        )
                        
                        if tokens_ptr and n_tokens_out.value > 0:
                            # Convert ctypes array to Python list
                            tokens = [tokens_ptr[j] for j in range(n_tokens_out.value)]
                            
                            if llama.n_tokens + len(tokens) > llama.n_ctx():
                                raise ValueError(
                                    f"Prompt exceeds n_ctx: {llama.n_tokens + len(tokens)} > {llama.n_ctx()}"
                                )
                            llama.eval(tokens)
                    
                    elif chunk_type in [self._mtmd_cpp.MTMD_INPUT_CHUNK_TYPE_IMAGE, self._mtmd_cpp.MTMD_INPUT_CHUNK_TYPE_AUDIO]:
                        # Handle image/audio chunk using helper
                        chunk_n_tokens = self._mtmd_cpp.mtmd_input_chunk_get_n_tokens(chunk)
                        
                        if llama.n_tokens + chunk_n_tokens > llama.n_ctx():
                            raise ValueError(
                                f"Prompt exceeds n_ctx: {llama.n_tokens + chunk_n_tokens} > {llama.n_ctx()}"
                            )
                        
                        new_n_past = llama_cpp.llama_pos(0)
                        result = self._mtmd_cpp.mtmd_helper_eval_chunk_single(
                            self.mtmd_ctx,
                            llama._ctx.ctx,
                            chunk,
                            llama_cpp.llama_pos(llama.n_tokens),
                            llama_cpp.llama_seq_id(0),
                            llama.n_batch,
                            False,  # logits_last
                            ctypes.byref(new_n_past)
                        )
                        
                        if result != 0:
                            raise ValueError(f"Failed to evaluate chunk: error code {result}")
                        
                        # Update llama's token count
                        llama.n_tokens = new_n_past.value

                # Get prompt tokens to avoid a cache miss
                prompt = llama.input_ids[: llama.n_tokens].tolist()

            finally:
                self._mtmd_cpp.mtmd_input_chunks_free(chunks)

        finally:
            # Cleanup bitmaps
            for bitmap in bitmap_cleanup:
                self._mtmd_cpp.mtmd_bitmap_free(bitmap)

        # Handle response format and tools (same as before)
        if response_format is not None and response_format["type"] == "json_object":
            grammar = _grammar_for_response_format(response_format)

        # Convert legacy functions to tools
        if functions is not None:
            tools = [
                {
                    "type": "function",
                    "function": function,
                }
                for function in functions
            ]

        # Convert legacy function_call to tool_choice
        if function_call is not None:
            if isinstance(function_call, str) and (
                function_call == "none" or function_call == "auto"
            ):
                tool_choice = function_call
            if isinstance(function_call, dict) and "name" in function_call:
                tool_choice = {
                    "type": "function",
                    "function": {
                        "name": function_call["name"],
                    },
                }

        tool = None
        if (
            tool_choice is not None
            and isinstance(tool_choice, dict)
            and tools is not None
        ):
            name = tool_choice["function"]["name"]
            tool = next((t for t in tools if t["function"]["name"] == name), None)
            if tool is None:
                raise ValueError(f"Tool choice '{name}' not found in tools.")
            schema = tool["function"]["parameters"]
            try:
                # create grammar from json schema
                grammar = llama_grammar.LlamaGrammar.from_json_schema(
                    json.dumps(schema), verbose=llama.verbose
                )
            except Exception as e:
                if llama.verbose:
                    print(str(e), file=sys.stderr)
                grammar = llama_grammar.LlamaGrammar.from_string(
                    llama_grammar.JSON_GBNF, verbose=llama.verbose
                )

        completion_or_chunks = llama.create_completion(
            prompt=prompt,
            temperature=temperature,
            top_p=top_p,
            top_k=top_k,
            min_p=min_p,
            typical_p=typical_p,
            logprobs=top_logprobs if logprobs else None,
            stream=stream,
            stop=stop,
            seed=seed,
            max_tokens=max_tokens,
            presence_penalty=presence_penalty,
            frequency_penalty=frequency_penalty,
            repeat_penalty=repeat_penalty,
            tfs_z=tfs_z,
            mirostat_mode=mirostat_mode,
            mirostat_tau=mirostat_tau,
            mirostat_eta=mirostat_eta,
            model=model,
            logits_processor=logits_processor,
            grammar=grammar,
            logit_bias=logit_bias,
        )
        
        if tool is not None:
            tool_name = tool["function"]["name"]
            return _convert_completion_to_chat_function(
                tool_name, completion_or_chunks, stream
            )
        return _convert_completion_to_chat(completion_or_chunks, stream=stream)

    def eval_image(self, llama: llama.Llama, image_url: str):
        image_bytes = self.load_image(image_url)
        embed = self._embed_image_bytes(image_bytes, llama.context_params.n_threads_batch)
        if llama.n_tokens + embed.contents.n_image_pos > llama.n_ctx():
            raise ValueError(
                f"Prompt exceeds n_ctx: {llama.n_tokens + embed.contents.n_image_pos} > {llama.n_ctx()}"
            )
        n_past = ctypes.c_int(llama.n_tokens)
        n_past_p = ctypes.pointer(n_past)
        with suppress_stdout_stderr(disable=self.verbose):
            self._llava_cpp.llava_eval_image_embed(
                llama.ctx,
                embed,
                llama.n_batch,
                n_past_p,
            )
        # Required to avoid issues with hf tokenizer
        llama.input_ids[llama.n_tokens : n_past.value] = -1
        llama.n_tokens = n_past.value

    @staticmethod
    def _load_image(image_url: str) -> bytes:
        # TODO: Add Pillow support for other image formats beyond (jpg, png)
        if image_url.startswith("data:"):
            import base64
            image_bytes = base64.b64decode(image_url.split(",")[1])
            return image_bytes
        else:
            import urllib.request
            with urllib.request.urlopen(image_url) as f:
                image_bytes = f.read()
                return image_bytes

    @staticmethod
    def get_image_urls(messages: List[llama_types.ChatCompletionRequestMessage]):
        image_urls: List[str] = []
        for message in messages:
            if message["role"] == "user":
                if message["content"] is None:
                    continue
                for content in message["content"]:
                    if isinstance(content, dict) and "type" in content:
                        if content["type"] == "image_url":
                            if (
                                isinstance(content["image_url"], dict)
                                and "url" in content["image_url"]
                            ):
                                image_urls.append(content["image_url"]["url"])
                            else:
                                image_urls.append(content["image_url"])
        return image_urls

    @staticmethod
    def split_text_on_image_urls(text: str, image_urls: List[str]):
        """This method is no longer used in the new implementation."""
        def find_first(s: str, substrs: List[str]):
            for i, substr in enumerate(substrs):
                pos = s.find(substr)
                if pos != -1:
                    return pos, i
            return None, None

        split_text: List[Tuple[Literal["text", "image_url"], str]] = []
        remaining = text
        while remaining:
            # Find first image_url
            pos, i = find_first(remaining, image_urls)
            if pos is not None and i is not None:
                if pos > 0:
                    split_text.append(("text", remaining[:pos]))
                split_text.append(("image_url", image_urls[i]))
                remaining = remaining[pos + len(image_urls[i]) :]
            else:
                split_text.append(("text", remaining))
                remaining = ""
        return split_text

    @classmethod
    def from_pretrained(
        cls,
        repo_id: str,
        filename: Optional[str],
        local_dir: Optional[Union[str, os.PathLike[str]]] = None,
        local_dir_use_symlinks: Union[bool, Literal["auto"]] = "auto",
        cache_dir: Optional[Union[str, os.PathLike[str]]] = None,
        **kwargs: Any,
    ) -> "Llava15ChatHandler":
        import fnmatch
        from pathlib import Path

        try:
            from huggingface_hub import hf_hub_download, HfFileSystem  # type: ignore
            from huggingface_hub.utils import validate_repo_id  # type: ignore
        except ImportError:
            raise ImportError(
                "Llama.from_pretrained requires the huggingface-hub package. "
                "You can install it with `pip install huggingface-hub`."
            )

        validate_repo_id(repo_id)

        hffs = HfFileSystem()

        files = [
            file["name"] if isinstance(file, dict) else file
            for file in hffs.ls(repo_id)  # type: ignore
        ]

        # split each file into repo_id, subfolder, filename
        file_list: List[str] = []
        for file in files:
            rel_path = Path(file).relative_to(repo_id)
            file_list.append(str(rel_path))

        matching_files = [file for file in file_list if fnmatch.fnmatch(file, filename)]  # type: ignore

        if len(matching_files) == 0:
            raise ValueError(
                f"No file found in {repo_id} that match {filename}\n\n"
                f"Available Files:\n{json.dumps(file_list)}"
            )

        if len(matching_files) > 1:
            raise ValueError(
                f"Multiple files found in {repo_id} matching {filename}\n\n"
                f"Available Files:\n{json.dumps(files)}"
            )

        (matching_file,) = matching_files

        subfolder = str(Path(matching_file).parent)
        filename = Path(matching_file).name

        # download the file
        hf_hub_download(
            repo_id=repo_id,
            filename=filename,
            subfolder=subfolder,
            local_dir=cast(Union[str, Path, None], local_dir),
            local_dir_use_symlinks=local_dir_use_symlinks,
            cache_dir=cast(Union[str, Path, None], cache_dir),
        )

        if local_dir is None:
            model_path = hf_hub_download(
                repo_id=repo_id,
                filename=filename,
                subfolder=subfolder,
                local_dir=local_dir,
                local_dir_use_symlinks=local_dir_use_symlinks,
                cache_dir=cast(Union[str, Path, None], cache_dir),
                local_files_only=True,
            )
        else:
            model_path = os.path.join(local_dir, filename)

        return cls(
            clip_model_path=model_path,
            **kwargs,
        )


class ObsidianChatHandler(Llava15ChatHandler):
    # Prompt Format
    # The model followed ChatML format. However, with ### as the seperator

    # <|im_start|>user
    # What is this sign about?\n<image>
    # ###
    # <|im_start|>assistant
    # The sign is about bullying, and it is placed on a black background with a red background.
    # ###

    CHAT_FORMAT = (
        "{% for message in messages %}"
        # System message
        "{% if message.role == 'system' %}"
        "<|im_start|>system\n"
        "{{ message.content }}\n"
        "###\n"
        "{% endif %}"
        # User message
        "{% if message.role == 'user' %}"
        "<|im_start|>user\n"
        "{% if message.content is string %}"
        "{{ message.content }}"
        "{% endif %}"
        "{% if message.content is iterable %}"
        "{% for content in message.content %}"
        "{% if content.type == 'image_url' and content.image_url is string %}"
        "{{ content.image_url }}"
        "{% endif %}"
        "{% if content.type == 'image_url' and content.image_url is mapping %}"
        "{{ content.image_url.url }}"
        "{% endif %}"
        "{% endfor %}"
        "{% for content in message.content %}"
        "{% if content.type == 'text' %}"
        "{{ content.text }}"
        "{% endif %}"
        "{% endfor %}"
        "{% endif %}"
        "###\n"
        "{% endif %}"
        # Assistant message
        "{% if message.role == 'assistant' %}"
        "<|im_start|>assistant\n"
        "{{ message.content }}"
        "###\n"
        "{% endif %}"
        "{% endfor %}"
        # Generation prompt
        "{% if add_generation_prompt %}"
        "<|im_start|>assistant\n"
        "{% endif %}"
    )


class MoondreamChatHandler(Llava15ChatHandler):
    # Chat Format:
    # f"<image>\n\n{chat_history}Question: {question}\n\nAnswer:"
    CHAT_FORMAT = (
        "{% for message in messages %}"
        "{% if message.role == 'user' %}"
        "{% if message.content is iterable %}"
        # <image>
        "{% for content in message.content %}"
        "{% if content.type == 'image_url' %}"
        "{% if content.image_url is string %}"
        "{{ content.image_url }}\n\n"
        "{% endif %}"
        "{% if content.image_url is mapping %}"
        "{{ content.image_url.url }}\n\n"
        "{% endif %}"
        "{% endif %}"
        "{% endfor %}"
        # Question:
        "{% for content in message.content %}"
        "{% if content.type == 'text' %}"
        "Question: {{ content.text }}\n\n"
        "{% endif %}"
        "{% endfor %}"
        "{% endif %}"
        # Question:
        "{% if message.content is string %}"
        "Question: {{ message.content }}\n\n"
        "{% endif %}"
        "{% endif %}"
        # Answer:
        "{% if message.role == 'assistant' %}"
        "Answer:{{ message.content }}\n\n"
        "{% endif %}"
        "{% endfor %}"
        # Generation prompt
        "{% if add_generation_prompt %}"
        "Answer:"
        "{% endif %}"
    )


class Llava16ChatHandler(Llava15ChatHandler):
    DEFAULT_SYSTEM_MESSAGE = "A chat between a curious human and an artificial intelligence assistant. The assistant gives helpful, detailed, and polite answers to the human's questions. "

    # Example prompt
    # "A chat between a curious human and an artificial intelligence assistant. The assistant gives helpful, detailed, and polite answers to the human's questions. USER: <image>\nWhat is shown in this image? ASSISTANT:"

    CHAT_FORMAT = (
        "{% for message in messages %}"
        "{% if message.role == 'system' %}"
        "{{ message.content }}"
        "{% endif %}"
        "{% if message.role == 'user' %}"
        "{% if message.content is iterable %}"
        # <image>
        "{% for content in message.content %}"
        "{% if content.type == 'image_url' %}"
        "{% if content.image_url is string %}"
        "{{ content.image_url }}\n"
        "{% endif %}"
        "{% if content.image_url is mapping %}"
        "{{ content.image_url.url }}\n"
        "{% endif %}"
        "{% endif %}"
        "{% endfor %}"
        # Question:
        "{% for content in message.content %}"
        "{% if content.type == 'text' %}"
        "{{ content.text }}"
        "{% endif %}"
        "{% endfor %}"
        "{% endif %}"
        # Question:
        "{% if message.content is string %}"
        "{{ message.content }}"
        "{% endif %}"
        "{% endif %}"
        # Answer:
        "{% if message.role == 'assistant' %}"
        "{{ message.content }}"
        "{% endif %}"
        "{% endfor %}"
        # Generation prompt
        "{% if add_generation_prompt %}"
        "Answer:"
        "{% endif %}"
    )


class NanoLlavaChatHandler(Llava15ChatHandler):
    # Prompt Format
    # The model follow the ChatML standard, however, without \n at the end of <|im_end|>:

    # <|im_start|>system
    # Answer the question<|im_end|><|im_start|>user
    # <image>
    # What is the picture about?<|im_end|><|im_start|>assistant
    DEFAULT_SYSTEM_MESSAGE = "Answer the question"

    CHAT_FORMAT = (
        "{% for message in messages %}"
        # System message
        "{% if message.role == 'system' %}"
        "<|im_start|>system\n"
        "{{ message.content }}"
        "<|im_end|>"
        "{% endif %}"
        # User message
        "{% if message.role == 'user' %}"
        "<|im_start|>user\n"
        "{% if message.content is string %}"
        "{{ message.content }}"
        "{% endif %}"
        "{% if message.content is iterable %}"
        "{% for content in message.content %}"
        "{% if content.type == 'image_url' and content.image_url is string %}"
        "{{ content.image_url }}"
        "{% endif %}"
        "{% if content.type == 'image_url' and content.image_url is mapping %}"
        "{{ content.image_url.url }}"
        "{% endif %}"
        "{% endfor %}"
        "{% for content in message.content %}"
        "{% if content.type == 'text' %}"
        "{{ content.text }}"
        "{% endif %}"
        "{% endfor %}"
        "{% endif %}"
        "<|im_end|>"
        "{% endif %}"
        # Assistant message
        "{% if message.role == 'assistant' %}"
        "<|im_start|>assistant\n"
        "{{ message.content }}"
        "<|im_end|>"
        "{% endif %}"
        "{% endfor %}"
        # Generation prompt
        "{% if add_generation_prompt %}"
        "<|im_start|>assistant\n"
        "{% endif %}"
    )


class Llama3VisionAlphaChatHandler(Llava15ChatHandler):
    # question = "<image>" + q

    # prompt = f"<|start_header_id|>user<|end_header_id|>\n\n{question}<|eot_id|><|start_header_id|>assistant<|end_header_id|>\n\n"
    DEFAULT_SYSTEM_MESSAGE = None

    CHAT_FORMAT = (
        "{% for message in messages %}"
        "<|start_header_id|>"
        "{% if message.role == 'user' %}"
        "user<|end_header_id|>\n\n"
        "{% if message.content is iterable %}"
        # <image>
        "{% for content in message.content %}"
        "{% if content.type == 'image_url' %}"
        "{% if content.image_url is string %}"
        "{{ content.image_url }}"
        "{% endif %}"
        "{% if content.image_url is mapping %}"
        "{{ content.image_url.url }}"
        "{% endif %}"
        "{% endif %}"
        "{% endfor %}"
        # Question:
        "{% for content in message.content %}"
        "{% if content.type == 'text' %}"
        "{{ content.text }}"
        "{% endif %}"
        "{% endfor %}"
        "{% endif %}"
        # Question:
        "{% if message.content is string %}"
        "{{ message.content }}"
        "{% endif %}"
        "{% endif %}"
        # Answer:
        "{% if message.role == 'assistant' %}"
        "assistant<|end_header_id|>\n\n"
        "{{ message.content }}"
        "{% endif %}"
        "<|eot_id|>"
        "{% endfor %}"
        # Generation prompt
        "{% if add_generation_prompt %}"
        "<|start_header_id|>assistant<|end_header_id|>\n\n"
        "{% endif %}"
    )


# alias
Llama3VisionAlpha = Llama3VisionAlphaChatHandler


class MiniCPMv26ChatHandler(Llava15ChatHandler):
    DEFAULT_SYSTEM_MESSAGE = "You are a helpful assistant."

    CHAT_FORMAT = (
        "{% for message in messages %}"
        "{% if loop.first and messages[0]['role'] != 'system' %}"
        "<|im_start|>system\nYou are a helpful assistant.<|im_end|>\n"
        "{% endif %}"
        "<|im_start|>{{ message['role'] }}\n"
        "{% if message['content'] is iterable %}"
        "{% for content in message['content'] %}"
        "{% if content.type == 'image_url' %}"
        "{% if content.image_url is string %}"
        "{{ content.image_url }}"
        "{% endif %}"
        "{% if content.image_url is mapping %}"
        "{{ content.image_url.url }}"
        "{% endif %}"
        "{% endif %}"
        "{% endfor %}"

        "{% for content in message['content'] %}"
        "{% if content.type == 'text' %}"
        "{{ content.text }}"
        "{% endif %}"
        "{% endfor %}"
        "{% endif %}"
        "{% if message['content'] is string %}"
        "{{ message['content'] }}"
        "{% endif %}"
        "<|im_end|>\n"
        "{% endfor %}"
        "{% if add_generation_prompt %}"
        "<|im_start|>assistant\n"
        "{% endif %}"
    )


<<<<<<< HEAD
class Gemma3ChatHandler(Llava15ChatHandler):
    # Chat Format:
    # '<bos><start_of_turn>user\n{system_prompt}\n\n{prompt}<end_of_turn>\n<start_of_turn>model\n'

    DEFAULT_SYSTEM_MESSAGE = None

    CHAT_FORMAT = (
        "{{ '<bos>' }}"
        "{%- if messages[0]['role'] == 'system' -%}"
        "{%- if messages[0]['content'] is string -%}"
        "{%- set first_user_prefix = messages[0]['content'] + '\n\n' -%}"
        "{%- else -%}"
        "{%- set first_user_prefix = messages[0]['content'][0]['text'] + '\n\n' -%}"
        "{%- endif -%}"
        "{%- set loop_messages = messages[1:] -%}"
        "{%- else -%}"
        "{%- set first_user_prefix = \"\" -%}"
        "{%- set loop_messages = messages -%}"
        "{%- endif -%}"
        "{%- for message in loop_messages -%}"
        "{%- if (message['role'] == 'user') != (loop.index0 % 2 == 0) -%}"
        "{{ raise_exception(\"Conversation roles must alternate user/assistant/user/assistant/...\") }}"
        "{%- endif -%}"
        "{%- if (message['role'] == 'assistant') -%}"
        "{%- set role = \"model\" -%}"
        "{%- else -%}"
        "{%- set role = message['role'] -%}"
        "{%- endif -%}"
        "{{ '<start_of_turn>' + role + '\n' + (first_user_prefix if loop.first else \"\") }}"
        "{%- if message['content'] is string -%}"
        "{{ message['content'] | trim }}"
        "{%- elif message['content'] is iterable -%}"
        "{%- for item in message['content'] -%}"
        "{%- if item['type'] == 'image_url' -%}"
        "{{ '<start_of_image>' }}"
        "{%- elif item['type'] == 'text' -%}"
        "{{ item['text'] | trim }}"
        "{%- endif -%}"
        "{%- endfor -%}"
        "{%- else -%}"
        "{{ raise_exception(\"Invalid content type\") }}"
        "{%- endif -%}"
        "{{ '<end_of_turn>\n' }}"
        "{%- endfor -%}"
        "{%- if add_generation_prompt -%}"
        "{{ '<start_of_turn>model\n' }}"
        "{%- endif -%}"
    )

    @staticmethod
    def split_text_on_image_urls(text: str, image_urls: List[str]):
        split_text: List[Tuple[Literal["text", "image_url"], str]] = []
        copied_urls = image_urls[:]
        remaining = text
        image_placeholder = "<start_of_image>"

        while remaining:
            # Find placeholder
            pos = remaining.find(image_placeholder)
            if pos != -1:
                assert len(copied_urls) > 0
                if pos > 0:
                    split_text.append(("text", remaining[:pos]))
                split_text.append(("text", "\n\n<start_of_image>"))
                split_text.append(("image_url", copied_urls.pop(0)))
                split_text.append(("text", "<end_of_image>\n\n"))
                remaining = remaining[pos + len(image_placeholder):]
            else:
                assert len(copied_urls) == 0
                split_text.append(("text", remaining))
                remaining = ""
        return split_text

    def eval_image(self, llama: llama.Llama, image_url: str):
        import llama_cpp

        n_tokens = 256
        if llama.n_tokens + n_tokens > llama.n_ctx():
            raise ValueError(
                f"Prompt exceeds n_ctx: {llama.n_tokens + n_tokens} > {llama.n_ctx()}"
            )

        img_bytes = self.load_image(image_url)
        img_u8_p = self._llava_cpp.clip_image_u8_init()
        if not self._llava_cpp.clip_image_load_from_bytes(
            ctypes.create_string_buffer(img_bytes, len(img_bytes)),
            ctypes.c_size_t(len(img_bytes)),
            img_u8_p,
        ):
            self._llava_cpp.clip_image_u8_free(img_u8_p)
            raise ValueError("Failed to load image.")

        img_f32_p = self._llava_cpp.clip_image_f32_batch_init()
        if not self._llava_cpp.clip_image_preprocess(self.clip_ctx, img_u8_p, img_f32_p):
            self._llava_cpp.clip_image_f32_batch_free(img_f32_p)
            self._llava_cpp.clip_image_u8_free(img_u8_p)
            raise ValueError("Failed to preprocess image.")

        n_embd = llama_cpp.llama_model_n_embd(llama._model.model)
        embed = (ctypes.c_float * (n_tokens * n_embd))()
        if not self._llava_cpp.clip_image_batch_encode(self.clip_ctx, llama.n_threads, img_f32_p, embed):
            self._llava_cpp.clip_image_f32_batch_free(img_f32_p)
            self._llava_cpp.clip_image_u8_free(img_u8_p)
            raise ValueError("Failed to encode image.")

        self._llava_cpp.clip_image_f32_batch_free(img_f32_p)
        self._llava_cpp.clip_image_u8_free(img_u8_p)
        llama_cpp.llama_set_causal_attn(llama.ctx, False)

        seq_id_0 = (ctypes.c_int32 * 1)()
        seq_ids = (ctypes.POINTER(ctypes.c_int32) * (n_tokens + 1))()
        for i in range(n_tokens):
            seq_ids[i] = seq_id_0

        batch = llama_cpp.llama_batch()
        batch.n_tokens = n_tokens
        batch.token = None
        batch.embd = embed
        batch.pos = (ctypes.c_int32 * n_tokens)(*[i + llama.n_tokens for i in range(n_tokens)])
        batch.seq_id = seq_ids
        batch.n_seq_id = (ctypes.c_int32 * n_tokens)(*([1] * n_tokens))
        batch.logits = (ctypes.c_int8 * n_tokens)()

        if llama_cpp.llama_decode(llama.ctx, batch):
            raise ValueError("Failed to decode image.")

        llama_cpp.llama_set_causal_attn(llama.ctx, True)
        # Required to avoid issues with hf tokenizer
        llama.input_ids[llama.n_tokens : llama.n_tokens + n_tokens] = -1
        llama.n_tokens += n_tokens
=======
class Qwen25VLChatHandler(Llava15ChatHandler):
    DEFAULT_SYSTEM_MESSAGE = "You are a helpful assistant."

    CHAT_FORMAT = (
        #"{% set image_count = namespace(value=0) %}"
        #"{% set video_count = namespace(value=0) %}"
        "{% for message in messages %}"
        "{% if loop.first and message['role'] != 'system' %}"
        "<|im_start|>system\n"
        "{{ self.DEFAULT_SYSTEM_MESSAGE }}<|im_end|>\n"
        "{% endif %}"
        "<|im_start|>{{ message['role'] }}\n"
        "{% if message['content'] is string %}"
        "{{ message['content'] }}<|im_end|>\n"
        "{% else %}"
        "{% for content in message['content'] %}"
        "{% if content['type'] == 'image_url' %}"
        "{% if content.image_url is string %}"
        "{{ content.image_url }}"
        "{% else %}"
        "{{ content.image_url.url }}"
        "{% endif %}"
        #"{% set image_count.value = image_count.value + 1 %}"
        "{% elif content['type'] == 'text' %}"
        "{{ content['text'] }}"
        "{% endif %}"
        "{% endfor %}"
        "<|im_end|>\n"
        "{% endif %}"
        "{% endfor %}"
        "<|im_start|>assistant\n"
    )

    def __call__(self, **kwargs):
        llama = kwargs['llama']

        # Clear state for multiple runs
        llama.reset()
        llama._ctx.kv_cache_clear()
        llama.n_tokens = 0

        if hasattr(llama, 'input_ids'):
            llama.input_ids.fill(0)

        # Clear any handler state
        if hasattr(self, '_last_image_embed'):
            self._last_image_embed = None
            self._last_image_hash = None

        if self.verbose:
            messages = kwargs.get('messages', [])
            image_count = len(self.get_image_urls(messages))
            print(f"Minimal - Cleared state, processing {image_count} images", file=sys.stderr)

        # Use parent implementation
        return super().__call__(**kwargs)
>>>>>>> e1af05f4


@register_chat_completion_handler("chatml-function-calling")
def chatml_function_calling(
    llama: llama.Llama,
    messages: List[llama_types.ChatCompletionRequestMessage],
    functions: Optional[List[llama_types.ChatCompletionFunction]] = None,
    function_call: Optional[llama_types.ChatCompletionRequestFunctionCall] = None,
    tools: Optional[List[llama_types.ChatCompletionTool]] = None,
    tool_choice: Optional[llama_types.ChatCompletionToolChoiceOption] = None,
    temperature: float = 0.2,
    top_p: float = 0.95,
    top_k: int = 40,
    min_p: float = 0.05,
    typical_p: float = 1.0,
    stream: bool = False,
    stop: Optional[Union[str, List[str]]] = [],
    response_format: Optional[llama_types.ChatCompletionRequestResponseFormat] = None,
    max_tokens: Optional[int] = None,
    presence_penalty: float = 0.0,
    frequency_penalty: float = 0.0,
    repeat_penalty: float = 1.1,
    tfs_z: float = 1.0,
    mirostat_mode: int = 0,
    mirostat_tau: float = 5.0,
    mirostat_eta: float = 0.1,
    model: Optional[str] = None,
    logits_processor: Optional[llama.LogitsProcessorList] = None,
    grammar: Optional[llama.LlamaGrammar] = None,
    logprobs: Optional[bool] = None,
    top_logprobs: Optional[int] = None,
    **kwargs,  # type: ignore
) -> Union[
    llama_types.CreateChatCompletionResponse,
    Iterator[llama_types.CreateChatCompletionStreamResponse],
]:
    function_calling_template = (
        "{% for message in messages %}"
        "<|im_start|>{{ message.role }}\n"
        # System message
        "{% if message.role == 'system' %}"
        "{{ message.content }}"
        "{% if tool_calls %}"
        "\n\nYou have access to the following functions:\n"
        "{% for tool in tools %}"
        "\nfunctions.{{ tool.function.name }}:\n"
        "{{ tool.function.parameters | tojson }}"
        "\n{% endfor %}"
        "\n\nYou can respond to users messages with either a single message or one or more function calls."
        "\n\nTo respond with a message begin the message with 'message:', use the following format:"
        "\n\nmessage:"
        "\n<message>"
        "\n\nTo respond with one or more function calls begin the message with 'functions.<function_name>:', use the following format:"
        "\n\nfunctions.<function_name>:"
        '\n{ "arg1": "value1", "arg2": "value2" }'
        "\nfunctions.<function_name>:"
        '\n{ "arg1": "value1", "arg2": "value2" }'
        "{% endif %}"
        "<|im_end|>\n"
        "{% endif %}"
        # User message
        "{% if message.role == 'user' %}"
        "{{ message.content }}"
        "<|im_end|>\n"
        "{% endif %}"
        # Assistant message
        "{% if message.role == 'assistant' %}"
        ## Reglar message
        "{% if message.content and message.content | length > 0 %}"
        "{% if tool_calls %}"
        "message:\n"
        "{% endif %}"
        "{{ message.content }}"
        "<|im_end|>\n"
        "{% endif %}"
        ## Function calls
        "{% if 'tool_calls' in message %}"
        "{% for tool_call in message.tool_calls %}"
        "functions.{{ tool_call.function.name }}:\n"
        "{{ tool_call.function.arguments }}"
        "{% endfor %}"
        "<|im_end|>\n"
        "{% endif %}"
        "{% endif %}"
        "{% endfor %}"
        "{% if add_generation_prompt %}<|im_start|>assistant\n{% endif %}"
    )
    template_renderer = ImmutableSandboxedEnvironment(
        autoescape=jinja2.select_autoescape(["html", "xml"]),
        undefined=jinja2.StrictUndefined,
    ).from_string(function_calling_template)

    # Convert legacy functions to tools
    if functions is not None:
        tools = [
            {
                "type": "function",
                "function": function,
            }
            for function in functions
        ]

    # Convert legacy function_call to tool_choice
    if function_call is not None:
        if isinstance(function_call, str) and (
            function_call == "none" or function_call == "auto"
        ):
            tool_choice = function_call
        if isinstance(function_call, dict) and "name" in function_call:
            tool_choice = {
                "type": "function",
                "function": {
                    "name": function_call["name"],
                },
            }

    stop = (
        [stop, "<|im_end|>"]
        if isinstance(stop, str)
        else stop + ["<|im_end|>"] if stop else ["<|im_end|>"]
    )

    # Case 1: No tool choice by user
    if (
        tool_choice is None
        or (isinstance(tool_choice, str) and tool_choice == "none")
        or tools is None
        or len(tools) == 0
    ):
        prompt = template_renderer.render(
            messages=messages,
            tools=[],
            tool_calls=None,
            add_generation_prompt=True,
        )

        if response_format is not None and response_format["type"] == "json_object":
            grammar = _grammar_for_response_format(response_format)

        return _convert_completion_to_chat(
            llama.create_completion(
                prompt=prompt,
                temperature=temperature,
                top_p=top_p,
                top_k=top_k,
                min_p=min_p,
                typical_p=typical_p,
                stream=stream,
                stop=stop,
                max_tokens=max_tokens,
                presence_penalty=presence_penalty,
                frequency_penalty=frequency_penalty,
                repeat_penalty=repeat_penalty,
                tfs_z=tfs_z,
                mirostat_mode=mirostat_mode,
                mirostat_tau=mirostat_tau,
                mirostat_eta=mirostat_eta,
                model=model,
                logits_processor=logits_processor,
                grammar=grammar,
                logprobs=top_logprobs if logprobs else None,
            ),
            stream=stream,
        )

    # Case 2: Tool choice by user
    if isinstance(tool_choice, dict):
        tool_name = tool_choice["function"]["name"]
        tool = next(
            (tool for tool in tools if tool["function"]["name"] == tool_name), None
        )
        if tool is None:
            raise ValueError(f"Tool with name '{tool_name}' not found in tools")
        prompt = template_renderer.render(
            messages=messages,
            tools=tools,
            tool_calls=True,
            add_generation_prompt=True,
        )
        prompt += f"functions.{tool_name}:\n"
        try:
            grammar = llama_grammar.LlamaGrammar.from_json_schema(
                json.dumps(tool["function"]["parameters"]), verbose=llama.verbose
            )
        except Exception as e:
            grammar = llama_grammar.LlamaGrammar.from_string(
                llama_grammar.JSON_GBNF, verbose=llama.verbose
            )
            if llama.verbose:
                print(
                    "Failed to parse function body as JSON schema, falling back to default grammar"
                )
                print(e)
        completion_or_chunks = llama.create_completion(
            prompt=prompt,
            temperature=temperature,
            top_p=top_p,
            top_k=top_k,
            min_p=min_p,
            typical_p=typical_p,
            stream=stream,
            stop=stop,
            max_tokens=max_tokens,
            presence_penalty=presence_penalty,
            frequency_penalty=frequency_penalty,
            repeat_penalty=repeat_penalty,
            tfs_z=tfs_z,
            mirostat_mode=mirostat_mode,
            mirostat_tau=mirostat_tau,
            mirostat_eta=mirostat_eta,
            model=model,
            logits_processor=logits_processor,
            grammar=grammar,
        )
        return _convert_completion_to_chat_function(
            tool_name, completion_or_chunks, stream
        )

    # Case 3: Automatic tool choice
    assert isinstance(tool_choice, str) and tool_choice == "auto"
    function_names = " | ".join(
        [f'''"functions.{tool['function']['name']}:"''' for tool in tools]
    )
    initial_gbnf_tool_grammar = (
        """root   ::= functions | "message:"\n"""
        f"""functions ::= {function_names}\n"""
    )
    follow_up_gbnf_tool_grammar = (
        """root   ::= functions | "<|im_end|>"\n"""
        f"""functions ::= {function_names}\n"""
    )
    prompt = template_renderer.render(
        messages=messages,
        tools=tools,
        tool_calls=True,
        add_generation_prompt=True,
    )
    completion_or_chunks = llama.create_completion(
        prompt=prompt,
        temperature=0,
        top_p=top_p,
        top_k=top_k,
        min_p=min_p,
        typical_p=typical_p,
        stream=False,
        stop=[":"],
        max_tokens=None,
        presence_penalty=presence_penalty,
        frequency_penalty=frequency_penalty,
        repeat_penalty=repeat_penalty,
        tfs_z=tfs_z,
        mirostat_mode=mirostat_mode,
        mirostat_tau=mirostat_tau,
        mirostat_eta=mirostat_eta,
        model=model,
        logits_processor=logits_processor,
        grammar=llama_grammar.LlamaGrammar.from_string(
            initial_gbnf_tool_grammar, verbose=llama.verbose
        ),
    )
    completion: llama_types.CreateCompletionResponse = completion_or_chunks  # type: ignore
    text = completion["choices"][0]["text"]
    if "message" in text:
        return _convert_completion_to_chat(
            llama.create_completion(
                prompt=prompt + "message:\n",
                temperature=temperature,
                top_p=top_p,
                top_k=top_k,
                min_p=min_p,
                typical_p=typical_p,
                stream=stream,
                stop=["<|im_end|>"],
                logprobs=top_logprobs if logprobs else None,
                max_tokens=None,
                presence_penalty=presence_penalty,
                frequency_penalty=frequency_penalty,
                repeat_penalty=repeat_penalty,
                tfs_z=tfs_z,
                mirostat_mode=mirostat_mode,
                mirostat_tau=mirostat_tau,
                mirostat_eta=mirostat_eta,
                model=model,
                logits_processor=logits_processor,
                grammar=llama_grammar.LlamaGrammar.from_string(
                    follow_up_gbnf_tool_grammar, verbose=llama.verbose
                ),
            ),
            stream=stream,
        )

    # One or more function calls
    tool_name = text[len("functions.") :]
    tool = next((tool for tool in tools if tool["function"]["name"] == tool_name), None)
    if not stream:
        completions: List[llama_types.CreateCompletionResponse] = []
        completions_tool_name: List[str] = []
        while tool is not None:
            prompt += f"functions.{tool_name}:\n"
            try:
                grammar = llama_grammar.LlamaGrammar.from_json_schema(
                    json.dumps(tool["function"]["parameters"]), verbose=llama.verbose
                )
            except Exception as e:
                grammar = llama_grammar.LlamaGrammar.from_string(
                    llama_grammar.JSON_GBNF, verbose=llama.verbose
                )
                if llama.verbose:
                    print(
                        "Failed to parse function body as JSON schema, falling back to default grammar"
                    )
                    print(e)
            completion_or_chunks = llama.create_completion(
                prompt=prompt,
                temperature=temperature,
                top_p=top_p,
                top_k=top_k,
                min_p=min_p,
                typical_p=typical_p,
                stream=False,
                stop=stop,
                max_tokens=None,
                presence_penalty=presence_penalty,
                frequency_penalty=frequency_penalty,
                repeat_penalty=repeat_penalty,
                tfs_z=tfs_z,
                mirostat_mode=mirostat_mode,
                mirostat_tau=mirostat_tau,
                mirostat_eta=mirostat_eta,
                model=model,
                logits_processor=logits_processor,
                grammar=grammar,
            )
            completion_or_chunks = cast(
                llama_types.CreateCompletionResponse, completion_or_chunks
            )
            completions.append(completion_or_chunks)
            completions_tool_name.append(tool_name)
            prompt += completion_or_chunks["choices"][0]["text"]
            prompt += "\n"

            response = llama.create_completion(
                prompt=prompt,
                temperature=temperature,
                top_p=top_p,
                top_k=top_k,
                min_p=min_p,
                typical_p=typical_p,
                stream=False,
                stop=stop,
                max_tokens=None,
                presence_penalty=presence_penalty,
                frequency_penalty=frequency_penalty,
                repeat_penalty=repeat_penalty,
                tfs_z=tfs_z,
                mirostat_mode=mirostat_mode,
                mirostat_tau=mirostat_tau,
                mirostat_eta=mirostat_eta,
                model=model,
                logits_processor=logits_processor,
                grammar=llama_grammar.LlamaGrammar.from_string(
                    follow_up_gbnf_tool_grammar, verbose=llama.verbose
                ),
            )
            response = cast(llama_types.CreateCompletionResponse, response)

            tool_name = response["choices"][0]["text"][len("functions.") :]
            tool = next(
                (tool for tool in tools if tool["function"]["name"] == tool_name), None
            )

        # Merge completions
        function_call_dict: Union[
            Dict[str, str],
            Dict[
                Literal["function_call"],
                llama_types.ChatCompletionRequestAssistantMessageFunctionCall,
            ],
        ] = (
            {
                "function_call": {
                    "name": tool_name,
                    "arguments": completions[0]["choices"][0]["text"],
                }
            }
            if len(completions) == 1
            else {}
        )
        return {
            "id": "chat" + completion["id"],
            "object": "chat.completion",
            "created": completion["created"],
            "model": completion["model"],
            "choices": [
                {
                    "finish_reason": "tool_calls",
                    "index": 0,
                    "logprobs": _convert_text_completion_logprobs_to_chat(completion["choices"][0]["logprobs"]),
                    "message": {
                        "role": "assistant",
                        "content": None,
                        "tool_calls": [
                            {
                                "id": "call_"
                                + f"_{i}_"
                                + tool_name
                                + "_"
                                + completion["id"],
                                "type": "function",
                                "function": {
                                    "name": tool_name,
                                    "arguments": completion["choices"][0]["text"],
                                },
                            }
                            for i, (tool_name, completion) in enumerate(
                                zip(completions_tool_name, completions)
                            )
                        ],
                        **function_call_dict,
                    },
                }
            ],
            "usage": {
                "completion_tokens": sum(
                    (
                        completion["usage"]["completion_tokens"]
                        if "usage" in completion
                        else 0
                    )
                    for completion in completions
                ),
                "prompt_tokens": sum(
                    completion["usage"]["prompt_tokens"] if "usage" in completion else 0
                    for completion in completions
                ),
                "total_tokens": sum(
                    completion["usage"]["total_tokens"] if "usage" in completion else 0
                    for completion in completions
                ),
            },
        }

    raise ValueError("Automatic streaming tool choice is not supported")<|MERGE_RESOLUTION|>--- conflicted
+++ resolved
@@ -2752,10 +2752,10 @@
                 (ctypes.c_uint8 * len(image_bytes)).from_buffer(bytearray(image_bytes)),
                 len(image_bytes)
             )
-            
+
             if bitmap is None:
                 raise ValueError("Failed to create bitmap from image bytes")
-            
+
             return bitmap
 
     def __call__(
@@ -2814,10 +2814,10 @@
             trim_blocks=True,
             lstrip_blocks=True,
         ).from_string(self.CHAT_FORMAT)
-        
+
         # Get the default media marker
         media_marker = self._mtmd_cpp.mtmd_default_marker().decode('utf-8')
-        
+
         # Replace image URLs with media markers in the template
         text = template.render(
             messages=messages,
@@ -2825,7 +2825,7 @@
             eos_token=llama.detokenize([llama.token_eos()]),
             bos_token=llama.detokenize([llama.token_bos()]),
         )
-        
+
         # Replace image URLs in text with media markers
         for image_url in image_urls:
             text = text.replace(image_url, media_marker)
@@ -2864,16 +2864,6 @@
                     bitmap_array,
                     len(bitmaps)
                 )
-<<<<<<< HEAD
-                if llama.n_tokens + len(tokens) > llama.n_ctx():
-                    raise ValueError(
-                        f"Prompt exceeds n_ctx: {llama.n_tokens + len(tokens)} > {llama.n_ctx()}"
-                    )
-                llama.eval(tokens)
-            else:
-                self.eval_image(llama, value)
-=======
->>>>>>> e1af05f4
 
                 if result != 0:
                     raise ValueError(f"Failed to tokenize input: error code {result}")
@@ -2885,40 +2875,40 @@
                 # Process each chunk
                 n_past = llama_cpp.llama_pos(0)
                 n_chunks = self._mtmd_cpp.mtmd_input_chunks_size(chunks)
-                
+
                 for i in range(n_chunks):
                     chunk = self._mtmd_cpp.mtmd_input_chunks_get(chunks, i)
                     if chunk is None:
                         continue
 
                     chunk_type = self._mtmd_cpp.mtmd_input_chunk_get_type(chunk)
-                    
+
                     if chunk_type == self._mtmd_cpp.MTMD_INPUT_CHUNK_TYPE_TEXT:
                         # Handle text chunk
                         n_tokens_out = ctypes.c_size_t()
                         tokens_ptr = self._mtmd_cpp.mtmd_input_chunk_get_tokens_text(
                             chunk, ctypes.byref(n_tokens_out)
                         )
-                        
+
                         if tokens_ptr and n_tokens_out.value > 0:
                             # Convert ctypes array to Python list
                             tokens = [tokens_ptr[j] for j in range(n_tokens_out.value)]
-                            
+
                             if llama.n_tokens + len(tokens) > llama.n_ctx():
                                 raise ValueError(
                                     f"Prompt exceeds n_ctx: {llama.n_tokens + len(tokens)} > {llama.n_ctx()}"
                                 )
                             llama.eval(tokens)
-                    
+
                     elif chunk_type in [self._mtmd_cpp.MTMD_INPUT_CHUNK_TYPE_IMAGE, self._mtmd_cpp.MTMD_INPUT_CHUNK_TYPE_AUDIO]:
                         # Handle image/audio chunk using helper
                         chunk_n_tokens = self._mtmd_cpp.mtmd_input_chunk_get_n_tokens(chunk)
-                        
+
                         if llama.n_tokens + chunk_n_tokens > llama.n_ctx():
                             raise ValueError(
                                 f"Prompt exceeds n_ctx: {llama.n_tokens + chunk_n_tokens} > {llama.n_ctx()}"
                             )
-                        
+
                         new_n_past = llama_cpp.llama_pos(0)
                         result = self._mtmd_cpp.mtmd_helper_eval_chunk_single(
                             self.mtmd_ctx,
@@ -2930,10 +2920,10 @@
                             False,  # logits_last
                             ctypes.byref(new_n_past)
                         )
-                        
+
                         if result != 0:
                             raise ValueError(f"Failed to evaluate chunk: error code {result}")
-                        
+
                         # Update llama's token count
                         llama.n_tokens = new_n_past.value
 
@@ -3023,7 +3013,7 @@
             grammar=grammar,
             logit_bias=logit_bias,
         )
-        
+
         if tool is not None:
             tool_name = tool["function"]["name"]
             return _convert_completion_to_chat_function(
@@ -3485,138 +3475,6 @@
     )
 
 
-<<<<<<< HEAD
-class Gemma3ChatHandler(Llava15ChatHandler):
-    # Chat Format:
-    # '<bos><start_of_turn>user\n{system_prompt}\n\n{prompt}<end_of_turn>\n<start_of_turn>model\n'
-
-    DEFAULT_SYSTEM_MESSAGE = None
-
-    CHAT_FORMAT = (
-        "{{ '<bos>' }}"
-        "{%- if messages[0]['role'] == 'system' -%}"
-        "{%- if messages[0]['content'] is string -%}"
-        "{%- set first_user_prefix = messages[0]['content'] + '\n\n' -%}"
-        "{%- else -%}"
-        "{%- set first_user_prefix = messages[0]['content'][0]['text'] + '\n\n' -%}"
-        "{%- endif -%}"
-        "{%- set loop_messages = messages[1:] -%}"
-        "{%- else -%}"
-        "{%- set first_user_prefix = \"\" -%}"
-        "{%- set loop_messages = messages -%}"
-        "{%- endif -%}"
-        "{%- for message in loop_messages -%}"
-        "{%- if (message['role'] == 'user') != (loop.index0 % 2 == 0) -%}"
-        "{{ raise_exception(\"Conversation roles must alternate user/assistant/user/assistant/...\") }}"
-        "{%- endif -%}"
-        "{%- if (message['role'] == 'assistant') -%}"
-        "{%- set role = \"model\" -%}"
-        "{%- else -%}"
-        "{%- set role = message['role'] -%}"
-        "{%- endif -%}"
-        "{{ '<start_of_turn>' + role + '\n' + (first_user_prefix if loop.first else \"\") }}"
-        "{%- if message['content'] is string -%}"
-        "{{ message['content'] | trim }}"
-        "{%- elif message['content'] is iterable -%}"
-        "{%- for item in message['content'] -%}"
-        "{%- if item['type'] == 'image_url' -%}"
-        "{{ '<start_of_image>' }}"
-        "{%- elif item['type'] == 'text' -%}"
-        "{{ item['text'] | trim }}"
-        "{%- endif -%}"
-        "{%- endfor -%}"
-        "{%- else -%}"
-        "{{ raise_exception(\"Invalid content type\") }}"
-        "{%- endif -%}"
-        "{{ '<end_of_turn>\n' }}"
-        "{%- endfor -%}"
-        "{%- if add_generation_prompt -%}"
-        "{{ '<start_of_turn>model\n' }}"
-        "{%- endif -%}"
-    )
-
-    @staticmethod
-    def split_text_on_image_urls(text: str, image_urls: List[str]):
-        split_text: List[Tuple[Literal["text", "image_url"], str]] = []
-        copied_urls = image_urls[:]
-        remaining = text
-        image_placeholder = "<start_of_image>"
-
-        while remaining:
-            # Find placeholder
-            pos = remaining.find(image_placeholder)
-            if pos != -1:
-                assert len(copied_urls) > 0
-                if pos > 0:
-                    split_text.append(("text", remaining[:pos]))
-                split_text.append(("text", "\n\n<start_of_image>"))
-                split_text.append(("image_url", copied_urls.pop(0)))
-                split_text.append(("text", "<end_of_image>\n\n"))
-                remaining = remaining[pos + len(image_placeholder):]
-            else:
-                assert len(copied_urls) == 0
-                split_text.append(("text", remaining))
-                remaining = ""
-        return split_text
-
-    def eval_image(self, llama: llama.Llama, image_url: str):
-        import llama_cpp
-
-        n_tokens = 256
-        if llama.n_tokens + n_tokens > llama.n_ctx():
-            raise ValueError(
-                f"Prompt exceeds n_ctx: {llama.n_tokens + n_tokens} > {llama.n_ctx()}"
-            )
-
-        img_bytes = self.load_image(image_url)
-        img_u8_p = self._llava_cpp.clip_image_u8_init()
-        if not self._llava_cpp.clip_image_load_from_bytes(
-            ctypes.create_string_buffer(img_bytes, len(img_bytes)),
-            ctypes.c_size_t(len(img_bytes)),
-            img_u8_p,
-        ):
-            self._llava_cpp.clip_image_u8_free(img_u8_p)
-            raise ValueError("Failed to load image.")
-
-        img_f32_p = self._llava_cpp.clip_image_f32_batch_init()
-        if not self._llava_cpp.clip_image_preprocess(self.clip_ctx, img_u8_p, img_f32_p):
-            self._llava_cpp.clip_image_f32_batch_free(img_f32_p)
-            self._llava_cpp.clip_image_u8_free(img_u8_p)
-            raise ValueError("Failed to preprocess image.")
-
-        n_embd = llama_cpp.llama_model_n_embd(llama._model.model)
-        embed = (ctypes.c_float * (n_tokens * n_embd))()
-        if not self._llava_cpp.clip_image_batch_encode(self.clip_ctx, llama.n_threads, img_f32_p, embed):
-            self._llava_cpp.clip_image_f32_batch_free(img_f32_p)
-            self._llava_cpp.clip_image_u8_free(img_u8_p)
-            raise ValueError("Failed to encode image.")
-
-        self._llava_cpp.clip_image_f32_batch_free(img_f32_p)
-        self._llava_cpp.clip_image_u8_free(img_u8_p)
-        llama_cpp.llama_set_causal_attn(llama.ctx, False)
-
-        seq_id_0 = (ctypes.c_int32 * 1)()
-        seq_ids = (ctypes.POINTER(ctypes.c_int32) * (n_tokens + 1))()
-        for i in range(n_tokens):
-            seq_ids[i] = seq_id_0
-
-        batch = llama_cpp.llama_batch()
-        batch.n_tokens = n_tokens
-        batch.token = None
-        batch.embd = embed
-        batch.pos = (ctypes.c_int32 * n_tokens)(*[i + llama.n_tokens for i in range(n_tokens)])
-        batch.seq_id = seq_ids
-        batch.n_seq_id = (ctypes.c_int32 * n_tokens)(*([1] * n_tokens))
-        batch.logits = (ctypes.c_int8 * n_tokens)()
-
-        if llama_cpp.llama_decode(llama.ctx, batch):
-            raise ValueError("Failed to decode image.")
-
-        llama_cpp.llama_set_causal_attn(llama.ctx, True)
-        # Required to avoid issues with hf tokenizer
-        llama.input_ids[llama.n_tokens : llama.n_tokens + n_tokens] = -1
-        llama.n_tokens += n_tokens
-=======
 class Qwen25VLChatHandler(Llava15ChatHandler):
     DEFAULT_SYSTEM_MESSAGE = "You are a helpful assistant."
 
@@ -3673,7 +3531,6 @@
 
         # Use parent implementation
         return super().__call__(**kwargs)
->>>>>>> e1af05f4
 
 
 @register_chat_completion_handler("chatml-function-calling")
