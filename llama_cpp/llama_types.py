--- conflicted
+++ resolved
@@ -69,14 +69,6 @@
     usage: CompletionUsage
 
 
-<<<<<<< HEAD
-class ChatCompletionMessage(TypedDict):
-    role: Literal["assistant", "user", "system", "function"]
-    content: Optional[str]
-    user: NotRequired[str]
-    name: NotRequired[str]
-    function_call: NotRequired[str]
-=======
 Completion = CreateCompletionResponse
 
 
@@ -91,7 +83,6 @@
     user: NotRequired[str]
     function_call: NotRequired[ChatCompletionFunctionCall]
 
->>>>>>> a72efc77
 
 ChatCompletionMessage = ChatCompletionResponseMessage
 
@@ -102,13 +93,7 @@
     parameters: Dict[str, Any]  # TODO: make this more specific
 
 
-<<<<<<< HEAD
-class ChatCompletionFunctionCall(TypedDict):
-    name: str
-    arguments: str
-=======
 ChatCompletionFunction = ChatCompletionResponseFunction
->>>>>>> a72efc77
 
 
 class ChatCompletionResponseChoice(TypedDict):
