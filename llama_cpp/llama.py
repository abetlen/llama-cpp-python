--- conflicted
+++ resolved
@@ -305,7 +305,6 @@
         if self.verbose:
             print(llama_cpp.llama_print_system_info().decode("utf-8"), file=sys.stderr)
 
-<<<<<<< HEAD
     def truncate(self, truncate_strategy: TruncateStrategy, prompt: str, missing_size: int, max_size: int):
         """Truncate a list
         
@@ -329,52 +328,6 @@
                 middle = int(len(prompt)/2)
                 prompt = prompt[:int(middle-(n_missing/2))] + prompt[int(middle+(n_missing/2)):]
         return prompt
-=======
-        self._n_vocab = self.n_vocab()
-        self._n_ctx = self.n_ctx()
-        size = llama_cpp.c_size_t(self._n_vocab)
-        sorted = llama_cpp.c_bool(False)
-        self._candidates_data = np.array(
-            [],
-            dtype=np.dtype(
-                [("id", np.intc), ("logit", np.single), ("p", np.single)], align=True
-            ),
-        )
-        self._candidates_data.resize(3, self._n_vocab, refcheck=False)
-        candidates = llama_cpp.llama_token_data_array(
-            data=self._candidates_data.ctypes.data_as(llama_cpp.llama_token_data_p),
-            size=size,
-            sorted=sorted,
-        )
-        self._candidates = candidates
-        self._token_nl = Llama.token_nl()
-        self._token_eos = Llama.token_eos()
-
-        self.n_tokens = 0
-        self.input_ids: npt.NDArray[np.intc] = np.ndarray((n_ctx,), dtype=np.intc)
-        self.scores: npt.NDArray[np.single] = np.ndarray(
-            (n_ctx, self._n_vocab), dtype=np.single
-        )
-
-    @property
-    def _input_ids(self) -> npt.NDArray[np.intc]:
-        return self.input_ids[: self.n_tokens]
-
-    @property
-    def _scores(self) -> npt.NDArray[np.single]:
-        return self.scores[: self.n_tokens, :]
-
-    @property
-    def eval_tokens(self) -> Deque[int]:
-        return deque(self.input_ids[: self.n_tokens].tolist(), maxlen=self._n_ctx)
-
-    @property
-    def eval_logits(self) -> Deque[List[float]]:
-        return deque(
-            self.scores[: self.n_tokens, :].tolist(),
-            maxlen=self._n_ctx if self.params.logits_all else 1,
-        )
->>>>>>> c67f7863
 
     def tokenize(self, text: bytes, add_bos: bool = True) -> List[int]:
         """Tokenize a string.
@@ -824,12 +777,9 @@
         mirostat_tau: float = 5.0,
         mirostat_eta: float = 0.1,
         model: Optional[str] = None,
-<<<<<<< HEAD
-        truncate_strategy: TruncateStrategy = None,
-=======
         stopping_criteria: Optional[StoppingCriteriaList] = None,
         logits_processor: Optional[LogitsProcessorList] = None,
->>>>>>> c67f7863
+        truncate_strategy: TruncateStrategy = None,
     ) -> Union[Iterator[Completion], Iterator[CompletionChunk]]:
         assert self.ctx is not None
 
@@ -848,16 +798,9 @@
         if self.verbose:
             llama_cpp.llama_reset_timings(self.ctx)
 
-<<<<<<< HEAD
-        n_ctx = int(llama_cpp.llama_n_ctx(self.ctx))
-
-        if truncate_strategy != None:
-            prompt_tokens = self.truncate(truncate_strategy, prompt_tokens, max_tokens, n_ctx)
-
-        if len(prompt_tokens) + max_tokens > n_ctx:
-=======
+        prompt_tokens = self.truncate(truncate_strategy, prompt_tokens, max_tokens, self._n_ctx)
+
         if len(prompt_tokens) > self._n_ctx:
->>>>>>> c67f7863
             raise ValueError(
                 f"Requested tokens ({len(prompt_tokens)}) exceed context window of {self._n_ctx}"
             )
@@ -1230,12 +1173,9 @@
         mirostat_tau: float = 5.0,
         mirostat_eta: float = 0.1,
         model: Optional[str] = None,
-<<<<<<< HEAD
-        truncate_strategy: TruncateStrategy = None,
-=======
         stopping_criteria: Optional[StoppingCriteriaList] = None,
         logits_processor: Optional[LogitsProcessorList] = None,
->>>>>>> c67f7863
+        truncate_strategy: TruncateStrategy = None,
     ) -> Union[Completion, Iterator[CompletionChunk]]:
         """Generate text from a prompt.
 
@@ -1278,12 +1218,9 @@
             mirostat_tau=mirostat_tau,
             mirostat_eta=mirostat_eta,
             model=model,
-<<<<<<< HEAD
-            truncate_strategy=truncate_strategy,
-=======
             stopping_criteria=stopping_criteria,
             logits_processor=logits_processor,
->>>>>>> c67f7863
+            truncate_strategy=truncate_strategy,
         )
         if stream:
             chunks: Iterator[CompletionChunk] = completion_or_chunks
@@ -1311,12 +1248,9 @@
         mirostat_tau: float = 5.0,
         mirostat_eta: float = 0.1,
         model: Optional[str] = None,
-<<<<<<< HEAD
-        truncate_strategy: TruncateStrategy = None,
-=======
         stopping_criteria: Optional[StoppingCriteriaList] = None,
         logits_processor: Optional[LogitsProcessorList] = None,
->>>>>>> c67f7863
+        truncate_strategy: TruncateStrategy = None,
     ) -> Union[Completion, Iterator[CompletionChunk]]:
         """Generate text from a prompt.
 
@@ -1359,12 +1293,9 @@
             mirostat_tau=mirostat_tau,
             mirostat_eta=mirostat_eta,
             model=model,
-<<<<<<< HEAD
-            truncate_strategy=truncate_strategy
-=======
             stopping_criteria=stopping_criteria,
             logits_processor=logits_processor,
->>>>>>> c67f7863
+            truncate_strategy=truncate_strategy
         )
 
     def _convert_text_completion_to_chat(
