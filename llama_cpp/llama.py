from __future__ import annotations

import os
import sys
import uuid
import time
import multiprocessing
from typing import (
    List,
    Optional,
    Union,
    Generator,
    Sequence,
    Iterator,
    Deque,
    Callable,
)
from collections import deque

import ctypes

from .llama_types import *
from .llama_grammar import LlamaGrammar
from .llama_cache import (
    BaseLlamaCache,
    LlamaCache,  # type: ignore
    LlamaDiskCache,  # type: ignore
    LlamaRAMCache,  # type: ignore
)
import llama_cpp.llama_cpp as llama_cpp
import llama_cpp.llama_chat_format as llama_chat_format

from llama_cpp.llama_speculative import LlamaDraftModel

import numpy as np
import numpy.typing as npt

from ._utils import suppress_stdout_stderr
from ._internals import (
    _LlamaModel,  # type: ignore
    _LlamaContext,  # type: ignore
    _LlamaBatch,  # type: ignore
    _LlamaTokenDataArray,  # type: ignore
    _LlamaSamplingParams,  # type: ignore
    _LlamaSamplingContext,  # type: ignore
)


class Llama:
    """High-level Python wrapper for a llama.cpp model."""

    __backend_initialized = False

    def __init__(
        self,
        model_path: str,
        *,
        # Model Params
        n_gpu_layers: int = 0,
        split_mode: int = llama_cpp.LLAMA_SPLIT_LAYER,
        main_gpu: int = 0,
        tensor_split: Optional[List[float]] = None,
        vocab_only: bool = False,
        use_mmap: bool = True,
        use_mlock: bool = False,
        kv_overrides: Optional[Dict[str, Union[bool, int, float]]] = None,
        # Context Params
        seed: int = llama_cpp.LLAMA_DEFAULT_SEED,
        n_ctx: int = 512,
        n_batch: int = 512,
        n_threads: Optional[int] = None,
        n_threads_batch: Optional[int] = None,
        rope_scaling_type: Optional[int] = llama_cpp.LLAMA_ROPE_SCALING_UNSPECIFIED,
        rope_freq_base: float = 0.0,
        rope_freq_scale: float = 0.0,
        yarn_ext_factor: float = -1.0,
        yarn_attn_factor: float = 1.0,
        yarn_beta_fast: float = 32.0,
        yarn_beta_slow: float = 1.0,
        yarn_orig_ctx: int = 0,
        mul_mat_q: bool = True,
        logits_all: bool = False,
        embedding: bool = False,
        offload_kqv: bool = True,
        # Sampling Params
        last_n_tokens_size: int = 64,
        # LoRA Params
        lora_base: Optional[str] = None,
        lora_scale: float = 1.0,
        lora_path: Optional[str] = None,
        # Backend Params
        numa: bool = False,
        # Chat Format Params
        chat_format: str = "llama-2",
        chat_handler: Optional[llama_chat_format.LlamaChatCompletionHandler] = None,
        # Speculative Decoding
        draft_model: Optional[LlamaDraftModel] = None,
        # Misc
        verbose: bool = True,
        # Extra Params
        **kwargs,  # type: ignore
    ):
        """Load a llama.cpp model from `model_path`.

        Examples:
            Basic usage

            >>> import llama_cpp
            >>> model = llama_cpp.Llama(
            ...     model_path="path/to/model",
            ... )
            >>> print(model("The quick brown fox jumps ", stop=["."])["choices"][0]["text"])
            the lazy dog

            Loading a chat model

            >>> import llama_cpp
            >>> model = llama_cpp.Llama(
            ...     model_path="path/to/model",
            ...     chat_format="llama-2",
            ... )
            >>> print(model.create_chat_completion(
            ...     messages=[{
            ...         "role": "user",
            ...         "content": "what is the meaning of life?"
            ...     }]
            ... ))

        Args:
            model_path: Path to the model.
            n_gpu_layers: Number of layers to offload to GPU (-ngl). If -1, all layers are offloaded.
            split_mode: How to split the model across GPUs. See llama_cpp.LLAMA_SPLIT_* for options.
            main_gpu: main_gpu interpretation depends on split_mode: LLAMA_SPLIT_NONE: the GPU that is used for the entire model. LLAMA_SPLIT_ROW: the GPU that is used for small tensors and intermediate results. LLAMA_SPLIT_LAYER: ignored
            tensor_split: How split tensors should be distributed across GPUs. If None, the model is not split.
            vocab_only: Only load the vocabulary no weights.
            use_mmap: Use mmap if possible.
            use_mlock: Force the system to keep the model in RAM.
            kv_overrides: Key-value overrides for the model.
            seed: RNG seed, -1 for random
            n_ctx: Text context, 0 = from model
            n_batch: Prompt processing maximum batch size
            n_threads: Number of threads to use for generation
            n_threads_batch: Number of threads to use for batch processing
            rope_scaling_type: RoPE scaling type, from `enum llama_rope_scaling_type`. ref: https://github.com/ggerganov/llama.cpp/pull/2054
            rope_freq_base: RoPE base frequency, 0 = from model
            rope_freq_scale: RoPE frequency scaling factor, 0 = from model
            yarn_ext_factor: YaRN extrapolation mix factor, negative = from model
            yarn_attn_factor: YaRN magnitude scaling factor
            yarn_beta_fast: YaRN low correction dim
            yarn_beta_slow: YaRN high correction dim
            yarn_orig_ctx: YaRN original context size
            logits_all: Return logits for all tokens, not just the last token. Must be True for completion to return logprobs.
            embedding: Embedding mode only.
            offload_kqv: Offload K, Q, V to GPU.
            last_n_tokens_size: Maximum number of tokens to keep in the last_n_tokens deque.
            lora_base: Optional path to base model, useful if using a quantized base model and you want to apply LoRA to an f16 model.
            lora_path: Path to a LoRA file to apply to the model.
            numa: Enable NUMA support. (NOTE: The initial value of this parameter is used for the remainder of the program as this value is set in llama_backend_init)
            chat_format: String specifying the chat format to use when calling create_chat_completion.
            chat_handler: Optional chat handler to use when calling create_chat_completion.
            draft_model: Optional draft model to use for speculative decoding.
            verbose: Print verbose output to stderr.

        Raises:
            ValueError: If the model path does not exist.

        Returns:
            A Llama instance.
        """
        self.verbose = verbose

        self.numa = numa
        if not Llama.__backend_initialized:
            with suppress_stdout_stderr(disable=self.verbose):
                llama_cpp.llama_backend_init(self.numa)
            Llama.__backend_initialized = True

        self.model_path = model_path

        # Model Params
        self.model_params = llama_cpp.llama_model_default_params()
        self.model_params.n_gpu_layers = (
            0x7FFFFFFF if n_gpu_layers == -1 else n_gpu_layers
        )  # 0x7FFFFFFF is INT32 max, will be auto set to all layers
        self.model_params.split_mode = split_mode
        self.model_params.main_gpu = main_gpu
        self.tensor_split = tensor_split
        self._c_tensor_split = None
        if self.tensor_split is not None:
            if len(self.tensor_split) > llama_cpp.LLAMA_MAX_DEVICES:
                raise ValueError(
                    f"Attempt to split tensors that exceed maximum supported devices. Current LLAMA_MAX_DEVICES={llama_cpp.LLAMA_MAX_DEVICES}"
                )
            # Type conversion and expand the list to the length of LLAMA_MAX_DEVICES
            FloatArray = ctypes.c_float * llama_cpp.LLAMA_MAX_DEVICES
            self._c_tensor_split = FloatArray(
                *tensor_split  # type: ignore
            )  # keep a reference to the array so it is not gc'd
            self.model_params.tensor_split = self._c_tensor_split
        self.model_params.vocab_only = vocab_only
        self.model_params.use_mmap = use_mmap if lora_path is None else False
        self.model_params.use_mlock = use_mlock

        # kv_overrides is the original python dict
        self.kv_overrides = kv_overrides
        if kv_overrides is not None:
            # _kv_overrides_array is a ctypes.Array of llama_model_kv_override Structs
            kvo_array_len = len(kv_overrides) + 1  # for sentinel element
            self._kv_overrides_array = (
                llama_cpp.llama_model_kv_override * kvo_array_len
            )()

            for i, (k, v) in enumerate(kv_overrides.items()):
                self._kv_overrides_array[i].key = k.encode("utf-8")
                if isinstance(v, int):
                    self._kv_overrides_array[i].tag = llama_cpp.LLAMA_KV_OVERRIDE_INT
                    self._kv_overrides_array[i].value.int_value = v
                elif isinstance(v, float):
                    self._kv_overrides_array[i].tag = llama_cpp.LLAMA_KV_OVERRIDE_FLOAT
                    self._kv_overrides_array[i].value.float_value = v
                elif isinstance(v, bool):
                    self._kv_overrides_array[i].tag = llama_cpp.LLAMA_KV_OVERRIDE_BOOL
                    self._kv_overrides_array[i].value.bool_value = v
                else:
                    raise ValueError(f"Unknown value type for {k}: {v}")

            self._kv_overrides_array[
                -1
            ].key = b"\0"  # ensure sentinel element is zeroed
            self.model_params.kv_overrides = self._kv_overrides_array

        self.n_batch = min(n_ctx, n_batch)  # ???
        self.n_threads = n_threads or max(multiprocessing.cpu_count() // 2, 1)
        self.n_threads_batch = n_threads_batch or max(
            multiprocessing.cpu_count() // 2, 1
        )
        # Context Params
        self.context_params = llama_cpp.llama_context_default_params()
        self.context_params.seed = seed
        self.context_params.n_ctx = n_ctx
        self.context_params.n_batch = self.n_batch
        self.context_params.n_threads = self.n_threads
        self.context_params.n_threads_batch = self.n_threads_batch
        self.context_params.rope_scaling_type = (
            rope_scaling_type
            if rope_scaling_type is not None
            else llama_cpp.LLAMA_ROPE_SCALING_UNSPECIFIED
        )
        self.context_params.rope_freq_base = (
            rope_freq_base if rope_freq_base != 0.0 else 0
        )
        self.context_params.rope_freq_scale = (
            rope_freq_scale if rope_freq_scale != 0.0 else 0
        )
        self.context_params.yarn_ext_factor = (
            yarn_ext_factor if yarn_ext_factor != 0.0 else 0
        )
        self.context_params.yarn_attn_factor = (
            yarn_attn_factor if yarn_attn_factor != 0.0 else 0
        )
        self.context_params.yarn_beta_fast = (
            yarn_beta_fast if yarn_beta_fast != 0.0 else 0
        )
        self.context_params.yarn_beta_slow = (
            yarn_beta_slow if yarn_beta_slow != 0.0 else 0
        )
        self.context_params.yarn_orig_ctx = yarn_orig_ctx if yarn_orig_ctx != 0 else 0
        self.context_params.mul_mat_q = mul_mat_q
        self.context_params.logits_all = logits_all
        self.context_params.embedding = embedding
        self.context_params.offload_kqv = offload_kqv

        # Sampling Params
        self.last_n_tokens_size = last_n_tokens_size

        self.cache: Optional[BaseLlamaCache] = None

        self.lora_base = lora_base
        self.lora_scale = lora_scale
        self.lora_path = lora_path

        if not os.path.exists(model_path):
            raise ValueError(f"Model path does not exist: {model_path}")

        self._model = _LlamaModel(
            path_model=self.model_path, params=self.model_params, verbose=self.verbose
        )
        # Set the default value for the context and correct the batch
        if n_ctx == 0:
            n_ctx = self._model.n_ctx_train()
            self.n_batch = min(n_ctx, n_batch)
            self.context_params.n_ctx = self._model.n_ctx_train()
            self.context_params.n_batch = self.n_batch

        self._ctx = _LlamaContext(
            model=self._model,
            params=self.context_params,
            verbose=self.verbose,
        )

        self._batch = _LlamaBatch(
            n_tokens=self.n_batch,
            embd=0,
            n_seq_max=self.context_params.n_ctx,
            verbose=self.verbose,
        )

        if self.lora_path:
            if self._model.apply_lora_from_file(
                self.lora_path,
                self.lora_scale,
                self.lora_base,
                self.n_threads,
            ):
                raise RuntimeError(
                    f"Failed to apply LoRA from lora path: {self.lora_path} to base path: {self.lora_base}"
                )

        if self.verbose:
            print(llama_cpp.llama_print_system_info().decode("utf-8"), file=sys.stderr)

        self.chat_format = chat_format
        self.chat_handler = chat_handler

        self.draft_model = draft_model

        self._n_vocab = self.n_vocab()
        self._n_ctx = self.n_ctx()

        self._token_nl = self.token_nl()
        self._token_eos = self.token_eos()

        self._candidates = _LlamaTokenDataArray(n_vocab=self._n_vocab)

        self.n_tokens = 0
        self.input_ids: npt.NDArray[np.intc] = np.ndarray((n_ctx,), dtype=np.intc)
        self.scores: npt.NDArray[np.single] = np.ndarray(
            (n_ctx, self._n_vocab), dtype=np.single
        )

        self._mirostat_mu = ctypes.c_float(
            2.0 * 5.0
        )  # TODO: Move this to sampling context

        try:
            self.metadata = self._model.metadata()
        except Exception as e:
            self.metadata = {}
            if self.verbose:
                print(f"Failed to load metadata: {e}", file=sys.stderr)

        if self.verbose:
            print(f"Model metadata: {self.metadata}", file=sys.stderr)

    @property
    def ctx(self) -> llama_cpp.llama_context_p:
        assert self._ctx.ctx is not None
        return self._ctx.ctx

    @property
    def model(self) -> llama_cpp.llama_model_p:
        assert self._model.model is not None
        return self._model.model

    @property
    def _input_ids(self) -> npt.NDArray[np.intc]:
        return self.input_ids[: self.n_tokens]

    @property
    def _scores(self) -> npt.NDArray[np.single]:
        return self.scores[: self.n_tokens, :]

    @property
    def eval_tokens(self) -> Deque[int]:
        return deque(self.input_ids[: self.n_tokens].tolist(), maxlen=self._n_ctx)

    @property
    def eval_logits(self) -> Deque[List[float]]:
        return deque(
            self.scores[: self.n_tokens, :].tolist(),
            maxlen=self._n_ctx if self.context_params.logits_all else 1,
        )

    def tokenize(
        self, text: bytes, add_bos: bool = True, special: bool = False
    ) -> List[int]:
        """Tokenize a string.

        Args:
            text: The utf-8 encoded string to tokenize.

        Raises:
            RuntimeError: If the tokenization failed.

        Returns:
            A list of tokens.
        """
        return self._model.tokenize(text, add_bos, special)

    def detokenize(self, tokens: List[int]) -> bytes:
        """Detokenize a list of tokens.

        Args:
            tokens: The list of tokens to detokenize.

        Returns:
            The detokenized string.
        """
        return self._model.detokenize(tokens)

    def set_cache(self, cache: Optional[BaseLlamaCache]):
        """Set the cache.

        Args:
            cache: The cache to set.
        """
        self.cache = cache

    def set_seed(self, seed: int):
        """Set the random seed.

        Args:
            seed: The random seed.
        """
        assert self._ctx.ctx is not None
        llama_cpp.llama_set_rng_seed(self._ctx.ctx, seed)

    def reset(self):
        """Reset the model state."""
        self.n_tokens = 0

    def eval(self, tokens: Sequence[int]):
        """Evaluate a list of tokens.

        Args:
            tokens: The list of tokens to evaluate.
        """
        assert self._ctx.ctx is not None
        assert self._batch.batch is not None
        self._ctx.kv_cache_seq_rm(-1, self.n_tokens, -1)
        for i in range(0, len(tokens), self.n_batch):
            batch = tokens[i : min(len(tokens), i + self.n_batch)]
            n_past = self.n_tokens
            n_tokens = len(batch)
            self._batch.set_batch(
                batch=batch, n_past=n_past, logits_all=self.context_params.logits_all
            )
            self._ctx.decode(self._batch)
            # Save tokens
            self.input_ids[n_past : n_past + n_tokens] = batch
            # Save logits
            rows = n_tokens
            cols = self._n_vocab
            offset = (
                0 if self.context_params.logits_all else n_tokens - 1
            )  # NOTE: Only save the last token logits if logits_all is False
            self.scores[n_past + offset : n_past + n_tokens, :].reshape(-1)[
                :
            ] = self._ctx.get_logits()[offset * cols : rows * cols]
            # Update n_tokens
            self.n_tokens += n_tokens

    def sample(
        self,
        top_k: int = 40,
        top_p: float = 0.95,
        min_p: float = 0.05,
        typical_p: float = 1.0,
        temp: float = 0.80,
        repeat_penalty: float = 1.1,
        frequency_penalty: float = 0.0,
        presence_penalty: float = 0.0,
        tfs_z: float = 1.0,
        mirostat_mode: int = 0,
        mirostat_eta: float = 0.1,
        mirostat_tau: float = 5.0,
        penalize_nl: bool = True,
        logits_processor: Optional[LogitsProcessorList] = None,
        grammar: Optional[LlamaGrammar] = None,
        idx: Optional[int] = None,
    ):
        """Sample a token from the model.

        Args:
            top_k: The top-k sampling parameter.
            top_p: The top-p sampling parameter.
            temp: The temperature parameter.
            repeat_penalty: The repeat penalty parameter.

        Returns:
            The sampled token.
        """
        assert self._ctx is not None
        assert self.n_tokens > 0

        if idx is None:
            logits: npt.NDArray[np.single] = self._scores[-1, :]
        else:
            logits = self._scores[idx, :]

        if logits_processor is not None:
            logits[:] = (
                logits_processor(self._input_ids, logits)
                if idx is None
                else logits_processor(self._input_ids[:idx], logits)
            )

        sampling_params = _LlamaSamplingParams(
            top_k=top_k,
            top_p=top_p,
            min_p=min_p,
            tfs_z=tfs_z,
            typical_p=typical_p,
            temp=temp,
            penalty_last_n=self.last_n_tokens_size,
            penalty_repeat=repeat_penalty,
            penalty_freq=frequency_penalty,
            penalty_present=presence_penalty,
            mirostat=mirostat_mode,
            mirostat_tau=mirostat_tau,
            mirostat_eta=mirostat_eta,
            penalize_nl=penalize_nl,
        )
        sampling_context = _LlamaSamplingContext(
            params=sampling_params,
            grammar=grammar,
        )
        sampling_context.prev = list(self.eval_tokens)
        id = sampling_context.sample(ctx_main=self._ctx, logits_array=logits)
        sampling_context.accept(
            ctx_main=self._ctx,
            id=id,
            apply_grammar=grammar is not None,
        )
<<<<<<< HEAD
=======
        if not penalize_nl:
            self._candidates.candidates.data[self._token_nl].logit = llama_cpp.c_float(
                nl_logit
            )

        if grammar is not None:
            self._ctx.sample_grammar(
                candidates=self._candidates,
                grammar=grammar,
            )

        if temp < 0.0:
            self._ctx.sample_softmax(candidates=self._candidates)
            id = self._candidates.candidates.data[0].id
        elif temp == 0.0:
            id = self._ctx.sample_token_greedy(candidates=self._candidates)
        elif mirostat_mode == 1:
            self._ctx.sample_temp(candidates=self._candidates, temp=temp)
            id = self._ctx.sample_token_mirostat(
                candidates=self._candidates,
                tau=mirostat_tau,
                eta=mirostat_eta,
                mu=ctypes.pointer(self._mirostat_mu),
                m=100,
            )
        elif mirostat_mode == 2:
            self._ctx.sample_temp(candidates=self._candidates, temp=temp)
            id = self._ctx.sample_token_mirostat_v2(
                candidates=self._candidates,
                tau=mirostat_tau,
                eta=mirostat_eta,
                mu=ctypes.pointer(self._mirostat_mu),
            )
        else:
            self._ctx.sample_top_k(candidates=self._candidates, k=top_k, min_keep=1)
            self._ctx.sample_tail_free(candidates=self._candidates, z=tfs_z, min_keep=1)
            self._ctx.sample_typical(
                candidates=self._candidates, p=typical_p, min_keep=1
            )
            self._ctx.sample_top_p(candidates=self._candidates, p=top_p, min_keep=1)
            self._ctx.sample_min_p(candidates=self._candidates, p=min_p, min_keep=1)
            self._ctx.sample_temp(candidates=self._candidates, temp=temp)
            id = self._ctx.sample_token(candidates=self._candidates)
        if grammar is not None:
            self._ctx.grammar_accept_token(grammar=grammar, token=id)
>>>>>>> 4d6b2f7b
        return id

    def generate(
        self,
        tokens: Sequence[int],
        top_k: int = 40,
        top_p: float = 0.95,
        min_p: float = 0.05,
        typical_p: float = 1.0,
        temp: float = 0.80,
        repeat_penalty: float = 1.1,
        reset: bool = True,
        frequency_penalty: float = 0.0,
        presence_penalty: float = 0.0,
        tfs_z: float = 1.0,
        mirostat_mode: int = 0,
        mirostat_tau: float = 5.0,
        mirostat_eta: float = 0.1,
        penalize_nl: bool = True,
        logits_processor: Optional[LogitsProcessorList] = None,
        stopping_criteria: Optional[StoppingCriteriaList] = None,
        grammar: Optional[LlamaGrammar] = None,
    ) -> Generator[int, Optional[Sequence[int]], None]:
        """Create a generator of tokens from a prompt.

        Examples:
            >>> llama = Llama("models/ggml-7b.bin")
            >>> tokens = llama.tokenize(b"Hello, world!")
            >>> for token in llama.generate(tokens, top_k=40, top_p=0.95, temp=1.0, repeat_penalty=1.1):
            ...     print(llama.detokenize([token]))

        Args:
            tokens: The prompt tokens.
            top_k: The top-k sampling parameter.
            top_p: The top-p sampling parameter.
            temp: The temperature parameter.
            repeat_penalty: The repeat penalty parameter.
            reset: Whether to reset the model state.

        Yields:
            The generated tokens.
        """
        # Reset mirostat sampling
        self._mirostat_mu = ctypes.c_float(2.0 * mirostat_tau)

        # Check for kv cache prefix match
        if reset and self.n_tokens > 0:
            longest_prefix = 0
            for a, b in zip(self._input_ids, tokens[:-1]):
                if a == b:
                    longest_prefix += 1
                else:
                    break
            if longest_prefix > 0:
                if self.verbose:
                    print("Llama.generate: prefix-match hit", file=sys.stderr)
                reset = False
                tokens = tokens[longest_prefix:]
                self.n_tokens = longest_prefix

        # Reset the model state
        if reset:
            self.reset()

        # Reset the grammar
        if grammar is not None:
            grammar.reset()

        sample_idx = self.n_tokens + len(tokens) - 1
        draft_model = self.draft_model
        tokens = list(tokens)

        # Eval and sample
        while True:
            self.eval(tokens)
            while sample_idx < self.n_tokens:
                token = self.sample(
                    top_k=top_k,
                    top_p=top_p,
                    min_p=min_p,
                    typical_p=typical_p,
                    temp=temp,
                    repeat_penalty=repeat_penalty,
                    frequency_penalty=frequency_penalty,
                    presence_penalty=presence_penalty,
                    tfs_z=tfs_z,
                    mirostat_mode=mirostat_mode,
                    mirostat_tau=mirostat_tau,
                    mirostat_eta=mirostat_eta,
                    logits_processor=logits_processor,
                    grammar=grammar,
                    penalize_nl=penalize_nl,
                    idx=sample_idx,
                )

                sample_idx += 1
                if stopping_criteria is not None and stopping_criteria(
                    self._input_ids, self._scores[-1, :]
                ):
                    return
                tokens_or_none = yield token
                tokens.clear()
                tokens.append(token)
                if tokens_or_none is not None:
                    tokens.extend(tokens_or_none)

                if sample_idx < self.n_tokens:
                    if token != self._input_ids[sample_idx]:
                        self.n_tokens = sample_idx
                        self._ctx.kv_cache_seq_rm(-1, self.n_tokens, -1)
                        break

            if draft_model is not None:
                input_ids = np.concatenate(
                    [self._input_ids[: self.n_tokens], np.array(tokens)]
                )
                tokens.extend([int(i) for i in draft_model(input_ids)])
                tokens = tokens[: self._n_ctx - self.n_tokens]

    def create_embedding(
        self, input: Union[str, List[str]], model: Optional[str] = None
    ) -> CreateEmbeddingResponse:
        """Embed a string.

        Args:
            input: The utf-8 encoded string to embed.

        Returns:
            An embedding object.
        """
        assert self._ctx.ctx is not None
        assert self._model.model is not None
        model_name: str = model if model is not None else self.model_path

        if self.context_params.embedding == False:
            raise RuntimeError(
                "Llama model must be created with embedding=True to call this method"
            )

        if self.verbose:
            llama_cpp.llama_reset_timings(self._ctx.ctx)

        if isinstance(input, str):
            inputs = [input]
        else:
            inputs = input

        data: List[Embedding] = []
        total_tokens = 0
        for index, input in enumerate(inputs):
            tokens = self.tokenize(input.encode("utf-8"), special=True)
            self.reset()
            self.eval(tokens)
            n_tokens = len(tokens)
            total_tokens += n_tokens
            embedding = llama_cpp.llama_get_embeddings(self._ctx.ctx)[
                : llama_cpp.llama_n_embd(self._model.model)
            ]

            data.append(
                {
                    "object": "embedding",
                    "embedding": embedding,
                    "index": index,
                }
            )
        if self.verbose:
            llama_cpp.llama_print_timings(self._ctx.ctx)

        return {
            "object": "list",
            "data": data,
            "model": model_name,
            "usage": {
                "prompt_tokens": total_tokens,
                "total_tokens": total_tokens,
            },
        }

    def embed(self, input: str) -> List[float]:
        """Embed a string.

        Args:
            input: The utf-8 encoded string to embed.

        Returns:
            A list of embeddings
        """
        return list(map(float, self.create_embedding(input)["data"][0]["embedding"]))

    def _create_completion(
        self,
        prompt: Union[str, List[int]],
        suffix: Optional[str] = None,
        max_tokens: Optional[int] = 16,
        temperature: float = 0.8,
        top_p: float = 0.95,
        min_p: float = 0.05,
        typical_p: float = 1.0,
        logprobs: Optional[int] = None,
        echo: bool = False,
        stop: Optional[Union[str, List[str]]] = [],
        frequency_penalty: float = 0.0,
        presence_penalty: float = 0.0,
        repeat_penalty: float = 1.1,
        top_k: int = 40,
        stream: bool = False,
        seed: Optional[int] = None,
        tfs_z: float = 1.0,
        mirostat_mode: int = 0,
        mirostat_tau: float = 5.0,
        mirostat_eta: float = 0.1,
        model: Optional[str] = None,
        stopping_criteria: Optional[StoppingCriteriaList] = None,
        logits_processor: Optional[LogitsProcessorList] = None,
        grammar: Optional[LlamaGrammar] = None,
        logit_bias: Optional[Dict[str, float]] = None,
    ) -> Union[
        Iterator[CreateCompletionResponse], Iterator[CreateCompletionStreamResponse]
    ]:
        assert self._ctx is not None
        assert suffix is None or suffix.__class__ is str

        completion_id: str = f"cmpl-{str(uuid.uuid4())}"
        created: int = int(time.time())
        # If prompt is empty, initialize completion with BOS token to avoid
        # detokenization including a space at the beginning of the completion
        completion_tokens: List[int] = [] if len(prompt) > 0 else [self.token_bos()]
        # Add blank space to start of prompt to match OG llama tokenizer
        prompt_tokens: List[int] = (
            (
                self.tokenize(prompt.encode("utf-8"), special=True)
                if prompt != ""
                else [self.token_bos()]
            )
            if isinstance(prompt, str)
            else prompt
        )
        text: bytes = b""
        returned_tokens: int = 0
        stop = (
            stop if isinstance(stop, list) else [stop] if isinstance(stop, str) else []
        )
        model_name: str = model if model is not None else self.model_path

        # NOTE: This likely doesn't work correctly for the first token in the prompt
        # because of the extra space added to the start of the prompt_tokens
        if logit_bias is not None:
            logit_bias_map = {int(k): float(v) for k, v in logit_bias.items()}

            def logit_bias_processor(
                input_ids: npt.NDArray[np.intc],
                scores: npt.NDArray[np.single],
            ) -> npt.NDArray[np.single]:
                new_scores = np.copy(
                    scores
                )  # Does it make sense to copy the whole array or can we just overwrite the original one?
                for input_id, score in logit_bias_map.items():
                    new_scores[input_id] = score + scores[input_id]
                return new_scores

            _logit_bias_processor = LogitsProcessorList([logit_bias_processor])
            if logits_processor is None:
                logits_processor = _logit_bias_processor
            else:
                logits_processor = logits_processor.extend(_logit_bias_processor)

        if self.verbose:
            self._ctx.reset_timings()

        if len(prompt_tokens) >= self._n_ctx:
            raise ValueError(
                f"Requested tokens ({len(prompt_tokens)}) exceed context window of {llama_cpp.llama_n_ctx(self.ctx)}"
            )

        if max_tokens is None or max_tokens <= 0:
            # Unlimited, depending on n_ctx.
            max_tokens = self._n_ctx - len(prompt_tokens)

        # Truncate max_tokens if requested tokens would exceed the context window
        max_tokens = (
            max_tokens
            if max_tokens + len(prompt_tokens) < self._n_ctx
            else (self._n_ctx - len(prompt_tokens))
        )

        if stop != []:
            stop_sequences = [s.encode("utf-8") for s in stop]
        else:
            stop_sequences = []

        if logprobs is not None and self.context_params.logits_all is False:
            raise ValueError(
                "logprobs is not supported for models created with logits_all=False"
            )

        if self.cache:
            try:
                cache_item = self.cache[prompt_tokens]
                cache_prefix_len = Llama.longest_token_prefix(
                    cache_item.input_ids.tolist(), prompt_tokens
                )
                eval_prefix_len = Llama.longest_token_prefix(
                    self._input_ids.tolist(), prompt_tokens
                )
                if cache_prefix_len > eval_prefix_len:
                    self.load_state(cache_item)
                    if self.verbose:
                        print("Llama._create_completion: cache hit", file=sys.stderr)
            except KeyError:
                if self.verbose:
                    print("Llama._create_completion: cache miss", file=sys.stderr)

        if seed is not None:
            self._ctx.set_rng_seed(seed)

        finish_reason = "length"
        multibyte_fix = 0
        for token in self.generate(
            prompt_tokens,
            top_k=top_k,
            top_p=top_p,
            min_p=min_p,
            typical_p=typical_p,
            temp=temperature,
            tfs_z=tfs_z,
            mirostat_mode=mirostat_mode,
            mirostat_tau=mirostat_tau,
            mirostat_eta=mirostat_eta,
            frequency_penalty=frequency_penalty,
            presence_penalty=presence_penalty,
            repeat_penalty=repeat_penalty,
            stopping_criteria=stopping_criteria,
            logits_processor=logits_processor,
            grammar=grammar,
        ):
            if token == self._token_eos:
                text = self.detokenize(completion_tokens)
                finish_reason = "stop"
                break

            completion_tokens.append(token)

            all_text = self.detokenize(completion_tokens)

            # Contains multi-byte UTF8
            for k, char in enumerate(all_text[-3:]):
                k = 3 - k
                for num, pattern in [(2, 192), (3, 224), (4, 240)]:
                    # Bitwise AND check
                    if num > k and pattern & char == pattern:
                        multibyte_fix = num - k

            # Stop incomplete bytes from passing
            if multibyte_fix > 0:
                multibyte_fix -= 1
                continue

            any_stop = [s for s in stop_sequences if s in all_text]
            if len(any_stop) > 0:
                first_stop = any_stop[0]
                text = all_text[: all_text.index(first_stop)]
                finish_reason = "stop"
                break

            if stream:
                remaining_tokens = completion_tokens[returned_tokens:]
                remaining_text = self.detokenize(remaining_tokens)
                remaining_length = len(remaining_text)

                # We want to avoid yielding any characters from
                # the generated text if they are part of a stop
                # sequence.
                first_stop_position = 0
                for s in stop_sequences:
                    for i in range(min(len(s), remaining_length), 0, -1):
                        if remaining_text.endswith(s[:i]):
                            if i > first_stop_position:
                                first_stop_position = i
                            break

                token_end_position = 0

                if logprobs is not None:
                    # not sure how to handle this branch when dealing
                    # with CJK output, so keep it unchanged
                    for token in remaining_tokens:
                        if token == self.token_bos():
                            continue
                        token_end_position += len(self.detokenize([token]))
                        # Check if stop sequence is in the token
                        if token_end_position > (
                            remaining_length - first_stop_position
                        ):
                            break
                        token_str = self.detokenize([token]).decode(
                            "utf-8", errors="ignore"
                        )
                        text_offset = len(prompt) + len(
                            self.detokenize(completion_tokens[:returned_tokens]).decode(
                                "utf-8", errors="ignore"
                            )
                        )
                        token_offset = len(prompt_tokens) + returned_tokens
                        logits = self._scores[token_offset - 1, :]
                        current_logprobs = Llama.logits_to_logprobs(logits).tolist()
                        sorted_logprobs = list(
                            sorted(
                                zip(current_logprobs, range(len(current_logprobs))),
                                reverse=True,
                            )
                        )
                        top_logprob = {
                            self.detokenize([i]).decode(
                                "utf-8", errors="ignore"
                            ): logprob
                            for logprob, i in sorted_logprobs[:logprobs]
                        }
                        top_logprob.update({token_str: current_logprobs[int(token)]})
                        logprobs_or_none = {
                            "tokens": [
                                self.detokenize([token]).decode(
                                    "utf-8", errors="ignore"
                                )
                            ],
                            "text_offset": [text_offset],
                            "token_logprobs": [current_logprobs[int(token)]],
                            "top_logprobs": [top_logprob],
                        }
                        returned_tokens += 1
                        yield {
                            "id": completion_id,
                            "object": "text_completion",
                            "created": created,
                            "model": model_name,
                            "choices": [
                                {
                                    "text": self.detokenize([token]).decode(
                                        "utf-8", errors="ignore"
                                    ),
                                    "index": 0,
                                    "logprobs": logprobs_or_none,
                                    "finish_reason": None,
                                }
                            ],
                        }
                else:
                    while len(remaining_tokens) > 0:
                        decode_success = False
                        for i in range(1, len(remaining_tokens) + 1):
                            try:
                                bs = self.detokenize(remaining_tokens[:i])
                                ts = bs.decode("utf-8")
                                decode_success = True
                                break
                            except UnicodeError:
                                pass
                        else:
                            break
                        if not decode_success:
                            # all remaining tokens cannot be decoded to a UTF-8 character
                            break
                        token_end_position += len(bs)
                        if token_end_position > (
                            remaining_length - first_stop_position
                        ):
                            break
                        remaining_tokens = remaining_tokens[i:]
                        returned_tokens += i

                        yield {
                            "id": completion_id,
                            "object": "text_completion",
                            "created": created,
                            "model": model_name,
                            "choices": [
                                {
                                    "text": ts,
                                    "index": 0,
                                    "logprobs": None,
                                    "finish_reason": None,
                                }
                            ],
                        }

            if len(completion_tokens) >= max_tokens:
                text = self.detokenize(completion_tokens)
                finish_reason = "length"
                break

        if stopping_criteria is not None and stopping_criteria(
            self._input_ids, self._scores[-1, :]
        ):
            text = self.detokenize(completion_tokens)
            finish_reason = "stop"

        if self.verbose:
            self._ctx.print_timings()

        if stream:
            remaining_tokens = completion_tokens[returned_tokens:]
            all_text = self.detokenize(remaining_tokens)
            any_stop = [s for s in stop_sequences if s in all_text]
            if len(any_stop) > 0:
                end = min(all_text.index(stop) for stop in any_stop)
            else:
                end = len(all_text)

            token_end_position = 0
            for token in remaining_tokens:
                token_end_position += len(self.detokenize([token]))

                logprobs_or_none: Optional[CompletionLogprobs] = None
                if logprobs is not None:
                    if token == self.token_bos():
                        continue
                    token_str = self.detokenize([token]).decode(
                        "utf-8", errors="ignore"
                    )
                    text_offset = len(prompt) + len(
                        self.detokenize(completion_tokens[:returned_tokens])
                    )
                    token_offset = len(prompt_tokens) + returned_tokens - 1
                    logits = self._scores[token_offset, :]
                    current_logprobs = Llama.logits_to_logprobs(logits).tolist()
                    sorted_logprobs = list(
                        sorted(
                            zip(current_logprobs, range(len(current_logprobs))),
                            reverse=True,
                        )
                    )
                    top_logprob = {
                        self.detokenize([i]).decode("utf-8", errors="ignore"): logprob
                        for logprob, i in sorted_logprobs[:logprobs]
                    }
                    top_logprob.update({token_str: current_logprobs[int(token)]})
                    logprobs_or_none = {
                        "tokens": [
                            self.detokenize([token]).decode("utf-8", errors="ignore")
                        ],
                        "text_offset": [text_offset],
                        "token_logprobs": [current_logprobs[int(token)]],
                        "top_logprobs": [top_logprob],
                    }

                if token_end_position >= end:
                    last_text = self.detokenize([token])
                    if token_end_position == end - 1:
                        break
                    returned_tokens += 1
                    yield {
                        "id": completion_id,
                        "object": "text_completion",
                        "created": created,
                        "model": model_name,
                        "choices": [
                            {
                                "text": last_text[
                                    : len(last_text) - (token_end_position - end)
                                ].decode("utf-8", errors="ignore"),
                                "index": 0,
                                "logprobs": logprobs_or_none,
                                "finish_reason": None,
                            }
                        ],
                    }
                    break
                returned_tokens += 1
                yield {
                    "id": completion_id,
                    "object": "text_completion",
                    "created": created,
                    "model": model_name,
                    "choices": [
                        {
                            "text": self.detokenize([token]).decode(
                                "utf-8", errors="ignore"
                            ),
                            "index": 0,
                            "logprobs": logprobs_or_none,
                            "finish_reason": None,
                        }
                    ],
                }
            yield {
                "id": completion_id,
                "object": "text_completion",
                "created": created,
                "model": model_name,
                "choices": [
                    {
                        "text": "",
                        "index": 0,
                        "logprobs": None,
                        "finish_reason": finish_reason,
                    }
                ],
            }
            if self.cache:
                if self.verbose:
                    print("Llama._create_completion: cache save", file=sys.stderr)
                self.cache[prompt_tokens + completion_tokens] = self.save_state()
                print("Llama._create_completion: cache saved", file=sys.stderr)
            return

        if self.cache:
            if self.verbose:
                print("Llama._create_completion: cache save", file=sys.stderr)
            self.cache[prompt_tokens + completion_tokens] = self.save_state()

        text_str = text.decode("utf-8", errors="ignore")

        if echo:
            text_str = prompt + text_str

        if suffix is not None:
            text_str = text_str + suffix

        logprobs_or_none: Optional[CompletionLogprobs] = None
        if logprobs is not None:
            text_offset = 0 if echo else len(prompt)
            token_offset = 0 if echo else len(prompt_tokens[1:])
            text_offsets: List[int] = []
            token_logprobs: List[Optional[float]] = []
            tokens: List[str] = []
            top_logprobs: List[Optional[Dict[str, float]]] = []

            if echo:
                # Remove leading BOS token
                all_tokens = prompt_tokens[1:] + completion_tokens
            else:
                all_tokens = completion_tokens

            all_token_strs = [
                self.detokenize([token]).decode("utf-8", errors="ignore")
                for token in all_tokens
            ]
            all_logprobs = Llama.logits_to_logprobs(self._scores)[token_offset:]
            # TODO: may be able to change this loop to use np.take_along_dim
            for idx, (token, token_str, logprobs_token) in enumerate(
                zip(all_tokens, all_token_strs, all_logprobs)
            ):
                if token == self.token_bos():
                    continue
                text_offsets.append(
                    text_offset
                    + len(
                        self.detokenize(all_tokens[:idx]).decode(
                            "utf-8", errors="ignore"
                        )
                    )
                )
                tokens.append(token_str)
                sorted_logprobs = list(
                    sorted(
                        zip(logprobs_token, range(len(logprobs_token))), reverse=True
                    )
                )
                token_logprobs.append(logprobs_token[int(token)])
                top_logprob: Optional[Dict[str, float]] = {
                    self.detokenize([i]).decode("utf-8", errors="ignore"): logprob
                    for logprob, i in sorted_logprobs[:logprobs]
                }
                top_logprob.update({token_str: logprobs_token[int(token)]})
                top_logprobs.append(top_logprob)
            # Weird idosincracy of the OpenAI API where
            # token_logprobs and top_logprobs are null for
            # the first token.
            if echo and len(all_tokens) > 0:
                token_logprobs[0] = None
                top_logprobs[0] = None
            logprobs_or_none = {
                "tokens": tokens,
                "text_offset": text_offsets,
                "token_logprobs": token_logprobs,
                "top_logprobs": top_logprobs,
            }

        yield {
            "id": completion_id,
            "object": "text_completion",
            "created": created,
            "model": model_name,
            "choices": [
                {
                    "text": text_str,
                    "index": 0,
                    "logprobs": logprobs_or_none,
                    "finish_reason": finish_reason,
                }
            ],
            "usage": {
                "prompt_tokens": len(prompt_tokens),
                "completion_tokens": len(completion_tokens),
                "total_tokens": len(prompt_tokens) + len(completion_tokens),
            },
        }

    def create_completion(
        self,
        prompt: Union[str, List[int]],
        suffix: Optional[str] = None,
        max_tokens: Optional[int] = 16,
        temperature: float = 0.8,
        top_p: float = 0.95,
        min_p: float = 0.05,
        typical_p: float = 1.0,
        logprobs: Optional[int] = None,
        echo: bool = False,
        stop: Optional[Union[str, List[str]]] = [],
        frequency_penalty: float = 0.0,
        presence_penalty: float = 0.0,
        repeat_penalty: float = 1.1,
        top_k: int = 40,
        stream: bool = False,
        seed: Optional[int] = None,
        tfs_z: float = 1.0,
        mirostat_mode: int = 0,
        mirostat_tau: float = 5.0,
        mirostat_eta: float = 0.1,
        model: Optional[str] = None,
        stopping_criteria: Optional[StoppingCriteriaList] = None,
        logits_processor: Optional[LogitsProcessorList] = None,
        grammar: Optional[LlamaGrammar] = None,
        logit_bias: Optional[Dict[str, float]] = None,
    ) -> Union[CreateCompletionResponse, Iterator[CreateCompletionStreamResponse]]:
        """Generate text from a prompt.

        Args:
            prompt: The prompt to generate text from.
            suffix: A suffix to append to the generated text. If None, no suffix is appended.
            max_tokens: The maximum number of tokens to generate. If max_tokens <= 0 or None, the maximum number of tokens to generate is unlimited and depends on n_ctx.
            temperature: The temperature to use for sampling.
            top_p: The top-p value to use for nucleus sampling. Nucleus sampling described in academic paper "The Curious Case of Neural Text Degeneration" https://arxiv.org/abs/1904.09751
            min_p: The min-p value to use for minimum p sampling. Minimum P sampling as described in https://github.com/ggerganov/llama.cpp/pull/3841
            typical_p: The typical-p value to use for sampling. Locally Typical Sampling implementation described in the paper https://arxiv.org/abs/2202.00666.
            logprobs: The number of logprobs to return. If None, no logprobs are returned.
            echo: Whether to echo the prompt.
            stop: A list of strings to stop generation when encountered.
            frequency_penalty: The penalty to apply to tokens based on their frequency in the prompt.
            presence_penalty: The penalty to apply to tokens based on their presence in the prompt.
            repeat_penalty: The penalty to apply to repeated tokens.
            top_k: The top-k value to use for sampling. Top-K sampling described in academic paper "The Curious Case of Neural Text Degeneration" https://arxiv.org/abs/1904.09751
            stream: Whether to stream the results.
            seed: The seed to use for sampling.
            tfs_z: The tail-free sampling parameter. Tail Free Sampling described in https://www.trentonbricken.com/Tail-Free-Sampling/.
            mirostat_mode: The mirostat sampling mode.
            mirostat_tau: The target cross-entropy (or surprise) value you want to achieve for the generated text. A higher value corresponds to more surprising or less predictable text, while a lower value corresponds to less surprising or more predictable text.
            mirostat_eta: The learning rate used to update `mu` based on the error between the target and observed surprisal of the sampled word. A larger learning rate will cause `mu` to be updated more quickly, while a smaller learning rate will result in slower updates.
            model: The name to use for the model in the completion object.
            stopping_criteria: A list of stopping criteria to use.
            logits_processor: A list of logits processors to use.
            grammar: A grammar to use for constrained sampling.
            logit_bias: A logit bias to use.

        Raises:
            ValueError: If the requested tokens exceed the context window.
            RuntimeError: If the prompt fails to tokenize or the model fails to evaluate the prompt.

        Returns:
            Response object containing the generated text.
        """
        completion_or_chunks = self._create_completion(
            prompt=prompt,
            suffix=suffix,
            max_tokens=-1 if max_tokens is None else max_tokens,
            temperature=temperature,
            top_p=top_p,
            min_p=min_p,
            typical_p=typical_p,
            logprobs=logprobs,
            echo=echo,
            stop=stop,
            frequency_penalty=frequency_penalty,
            presence_penalty=presence_penalty,
            repeat_penalty=repeat_penalty,
            top_k=top_k,
            stream=stream,
            seed=seed,
            tfs_z=tfs_z,
            mirostat_mode=mirostat_mode,
            mirostat_tau=mirostat_tau,
            mirostat_eta=mirostat_eta,
            model=model,
            stopping_criteria=stopping_criteria,
            logits_processor=logits_processor,
            grammar=grammar,
            logit_bias=logit_bias,
        )
        if stream:
            chunks: Iterator[CreateCompletionStreamResponse] = completion_or_chunks
            return chunks
        completion: Completion = next(completion_or_chunks)  # type: ignore
        return completion

    def __call__(
        self,
        prompt: str,
        suffix: Optional[str] = None,
        max_tokens: Optional[int] = 16,
        temperature: float = 0.8,
        top_p: float = 0.95,
        min_p: float = 0.05,
        typical_p: float = 1.0,
        logprobs: Optional[int] = None,
        echo: bool = False,
        stop: Optional[Union[str, List[str]]] = [],
        frequency_penalty: float = 0.0,
        presence_penalty: float = 0.0,
        repeat_penalty: float = 1.1,
        top_k: int = 40,
        stream: bool = False,
        seed: Optional[int] = None,
        tfs_z: float = 1.0,
        mirostat_mode: int = 0,
        mirostat_tau: float = 5.0,
        mirostat_eta: float = 0.1,
        model: Optional[str] = None,
        stopping_criteria: Optional[StoppingCriteriaList] = None,
        logits_processor: Optional[LogitsProcessorList] = None,
        grammar: Optional[LlamaGrammar] = None,
        logit_bias: Optional[Dict[str, float]] = None,
    ) -> Union[CreateCompletionResponse, Iterator[CreateCompletionStreamResponse]]:
        """Generate text from a prompt.

        Args:
            prompt: The prompt to generate text from.
            suffix: A suffix to append to the generated text. If None, no suffix is appended.
            max_tokens: The maximum number of tokens to generate. If max_tokens <= 0 or None, the maximum number of tokens to generate is unlimited and depends on n_ctx.
            temperature: The temperature to use for sampling.
            top_p: The top-p value to use for nucleus sampling. Nucleus sampling described in academic paper "The Curious Case of Neural Text Degeneration" https://arxiv.org/abs/1904.09751
            min_p: The min-p value to use for minimum p sampling. Minimum P sampling as described in https://github.com/ggerganov/llama.cpp/pull/3841
            typical_p: The typical-p value to use for sampling. Locally Typical Sampling implementation described in the paper https://arxiv.org/abs/2202.00666.
            logprobs: The number of logprobs to return. If None, no logprobs are returned.
            echo: Whether to echo the prompt.
            stop: A list of strings to stop generation when encountered.
            frequency_penalty: The penalty to apply to tokens based on their frequency in the prompt.
            presence_penalty: The penalty to apply to tokens based on their presence in the prompt.
            repeat_penalty: The penalty to apply to repeated tokens.
            top_k: The top-k value to use for sampling. Top-K sampling described in academic paper "The Curious Case of Neural Text Degeneration" https://arxiv.org/abs/1904.09751
            stream: Whether to stream the results.
            seed: The seed to use for sampling.
            tfs_z: The tail-free sampling parameter. Tail Free Sampling described in https://www.trentonbricken.com/Tail-Free-Sampling/.
            mirostat_mode: The mirostat sampling mode.
            mirostat_tau: The target cross-entropy (or surprise) value you want to achieve for the generated text. A higher value corresponds to more surprising or less predictable text, while a lower value corresponds to less surprising or more predictable text.
            mirostat_eta: The learning rate used to update `mu` based on the error between the target and observed surprisal of the sampled word. A larger learning rate will cause `mu` to be updated more quickly, while a smaller learning rate will result in slower updates.
            model: The name to use for the model in the completion object.
            stopping_criteria: A list of stopping criteria to use.
            logits_processor: A list of logits processors to use.
            grammar: A grammar to use for constrained sampling.
            logit_bias: A logit bias to use.

        Raises:
            ValueError: If the requested tokens exceed the context window.
            RuntimeError: If the prompt fails to tokenize or the model fails to evaluate the prompt.

        Returns:
            Response object containing the generated text.
        """
        return self.create_completion(
            prompt=prompt,
            suffix=suffix,
            max_tokens=max_tokens,
            temperature=temperature,
            top_p=top_p,
            min_p=min_p,
            typical_p=typical_p,
            logprobs=logprobs,
            echo=echo,
            stop=stop,
            frequency_penalty=frequency_penalty,
            presence_penalty=presence_penalty,
            repeat_penalty=repeat_penalty,
            top_k=top_k,
            stream=stream,
            seed=seed,
            tfs_z=tfs_z,
            mirostat_mode=mirostat_mode,
            mirostat_tau=mirostat_tau,
            mirostat_eta=mirostat_eta,
            model=model,
            stopping_criteria=stopping_criteria,
            logits_processor=logits_processor,
            grammar=grammar,
            logit_bias=logit_bias,
        )

    def create_chat_completion(
        self,
        messages: List[ChatCompletionRequestMessage],
        functions: Optional[List[ChatCompletionFunction]] = None,
        function_call: Optional[ChatCompletionRequestFunctionCall] = None,
        tools: Optional[List[ChatCompletionTool]] = None,
        tool_choice: Optional[ChatCompletionToolChoiceOption] = None,
        temperature: float = 0.2,
        top_p: float = 0.95,
        top_k: int = 40,
        min_p: float = 0.05,
        typical_p: float = 1.0,
        stream: bool = False,
        stop: Optional[Union[str, List[str]]] = [],
        seed: Optional[int] = None,
        response_format: Optional[ChatCompletionRequestResponseFormat] = None,
        max_tokens: Optional[int] = None,
        presence_penalty: float = 0.0,
        frequency_penalty: float = 0.0,
        repeat_penalty: float = 1.1,
        tfs_z: float = 1.0,
        mirostat_mode: int = 0,
        mirostat_tau: float = 5.0,
        mirostat_eta: float = 0.1,
        model: Optional[str] = None,
        logits_processor: Optional[LogitsProcessorList] = None,
        grammar: Optional[LlamaGrammar] = None,
        logit_bias: Optional[Dict[str, float]] = None,
    ) -> Union[
        CreateChatCompletionResponse, Iterator[CreateChatCompletionStreamResponse]
    ]:
        """Generate a chat completion from a list of messages.

        Args:
            messages: A list of messages to generate a response for.
            functions: A list of functions to use for the chat completion.
            function_call: A function call to use for the chat completion.
            tools: A list of tools to use for the chat completion.
            tool_choice: A tool choice to use for the chat completion.
            temperature: The temperature to use for sampling.
            top_p: The top-p value to use for nucleus sampling. Nucleus sampling described in academic paper "The Curious Case of Neural Text Degeneration" https://arxiv.org/abs/1904.09751
            top_k: The top-k value to use for sampling. Top-K sampling described in academic paper "The Curious Case of Neural Text Degeneration" https://arxiv.org/abs/1904.09751
            min_p: The min-p value to use for minimum p sampling. Minimum P sampling as described in https://github.com/ggerganov/llama.cpp/pull/3841
            typical_p: The typical-p value to use for sampling. Locally Typical Sampling implementation described in the paper https://arxiv.org/abs/2202.00666.
            stream: Whether to stream the results.
            stop: A list of strings to stop generation when encountered.
            seed: The seed to use for sampling.
            response_format: The response format to use for the chat completion. Use { "type": "json_object" } to contstrain output to only valid json.
            max_tokens: The maximum number of tokens to generate. If max_tokens <= 0 or None, the maximum number of tokens to generate is unlimited and depends on n_ctx.
            presence_penalty: The penalty to apply to tokens based on their presence in the prompt.
            frequency_penalty: The penalty to apply to tokens based on their frequency in the prompt.
            repeat_penalty: The penalty to apply to repeated tokens.
            tfs_z: The tail-free sampling parameter.
            mirostat_mode: The mirostat sampling mode.
            mirostat_tau: The mirostat sampling tau parameter.
            mirostat_eta: The mirostat sampling eta parameter.
            model: The name to use for the model in the completion object.
            logits_processor: A list of logits processors to use.
            grammar: A grammar to use.
            logit_bias: A logit bias to use.

        Returns:
            Generated chat completion or a stream of chat completion chunks.
        """
        handler = self.chat_handler or llama_chat_format.get_chat_completion_handler(
            self.chat_format
        )
        return handler(
            llama=self,
            messages=messages,
            functions=functions,
            function_call=function_call,
            tools=tools,
            tool_choice=tool_choice,
            temperature=temperature,
            top_p=top_p,
            top_k=top_k,
            min_p=min_p,
            typical_p=typical_p,
            stream=stream,
            stop=stop,
            seed=seed,
            response_format=response_format,
            max_tokens=max_tokens,
            presence_penalty=presence_penalty,
            frequency_penalty=frequency_penalty,
            repeat_penalty=repeat_penalty,
            tfs_z=tfs_z,
            mirostat_mode=mirostat_mode,
            mirostat_tau=mirostat_tau,
            mirostat_eta=mirostat_eta,
            model=model,
            logits_processor=logits_processor,
            grammar=grammar,
            logit_bias=logit_bias,
        )

    def __getstate__(self):
        return dict(
            model_path=self.model_path,
            # Model Params
            n_gpu_layers=self.model_params.n_gpu_layers,
            split_mode=self.model_params.split_mode,
            main_gpu=self.model_params.main_gpu,
            tensor_split=self.tensor_split,
            vocab_only=self.model_params.vocab_only,
            use_mmap=self.model_params.use_mmap,
            use_mlock=self.model_params.use_mlock,
            kv_overrides=self.kv_overrides,
            # Context Params
            seed=self.context_params.seed,
            n_ctx=self.context_params.n_ctx,
            n_batch=self.n_batch,
            n_threads=self.context_params.n_threads,
            n_threads_batch=self.context_params.n_threads_batch,
            rope_scaling_type=self.context_params.rope_scaling_type,
            rope_freq_base=self.context_params.rope_freq_base,
            rope_freq_scale=self.context_params.rope_freq_scale,
            yarn_ext_factor=self.context_params.yarn_ext_factor,
            yarn_attn_factor=self.context_params.yarn_attn_factor,
            yarn_beta_fast=self.context_params.yarn_beta_fast,
            yarn_beta_slow=self.context_params.yarn_beta_slow,
            yarn_orig_ctx=self.context_params.yarn_orig_ctx,
            mul_mat_q=self.context_params.mul_mat_q,
            logits_all=self.context_params.logits_all,
            embedding=self.context_params.embedding,
            # Sampling Params
            last_n_tokens_size=self.last_n_tokens_size,
            # LoRA Params
            lora_base=self.lora_base,
            lora_scale=self.lora_scale,
            lora_path=self.lora_path,
            # Backend Params
            numa=self.numa,
            # Chat Format Params
            chat_format=self.chat_format,
            chat_handler=self.chat_handler,
            # Misc
            verbose=self.verbose,
        )

    def __setstate__(self, state):
        self.__init__(
            model_path=state["model_path"],
            # Model Params
            n_gpu_layers=state["n_gpu_layers"],
            split_mode=state["split_mode"],
            main_gpu=state["main_gpu"],
            tensor_split=state["tensor_split"],
            vocab_only=state["vocab_only"],
            use_mmap=state["use_mmap"],
            use_mlock=state["use_mlock"],
            kv_overrides=state["kv_overrides"],
            # Context Params
            seed=state["seed"],
            n_ctx=state["n_ctx"],
            n_batch=state["n_batch"],
            n_threads=state["n_threads"],
            n_threads_batch=state["n_threads_batch"],
            rope_freq_base=state["rope_freq_base"],
            rope_freq_scale=state["rope_freq_scale"],
            rope_scaling_type=state["rope_scaling_type"],
            yarn_ext_factor=state["yarn_ext_factor"],
            yarn_attn_factor=state["yarn_attn_factor"],
            yarn_beta_fast=state["yarn_beta_fast"],
            yarn_beta_slow=state["yarn_beta_slow"],
            yarn_orig_ctx=state["yarn_orig_ctx"],
            mul_mat_q=state["mul_mat_q"],
            logits_all=state["logits_all"],
            embedding=state["embedding"],
            # Sampling Params
            last_n_tokens_size=state["last_n_tokens_size"],
            # LoRA Params
            lora_base=state["lora_base"],
            lora_path=state["lora_path"],
            # Backend Params
            numa=state["numa"],
            # Chat Format Params
            chat_format=state["chat_format"],
            chat_handler=state["chat_handler"],
            # Misc
            verbose=state["verbose"],
        )

    def save_state(self) -> LlamaState:
        assert self._ctx.ctx is not None
        if self.verbose:
            print("Llama.save_state: saving llama state", file=sys.stderr)
        state_size = llama_cpp.llama_get_state_size(self._ctx.ctx)
        if self.verbose:
            print(f"Llama.save_state: got state size: {state_size}", file=sys.stderr)
        llama_state = (llama_cpp.c_uint8 * int(state_size))()
        if self.verbose:
            print("Llama.save_state: allocated state", file=sys.stderr)
        n_bytes = llama_cpp.llama_copy_state_data(self._ctx.ctx, llama_state)
        if self.verbose:
            print(f"Llama.save_state: copied llama state: {n_bytes}", file=sys.stderr)
        if int(n_bytes) > int(state_size):
            raise RuntimeError("Failed to copy llama state data")
        llama_state_compact = (llama_cpp.c_uint8 * int(n_bytes))()
        llama_cpp.ctypes.memmove(llama_state_compact, llama_state, int(n_bytes))
        if self.verbose:
            print(
                f"Llama.save_state: saving {n_bytes} bytes of llama state",
                file=sys.stderr,
            )
        return LlamaState(
            scores=self.scores.copy(),
            input_ids=self.input_ids.copy(),
            n_tokens=self.n_tokens,
            llama_state=bytes(llama_state_compact),
            llama_state_size=n_bytes,
        )

    def load_state(self, state: LlamaState) -> None:
        assert self._ctx.ctx is not None
        self.scores = state.scores.copy()
        self.input_ids = state.input_ids.copy()
        self.n_tokens = state.n_tokens
        state_size = state.llama_state_size
        LLamaStateArrayType = llama_cpp.c_uint8 * state_size
        llama_state = LLamaStateArrayType.from_buffer_copy(state.llama_state)

        if llama_cpp.llama_set_state_data(self._ctx.ctx, llama_state) != state_size:
            raise RuntimeError("Failed to set llama state data")

    def n_ctx(self) -> int:
        """Return the context window size."""
        return self._ctx.n_ctx()

    def n_embd(self) -> int:
        """Return the embedding size."""
        return self._model.n_embd()

    def n_vocab(self) -> int:
        """Return the vocabulary size."""
        return self._model.n_vocab()

    def tokenizer(self) -> "LlamaTokenizer":
        """Return the tokenizer for this model."""
        return LlamaTokenizer(self)

    def token_eos(self) -> int:
        """Return the end-of-sequence token."""
        return self._model.token_eos()

    def token_bos(self) -> int:
        """Return the beginning-of-sequence token."""
        return self._model.token_bos()

    def token_nl(self) -> int:
        """Return the newline token."""
        return self._model.token_nl()

    @staticmethod
    def logits_to_logprobs(
        logits: Union[npt.NDArray[np.single], List], axis: int = -1
    ) -> npt.NDArray[np.single]:
        # https://docs.scipy.org/doc/scipy/reference/generated/scipy.special.log_softmax.html
        logits_maxs: np.ndarray = np.amax(logits, axis=axis, keepdims=True)
        if logits_maxs.ndim > 0:
            logits_maxs[~np.isfinite(logits_maxs)] = 0
        elif not np.isfinite(logits_maxs):
            logits_maxs = 0
        subtract_maxs = np.subtract(logits, logits_maxs, dtype=np.single)
        exp = np.exp(subtract_maxs)
        # Suppress warnings about log of zero
        with np.errstate(divide="ignore"):
            summed = np.sum(exp, axis=axis, keepdims=True)
            out = np.log(summed)
        return subtract_maxs - out

    @staticmethod
    def longest_token_prefix(a: Sequence[int], b: Sequence[int]):
        longest_prefix = 0
        for _a, _b in zip(a, b):
            if _a == _b:
                longest_prefix += 1
            else:
                break
        return longest_prefix


class LlamaTokenizer:
    def __init__(self, llama: Llama):
        self.llama = llama

    def encode(self, text: str, add_bos: bool = True) -> List[int]:
        return self.llama.tokenize(
            text.encode("utf-8", errors="ignore"), add_bos=add_bos, special=True
        )

    def decode(self, tokens: List[int]) -> str:
        return self.llama.detokenize(tokens).decode("utf-8", errors="ignore")

    @classmethod
    def from_ggml_file(cls, path: str) -> "LlamaTokenizer":
        return cls(Llama(model_path=path, vocab_only=True))


class LlamaState:
    def __init__(
        self,
        input_ids: npt.NDArray[np.intc],
        scores: npt.NDArray[np.single],
        n_tokens: int,
        llama_state: bytes,
        llama_state_size: int,
    ):
        self.input_ids = input_ids
        self.scores = scores
        self.n_tokens = n_tokens
        self.llama_state = llama_state
        self.llama_state_size = llama_state_size


LogitsProcessor = Callable[
    [npt.NDArray[np.intc], npt.NDArray[np.single]], npt.NDArray[np.single]
]


class LogitsProcessorList(List[LogitsProcessor]):
    def __call__(
        self, input_ids: npt.NDArray[np.intc], scores: npt.NDArray[np.single]
    ) -> npt.NDArray[np.single]:
        for processor in self:
            scores = processor(input_ids, scores)
        return scores


StoppingCriteria = Callable[[npt.NDArray[np.intc], npt.NDArray[np.single]], bool]


class StoppingCriteriaList(List[StoppingCriteria]):
    def __call__(
        self, input_ids: npt.NDArray[np.intc], logits: npt.NDArray[np.single]
    ) -> bool:
        return any([stopping_criteria(input_ids, logits) for stopping_criteria in self])<|MERGE_RESOLUTION|>--- conflicted
+++ resolved
@@ -532,54 +532,6 @@
             id=id,
             apply_grammar=grammar is not None,
         )
-<<<<<<< HEAD
-=======
-        if not penalize_nl:
-            self._candidates.candidates.data[self._token_nl].logit = llama_cpp.c_float(
-                nl_logit
-            )
-
-        if grammar is not None:
-            self._ctx.sample_grammar(
-                candidates=self._candidates,
-                grammar=grammar,
-            )
-
-        if temp < 0.0:
-            self._ctx.sample_softmax(candidates=self._candidates)
-            id = self._candidates.candidates.data[0].id
-        elif temp == 0.0:
-            id = self._ctx.sample_token_greedy(candidates=self._candidates)
-        elif mirostat_mode == 1:
-            self._ctx.sample_temp(candidates=self._candidates, temp=temp)
-            id = self._ctx.sample_token_mirostat(
-                candidates=self._candidates,
-                tau=mirostat_tau,
-                eta=mirostat_eta,
-                mu=ctypes.pointer(self._mirostat_mu),
-                m=100,
-            )
-        elif mirostat_mode == 2:
-            self._ctx.sample_temp(candidates=self._candidates, temp=temp)
-            id = self._ctx.sample_token_mirostat_v2(
-                candidates=self._candidates,
-                tau=mirostat_tau,
-                eta=mirostat_eta,
-                mu=ctypes.pointer(self._mirostat_mu),
-            )
-        else:
-            self._ctx.sample_top_k(candidates=self._candidates, k=top_k, min_keep=1)
-            self._ctx.sample_tail_free(candidates=self._candidates, z=tfs_z, min_keep=1)
-            self._ctx.sample_typical(
-                candidates=self._candidates, p=typical_p, min_keep=1
-            )
-            self._ctx.sample_top_p(candidates=self._candidates, p=top_p, min_keep=1)
-            self._ctx.sample_min_p(candidates=self._candidates, p=min_p, min_keep=1)
-            self._ctx.sample_temp(candidates=self._candidates, temp=temp)
-            id = self._ctx.sample_token(candidates=self._candidates)
-        if grammar is not None:
-            self._ctx.grammar_accept_token(grammar=grammar, token=id)
->>>>>>> 4d6b2f7b
         return id
 
     def generate(
