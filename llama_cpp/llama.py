import os
import sys
import uuid
import time
import math
import multiprocessing
from abc import ABC, abstractmethod
from typing import (
    List,
    Optional,
    Union,
    Generator,
    Sequence,
    Iterator,
    Deque,
    Tuple,
    Callable,
)
from collections import deque, OrderedDict

import diskcache
import ctypes

from . import llama_cpp
from .llama_types import *
from .llama_grammar import LlamaGrammar

import numpy as np
import numpy.typing as npt

from .utils import suppress_stdout_stderr


class BaseLlamaCache(ABC):
    """Base cache class for a llama.cpp model."""

    def __init__(self, capacity_bytes: int = (2 << 30)):
        self.capacity_bytes = capacity_bytes

    @property
    @abstractmethod
    def cache_size(self) -> int:
        raise NotImplementedError

    def _find_longest_prefix_key(
        self,
        key: Tuple[int, ...],
    ) -> Optional[Tuple[int, ...]]:
        pass

    @abstractmethod
    def __getitem__(self, key: Sequence[int]) -> "LlamaState":
        raise NotImplementedError

    @abstractmethod
    def __contains__(self, key: Sequence[int]) -> bool:
        raise NotImplementedError

    @abstractmethod
    def __setitem__(self, key: Sequence[int], value: "LlamaState") -> None:
        raise NotImplementedError


class LlamaRAMCache(BaseLlamaCache):
    """Cache for a llama.cpp model using RAM."""

    def __init__(self, capacity_bytes: int = (2 << 30)):
        super().__init__(capacity_bytes)
        self.capacity_bytes = capacity_bytes
        self.cache_state: OrderedDict[Tuple[int, ...], "LlamaState"] = OrderedDict()

    @property
    def cache_size(self):
        return sum([state.llama_state_size for state in self.cache_state.values()])

    def _find_longest_prefix_key(
        self,
        key: Tuple[int, ...],
    ) -> Optional[Tuple[int, ...]]:
        min_len = 0
        min_key = None
        keys = (
            (k, Llama.longest_token_prefix(k, key)) for k in self.cache_state.keys()
        )
        for k, prefix_len in keys:
            if prefix_len > min_len:
                min_len = prefix_len
                min_key = k
        return min_key

    def __getitem__(self, key: Sequence[int]) -> "LlamaState":
        key = tuple(key)
        _key = self._find_longest_prefix_key(key)
        if _key is None:
            raise KeyError("Key not found")
        value = self.cache_state[_key]
        self.cache_state.move_to_end(_key)
        return value

    def __contains__(self, key: Sequence[int]) -> bool:
        return self._find_longest_prefix_key(tuple(key)) is not None

    def __setitem__(self, key: Sequence[int], value: "LlamaState"):
        key = tuple(key)
        if key in self.cache_state:
            del self.cache_state[key]
        self.cache_state[key] = value
        while self.cache_size > self.capacity_bytes and len(self.cache_state) > 0:
            self.cache_state.popitem(last=False)


# Alias for backwards compatibility
LlamaCache = LlamaRAMCache


class LlamaDiskCache(BaseLlamaCache):
    """Cache for a llama.cpp model using disk."""

    def __init__(
        self, cache_dir: str = ".cache/llama_cache", capacity_bytes: int = (2 << 30)
    ):
        super().__init__(capacity_bytes)
        self.cache = diskcache.Cache(cache_dir)

    @property
    def cache_size(self):
        return int(self.cache.volume())  # type: ignore

    def _find_longest_prefix_key(
        self,
        key: Tuple[int, ...],
    ) -> Optional[Tuple[int, ...]]:
        min_len = 0
        min_key: Optional[Tuple[int, ...]] = None
        for k in self.cache.iterkeys():  # type: ignore
            prefix_len = Llama.longest_token_prefix(k, key)
            if prefix_len > min_len:
                min_len = prefix_len
                min_key = k  # type: ignore
        return min_key

    def __getitem__(self, key: Sequence[int]) -> "LlamaState":
        key = tuple(key)
        _key = self._find_longest_prefix_key(key)
        if _key is None:
            raise KeyError("Key not found")
        value: "LlamaState" = self.cache.pop(_key)  # type: ignore
        # NOTE: This puts an integer as key in cache, which breaks,
        # Llama.longest_token_prefix(k, key) above since k is not a tuple of ints/tokens
        # self.cache.push(_key, side="front")  # type: ignore
        return value

    def __contains__(self, key: Sequence[int]) -> bool:
        return self._find_longest_prefix_key(tuple(key)) is not None

    def __setitem__(self, key: Sequence[int], value: "LlamaState"):
        print("LlamaDiskCache.__setitem__: called", file=sys.stderr)
        key = tuple(key)
        if key in self.cache:
            print("LlamaDiskCache.__setitem__: delete", file=sys.stderr)
            del self.cache[key]
        self.cache[key] = value
        print("LlamaDiskCache.__setitem__: set", file=sys.stderr)
        while self.cache_size > self.capacity_bytes and len(self.cache) > 0:
            key_to_remove = next(iter(self.cache))
            del self.cache[key_to_remove]
        print("LlamaDiskCache.__setitem__: trim", file=sys.stderr)


class LlamaState:
    def __init__(
        self,
        input_ids: npt.NDArray[np.intc],
        scores: npt.NDArray[np.single],
        n_tokens: int,
        llama_state: bytes,
        llama_state_size: int,
    ):
        self.input_ids = input_ids
        self.scores = scores
        self.n_tokens = n_tokens
        self.llama_state = llama_state
        self.llama_state_size = llama_state_size


LogitsProcessor = Callable[
    [npt.NDArray[np.intc], npt.NDArray[np.single]], npt.NDArray[np.single]
]


class LogitsProcessorList(List[LogitsProcessor]):
    def __call__(
        self, input_ids: npt.NDArray[np.intc], scores: npt.NDArray[np.single]
    ) -> npt.NDArray[np.single]:
        for processor in self:
            scores = processor(input_ids, scores)
        return scores


StoppingCriteria = Callable[[npt.NDArray[np.intc], npt.NDArray[np.single]], bool]


class StoppingCriteriaList(List[StoppingCriteria]):
    def __call__(
        self, input_ids: npt.NDArray[np.intc], logits: npt.NDArray[np.single]
    ) -> bool:
        return any([stopping_criteria(input_ids, logits) for stopping_criteria in self])


class Llama:
    """High-level Python wrapper for a llama.cpp model."""

    __backend_initialized = False

    def __init__(
        self,
        model_path: str,
        *,
        # Model Params
        n_gpu_layers: int = 0,
        main_gpu: int = 0,
        tensor_split: Optional[List[float]] = None,
        vocab_only: bool = False,
        use_mmap: bool = True,
        use_mlock: bool = False,
        # Context Params
        seed: int = llama_cpp.LLAMA_DEFAULT_SEED,
        n_ctx: int = 512,
        n_batch: int = 512,
        n_threads: Optional[int] = None,
        n_threads_batch: Optional[int] = None,
        rope_freq_base: float = 10000.0,
        rope_freq_scale: float = 1.0,
        mul_mat_q: bool = True,
        f16_kv: bool = True,
        logits_all: bool = False,
        embedding: bool = False,
        # Sampling Params
        last_n_tokens_size: int = 64,
        # LoRA Params
        lora_base: Optional[str] = None,
        lora_scale: float = 1.0,
        lora_path: Optional[str] = None,
        # Backend Params
        numa: bool = False,
<<<<<<< HEAD
        chat_completion_template: Optional["ChatCompletionFormat"] = None,
        verbose: bool = True,
=======
        # Misc
        verbose: bool = True,
        # Extra Params
>>>>>>> a72efc77
        **kwargs,  # type: ignore
    ):
        """Load a llama.cpp model from `model_path`.

        Args:
            model_path: Path to the model.
            seed: Random seed. -1 for random.
            n_ctx: Maximum context size.
            n_batch: Maximum number of prompt tokens to batch together when calling llama_eval.
            n_gpu_layers: Number of layers to offload to GPU (-ngl). If -1, all layers are offloaded.
            main_gpu: Main GPU to use.
            tensor_split: Optional list of floats to split the model across multiple GPUs. If None, the model is not split.
            rope_freq_base: Base frequency for rope sampling.
            rope_freq_scale: Scale factor for rope sampling.
            low_vram: Use low VRAM mode.
            mul_mat_q: if true, use experimental mul_mat_q kernels
            f16_kv: Use half-precision for key/value cache.
            logits_all: Return logits for all tokens, not just the last token.
            vocab_only: Only load the vocabulary no weights.
            use_mmap: Use mmap if possible.
            use_mlock: Force the system to keep the model in RAM.
            embedding: Embedding mode only.
            n_threads: Number of threads to use. If None, the number of threads is automatically determined.
            last_n_tokens_size: Maximum number of tokens to keep in the last_n_tokens deque.
            lora_base: Optional path to base model, useful if using a quantized base model and you want to apply LoRA to an f16 model.
            lora_path: Path to a LoRA file to apply to the model.
            numa: Enable NUMA support. (NOTE: The initial value of this parameter is used for the remainder of the program as this value is set in llama_backend_init)
            verbose: Print verbose output to stderr.
            kwargs: Unused keyword arguments (for additional backwards compatibility).

        Raises:
            ValueError: If the model path does not exist.

        Returns:
            A Llama instance.
        """

        self.verbose = verbose

        self.numa = numa
        if not Llama.__backend_initialized:
            if self.verbose:
                llama_cpp.llama_backend_init(self.numa)
            else:
                with suppress_stdout_stderr():
                    llama_cpp.llama_backend_init(self.numa)
            Llama.__backend_initialized = True

        self.model_path = model_path

<<<<<<< HEAD
        self.params = llama_cpp.llama_context_default_params()
        self.params.seed = seed
        self.params.n_ctx = n_ctx
        self.params.n_gpu_layers = (
            0x7FFFFFFF if n_gpu_layers == -1 else n_gpu_layers
        )  # 0x7FFFFFFF is INT32 max, will be auto set to all layers
        self.params.main_gpu = main_gpu
        self.params.rope_freq_base = rope_freq_base
        self.params.rope_freq_scale = rope_freq_scale
        self.params.low_vram = low_vram
        self.params.mul_mat_q = mul_mat_q
        self.params.f16_kv = f16_kv
        self.params.logits_all = logits_all
        self.params.vocab_only = vocab_only
        self.params.use_mmap = use_mmap if lora_path is None else False
        self.params.use_mlock = use_mlock
        self.params.embedding = embedding

=======
        # Model Params
        self.model_params = llama_cpp.llama_model_default_params()
        self.model_params.n_gpu_layers = (
            0x7FFFFFFF if n_gpu_layers == -1 else n_gpu_layers
        )  # 0x7FFFFFFF is INT32 max, will be auto set to all layers
        self.model_params.main_gpu = main_gpu
>>>>>>> a72efc77
        self.tensor_split = tensor_split
        self._p_tensor_split = None
        if self.tensor_split is not None:
            # Type conversion and expand the list to the length of LLAMA_MAX_DEVICES
            FloatArray = ctypes.c_float * llama_cpp.LLAMA_MAX_DEVICES
            self._c_tensor_split = FloatArray(
                *tensor_split  # type: ignore
            )  # keep a reference to the array so it is not gc'd
            self.model_params.tensor_split = self._c_tensor_split
        self.model_params.vocab_only = vocab_only
        self.model_params.use_mmap = use_mmap if lora_path is None else False
        self.model_params.use_mlock = use_mlock

<<<<<<< HEAD
=======
        self.n_batch = min(n_ctx, n_batch)  # ???
        self.n_threads = n_threads or max(multiprocessing.cpu_count() // 2, 1)
        self.n_threads_batch = n_threads_batch or max(
            multiprocessing.cpu_count() // 2, 1
        )

        # Context Params
        self.context_params = llama_cpp.llama_context_default_params()
        self.context_params.seed = seed
        self.context_params.n_ctx = n_ctx
        self.context_params.n_batch = self.n_batch
        self.context_params.n_threads = self.n_threads
        self.context_params.n_threads_batch = self.n_threads_batch
        self.context_params.rope_freq_base = rope_freq_base
        self.context_params.rope_freq_scale = rope_freq_scale
        self.context_params.mul_mat_q = mul_mat_q
        self.context_params.f16_kv = f16_kv
        self.context_params.logits_all = logits_all
        self.context_params.embedding = embedding

        # Sampling Params
>>>>>>> a72efc77
        self.last_n_tokens_size = last_n_tokens_size

<<<<<<< HEAD
        self.chat_completion_template = (
            chat_completion_template or DefaultChatCompletionFormat()
        )

        self.cache: Optional[BaseLlamaCache] = None
=======
>>>>>>> a72efc77

        self.cache: Optional[BaseLlamaCache] = None

        self.lora_base = lora_base
        self.lora_scale = lora_scale
        self.lora_path = lora_path

        if not os.path.exists(model_path):
            raise ValueError(f"Model path does not exist: {model_path}")

        if verbose:
            self.model = llama_cpp.llama_load_model_from_file(
                self.model_path.encode("utf-8"), self.model_params
            )
        else:
            with suppress_stdout_stderr():
                self.model = llama_cpp.llama_load_model_from_file(
                    self.model_path.encode("utf-8"), self.model_params
                )
        assert self.model is not None

        if verbose:
            self.ctx = llama_cpp.llama_new_context_with_model(
                self.model, self.context_params
            )
        else:
            with suppress_stdout_stderr():
                self.ctx = llama_cpp.llama_new_context_with_model(
                    self.model, self.context_params
                )

        assert self.ctx is not None

        if self.lora_path:
            if llama_cpp.llama_model_apply_lora_from_file(
                self.model,
                self.lora_path.encode("utf-8"),
                self.lora_scale,
                self.lora_base.encode("utf-8")
                if self.lora_base is not None
                else llama_cpp.c_char_p(0),
                self.n_threads,
            ):
                raise RuntimeError(
                    f"Failed to apply LoRA from lora path: {self.lora_path} to base path: {self.lora_base}"
                )

        if self.verbose:
            print(llama_cpp.llama_print_system_info().decode("utf-8"), file=sys.stderr)

        self._n_vocab = self.n_vocab()
        self._n_ctx = self.n_ctx()
        size = self._n_vocab
        sorted = False
        self._candidates_data = np.array(
            [],
            dtype=np.dtype(
                [("id", np.intc), ("logit", np.single), ("p", np.single)], align=True
            ),
        )
        self._candidates_data.resize(3, self._n_vocab, refcheck=False)
        candidates = llama_cpp.llama_token_data_array(
            data=self._candidates_data.ctypes.data_as(llama_cpp.llama_token_data_p),
            size=size,
            sorted=sorted,
        )
        self._candidates = candidates
        self._token_nl = self.token_nl()
        self._token_eos = self.token_eos()
        self._candidates_data_id = np.arange(self._n_vocab, dtype=np.intc)  # type: ignore
        self._candidates_data_p = np.zeros(self._n_vocab, dtype=np.single)

        self.n_tokens = 0
        self.input_ids: npt.NDArray[np.intc] = np.ndarray((n_ctx,), dtype=np.intc)
        self.scores: npt.NDArray[np.single] = np.ndarray(
            (n_ctx, self._n_vocab), dtype=np.single
        )

    @property
    def _input_ids(self) -> npt.NDArray[np.intc]:
        return self.input_ids[: self.n_tokens]

    @property
    def _scores(self) -> npt.NDArray[np.single]:
        return self.scores[: self.n_tokens, :]

    @property
    def eval_tokens(self) -> Deque[int]:
        return deque(self.input_ids[: self.n_tokens].tolist(), maxlen=self._n_ctx)

    @property
    def eval_logits(self) -> Deque[List[float]]:
        return deque(
            self.scores[: self.n_tokens, :].tolist(),
            maxlen=self._n_ctx if self.model_params.logits_all else 1,
        )

    def tokenize(self, text: bytes, add_bos: bool = True) -> List[int]:
        """Tokenize a string.

        Args:
            text: The utf-8 encoded string to tokenize.

        Raises:
            RuntimeError: If the tokenization failed.

        Returns:
            A list of tokens.
        """
        assert self.model is not None
        n_ctx = self._n_ctx
        tokens = (llama_cpp.llama_token * n_ctx)()
        n_tokens = llama_cpp.llama_tokenize(
            self.model,
            text,
            len(text),
            tokens,
            n_ctx,
            add_bos,
        )
        if n_tokens < 0:
            n_tokens = abs(n_tokens)
            tokens = (llama_cpp.llama_token * n_tokens)()
            n_tokens = llama_cpp.llama_tokenize(
                self.model,
                text,
                len(text),
                tokens,
                n_tokens,
                add_bos,
            )
            if n_tokens < 0:
                raise RuntimeError(
                    f'Failed to tokenize: text="{text}" n_tokens={n_tokens}'
                )
        return list(tokens[:n_tokens])

    def detokenize(self, tokens: List[int]) -> bytes:
        """Detokenize a list of tokens.

        Args:
            tokens: The list of tokens to detokenize.

        Returns:
            The detokenized string.
        """
        assert self.model is not None
        output = b""
        size = 32
        buffer = (ctypes.c_char * size)()
        for token in tokens:
            n = llama_cpp.llama_token_to_piece(
                self.model, llama_cpp.llama_token(token), buffer, size
            )
            assert n <= size
            output += bytes(buffer[:n])
        # NOTE: Llama1 models automatically added a space at the start of the prompt
        # this line removes a leading space if the first token is a beginning of sentence token
        return (
            output[1:] if len(tokens) > 0 and tokens[0] == self.token_bos() else output
        )

    def set_cache(self, cache: Optional[BaseLlamaCache]):
        """Set the cache.

        Args:
            cache: The cache to set.
        """
        self.cache = cache

    def reset(self):
        """Reset the model state."""
        self.n_tokens = 0

    def eval(self, tokens: Sequence[int]):
        """Evaluate a list of tokens.

        Args:
            tokens: The list of tokens to evaluate.
        """
        assert self.ctx is not None
        n_ctx = self._n_ctx
        for i in range(0, len(tokens), self.n_batch):
            batch = tokens[i : min(len(tokens), i + self.n_batch)]
            n_past = min(n_ctx - len(batch), len(self._input_ids))
            n_tokens = len(batch)
            return_code = llama_cpp.llama_eval(
                ctx=self.ctx,
                tokens=(llama_cpp.llama_token * len(batch))(*batch),
                n_tokens=n_tokens,
                n_past=n_past,
            )
            if return_code != 0:
                raise RuntimeError(f"llama_eval returned {return_code}")
            # Save tokens
            self.input_ids[self.n_tokens : self.n_tokens + n_tokens] = batch
            # Save logits
            rows = n_tokens if self.context_params.logits_all else 1
            cols = self._n_vocab
            offset = (
                0 if self.context_params.logits_all else n_tokens - 1
            )  # NOTE: Only save the last token logits if logits_all is False
            self.scores[self.n_tokens + offset : self.n_tokens + n_tokens, :].reshape(
                -1
            )[:] = llama_cpp.llama_get_logits(self.ctx)[: rows * cols]
            # Update n_tokens
            self.n_tokens += n_tokens

    def _sample(
        self,
        last_n_tokens_data,  # type: llama_cpp.Array[llama_cpp.llama_token]
        last_n_tokens_size: int,
        top_k: int,
        top_p: float,
        temp: float,
        tfs_z: float,
        repeat_penalty: float,
        frequency_penalty: float,
        presence_penalty: float,
        mirostat_mode: float,
        mirostat_tau: float,
        mirostat_eta: float,
        penalize_nl: bool = True,
        logits_processor: Optional[LogitsProcessorList] = None,
        grammar: Optional[LlamaGrammar] = None,
    ):
        assert self.ctx is not None
        assert self.n_tokens > 0
        n_vocab = self._n_vocab
        n_ctx = self._n_ctx
        top_k = n_vocab if top_k <= 0 else top_k
        last_n_tokens_size = n_ctx if last_n_tokens_size < 0 else last_n_tokens_size
        logits: npt.NDArray[np.single] = self._scores[-1, :]

        if logits_processor is not None:
            logits[:] = logits_processor(self._input_ids, logits)

        nl_logit = logits[self._token_nl]
        candidates = self._candidates
        candidates_data = self._candidates_data
        candidates_data["id"][:] = self._candidates_data_id  # type: ignore
        candidates_data["logit"][:] = logits
        candidates_data["p"][:] = self._candidates_data_p  # type: ignore
        candidates.data = candidates_data.ctypes.data_as(llama_cpp.llama_token_data_p)
        candidates.sorted = llama_cpp.c_bool(False)
        candidates.size = llama_cpp.c_size_t(n_vocab)
        llama_cpp.llama_sample_repetition_penalty(
            ctx=self.ctx,
            last_tokens_data=last_n_tokens_data,
            last_tokens_size=last_n_tokens_size,
            candidates=llama_cpp.ctypes.byref(candidates),  # type: ignore
            penalty=repeat_penalty,
        )
        llama_cpp.llama_sample_frequency_and_presence_penalties(
            ctx=self.ctx,
            candidates=llama_cpp.ctypes.byref(candidates),  # type: ignore
            last_tokens_data=last_n_tokens_data,
            last_tokens_size=last_n_tokens_size,
            alpha_frequency=frequency_penalty,
            alpha_presence=presence_penalty,
        )
        if not penalize_nl:
            candidates.data[self._token_nl].logit = llama_cpp.c_float(nl_logit)

        if grammar is not None:
            llama_cpp.llama_sample_grammar(
                ctx=self.ctx,
                candidates=llama_cpp.ctypes.byref(candidates),  # type: ignore
                grammar=grammar.grammar,
            )

        if temp == 0.0:
            id = llama_cpp.llama_sample_token_greedy(
                ctx=self.ctx,
                candidates=llama_cpp.ctypes.byref(candidates),  # type: ignore
            )
        elif mirostat_mode == 1:
            mirostat_mu = llama_cpp.c_float(2.0 * mirostat_tau)
            mirostat_m = llama_cpp.c_int(100)
            llama_cpp.llama_sample_temperature(
                ctx=self.ctx,
                candidates=llama_cpp.ctypes.byref(candidates),  # type: ignore
                temp=temp,
            )
            id = llama_cpp.llama_sample_token_mirostat(
                ctx=self.ctx,
                candidates=llama_cpp.ctypes.byref(candidates),  # type: ignore
                tau=mirostat_tau,
                eta=mirostat_eta,
                mu=llama_cpp.ctypes.byref(mirostat_mu),  # type: ignore
                m=mirostat_m,
            )
        elif mirostat_mode == 2:
            mirostat_mu = llama_cpp.c_float(2.0 * mirostat_tau)
            llama_cpp.llama_sample_temperature(
                ctx=self.ctx,
                candidates=llama_cpp.ctypes.byref(candidates),  # type: ignore
                temp=temp,
            )
            id = llama_cpp.llama_sample_token_mirostat_v2(
                ctx=self.ctx,
                candidates=llama_cpp.ctypes.byref(candidates),  # type: ignore
                tau=mirostat_tau,
                eta=mirostat_eta,
                mu=llama_cpp.ctypes.byref(mirostat_mu),  # type: ignore
            )
        else:
            llama_cpp.llama_sample_top_k(
                ctx=self.ctx,
                candidates=llama_cpp.ctypes.byref(candidates),  # type: ignore
                k=top_k,
                min_keep=llama_cpp.c_size_t(1),
            )
            llama_cpp.llama_sample_tail_free(
                ctx=self.ctx,
                candidates=llama_cpp.ctypes.byref(candidates),  # type: ignore
                z=tfs_z,
                min_keep=llama_cpp.c_size_t(1),
            )
            llama_cpp.llama_sample_typical(
                ctx=self.ctx,
                candidates=llama_cpp.ctypes.byref(candidates),  # type: ignore
                p=llama_cpp.c_float(1.0),
                min_keep=llama_cpp.c_size_t(1),
            )
            llama_cpp.llama_sample_top_p(
                ctx=self.ctx,
                candidates=llama_cpp.ctypes.byref(candidates),  # type: ignore
                p=top_p,
                min_keep=llama_cpp.c_size_t(1),
            )
            llama_cpp.llama_sample_temperature(
                ctx=self.ctx,
                candidates=llama_cpp.ctypes.byref(candidates),  # type: ignore
                temp=temp,
            )
            id = llama_cpp.llama_sample_token(
                ctx=self.ctx,
                candidates=llama_cpp.ctypes.byref(candidates),  # type: ignore
            )
        if grammar is not None:
            llama_cpp.llama_grammar_accept_token(
                ctx=self.ctx,
                grammar=grammar.grammar,
                token=llama_cpp.ctypes.c_int(id),
            )
        return id

    def sample(
        self,
        top_k: int = 40,
        top_p: float = 0.95,
        temp: float = 0.80,
        repeat_penalty: float = 1.1,
        frequency_penalty: float = 0.0,
        presence_penalty: float = 0.0,
        tfs_z: float = 1.0,
        mirostat_mode: int = 0,
        mirostat_eta: float = 0.1,
        mirostat_tau: float = 5.0,
        penalize_nl: bool = True,
        logits_processor: Optional[LogitsProcessorList] = None,
        grammar: Optional[LlamaGrammar] = None,
    ):
        """Sample a token from the model.

        Args:
            top_k: The top-k sampling parameter.
            top_p: The top-p sampling parameter.
            temp: The temperature parameter.
            repeat_penalty: The repeat penalty parameter.

        Returns:
            The sampled token.
        """
        assert self.ctx is not None
        last_n_tokens_data = [llama_cpp.llama_token(0)] * max(
            0, self.last_n_tokens_size - len(self._input_ids)
        ) + self._input_ids[-self.last_n_tokens_size :].tolist()
        return self._sample(
            last_n_tokens_data=(llama_cpp.llama_token * self.last_n_tokens_size)(
                *last_n_tokens_data
            ),
            last_n_tokens_size=self.last_n_tokens_size,
            top_k=top_k,
            top_p=top_p,
            temp=temp,
            tfs_z=tfs_z,
            repeat_penalty=repeat_penalty,
            frequency_penalty=frequency_penalty,
            presence_penalty=presence_penalty,
            mirostat_mode=mirostat_mode,
            mirostat_tau=mirostat_tau,
            mirostat_eta=mirostat_eta,
            penalize_nl=penalize_nl,
            logits_processor=logits_processor,
            grammar=grammar,
        )

    def generate(
        self,
        tokens: Sequence[int],
        top_k: int = 40,
        top_p: float = 0.95,
        temp: float = 0.80,
        repeat_penalty: float = 1.1,
        reset: bool = True,
        frequency_penalty: float = 0.0,
        presence_penalty: float = 0.0,
        tfs_z: float = 1.0,
        mirostat_mode: int = 0,
        mirostat_tau: float = 5.0,
        mirostat_eta: float = 0.1,
        logits_processor: Optional[LogitsProcessorList] = None,
        stopping_criteria: Optional[StoppingCriteriaList] = None,
        grammar: Optional[LlamaGrammar] = None,
    ) -> Generator[int, Optional[Sequence[int]], None]:
        """Create a generator of tokens from a prompt.

        Examples:
            >>> llama = Llama("models/ggml-7b.bin")
            >>> tokens = llama.tokenize(b"Hello, world!")
            >>> for token in llama.generate(tokens, top_k=40, top_p=0.95, temp=1.0, repeat_penalty=1.1):
            ...     print(llama.detokenize([token]))

        Args:
            tokens: The prompt tokens.
            top_k: The top-k sampling parameter.
            top_p: The top-p sampling parameter.
            temp: The temperature parameter.
            repeat_penalty: The repeat penalty parameter.
            reset: Whether to reset the model state.

        Yields:
            The generated tokens.
        """
        assert self.ctx is not None
        if reset and len(self._input_ids) > 0:
            longest_prefix = 0
            for a, b in zip(self._input_ids, tokens[:-1]):
                if a == b:
                    longest_prefix += 1
                else:
                    break
            if longest_prefix > 0:
                if self.verbose:
                    print("Llama.generate: prefix-match hit", file=sys.stderr)
                reset = False
                tokens = tokens[longest_prefix:]
                self.n_tokens = longest_prefix

        if reset:
            self.reset()

        if grammar is not None:
            grammar.reset()

        while True:
            self.eval(tokens)
            token = self.sample(
                top_k=top_k,
                top_p=top_p,
                temp=temp,
                repeat_penalty=repeat_penalty,
                frequency_penalty=frequency_penalty,
                presence_penalty=presence_penalty,
                tfs_z=tfs_z,
                mirostat_mode=mirostat_mode,
                mirostat_tau=mirostat_tau,
                mirostat_eta=mirostat_eta,
                logits_processor=logits_processor,
                grammar=grammar,
            )
            if stopping_criteria is not None and stopping_criteria(
                self._input_ids, self._scores[-1, :]
            ):
                return
            tokens_or_none = yield token
            tokens = [token]
            if tokens_or_none is not None:
                tokens.extend(tokens_or_none)

    def create_embedding(
        self, input: Union[str, List[str]], model: Optional[str] = None
    ) -> CreateEmbeddingResponse:
        """Embed a string.

        Args:
            input: The utf-8 encoded string to embed.

        Returns:
            An embedding object.
        """
        assert self.ctx is not None
        model_name: str = model if model is not None else self.model_path

        if self.model_params.embedding == False:
            raise RuntimeError(
                "Llama model must be created with embedding=True to call this method"
            )

        if self.verbose:
            llama_cpp.llama_reset_timings(self.ctx)

        if isinstance(input, str):
            inputs = [input]
        else:
            inputs = input

        data: List[EmbeddingData] = []
        total_tokens = 0
        for index, input in enumerate(inputs):
            tokens = self.tokenize(input.encode("utf-8"))
            self.reset()
            self.eval(tokens)
            n_tokens = len(tokens)
            total_tokens += n_tokens
            embedding = llama_cpp.llama_get_embeddings(self.ctx)[
                : llama_cpp.llama_n_embd(self.ctx)
            ]

            data.append(
                {
                    "object": "embedding",
                    "embedding": embedding,
                    "index": index,
                }
            )
        if self.verbose:
            llama_cpp.llama_print_timings(self.ctx)

        return {
            "object": "list",
            "data": data,
            "model": model_name,
            "usage": {
                "prompt_tokens": total_tokens,
                "total_tokens": total_tokens,
            },
        }

    def embed(self, input: str) -> List[float]:
        """Embed a string.

        Args:
            input: The utf-8 encoded string to embed.

        Returns:
            A list of embeddings
        """
        return list(map(float, self.create_embedding(input)["data"][0]["embedding"]))

    def _create_completion(
        self,
        prompt: str,
        suffix: Optional[str] = None,
        max_tokens: int = 16,
        temperature: float = 0.8,
        top_p: float = 0.95,
        logprobs: Optional[int] = None,
        echo: bool = False,
        stop: Optional[Union[str, List[str]]] = [],
        frequency_penalty: float = 0.0,
        presence_penalty: float = 0.0,
        repeat_penalty: float = 1.1,
        top_k: int = 40,
        stream: bool = False,
        tfs_z: float = 1.0,
        mirostat_mode: int = 0,
        mirostat_tau: float = 5.0,
        mirostat_eta: float = 0.1,
        model: Optional[str] = None,
        stopping_criteria: Optional[StoppingCriteriaList] = None,
        logits_processor: Optional[LogitsProcessorList] = None,
        grammar: Optional[LlamaGrammar] = None,
    ) -> Union[Iterator[Completion], Iterator[CompletionChunk]]:
        assert self.ctx is not None

        completion_id: str = f"cmpl-{str(uuid.uuid4())}"
        created: int = int(time.time())
        completion_tokens: List[int] = []
        # Add blank space to start of prompt to match OG llama tokenizer
        prompt_tokens: List[int] = (
            self.tokenize(prompt.encode("utf-8"))
            if prompt != ""
            else [self.token_bos()]
        )
        text: bytes = b""
        returned_tokens: int = 0
        stop = (
            stop if isinstance(stop, list) else [stop] if isinstance(stop, str) else []
        )
        model_name: str = model if model is not None else self.model_path

        if self.verbose:
            llama_cpp.llama_reset_timings(self.ctx)

        if len(prompt_tokens) >= llama_cpp.llama_n_ctx(self.ctx):
            raise ValueError(
                f"Requested tokens ({len(prompt_tokens)}) exceed context window of {llama_cpp.llama_n_ctx(self.ctx)}"
            )

        if max_tokens <= 0:
            # Unlimited, depending on n_ctx.
            max_tokens = llama_cpp.llama_n_ctx(self.ctx) - len(prompt_tokens)

        # Truncate max_tokens if requested tokens would exceed the context window
        max_tokens = (
            max_tokens
            if max_tokens + len(prompt_tokens) < self._n_ctx
            else (self._n_ctx - len(prompt_tokens))
        )

        if stop != []:
            stop_sequences = [s.encode("utf-8") for s in stop]
        else:
            stop_sequences = []

        if logprobs is not None and self.model_params.logits_all is False:
            raise ValueError(
                "logprobs is not supported for models created with logits_all=False"
            )

        if self.cache:
            try:
                cache_item = self.cache[prompt_tokens]
                cache_prefix_len = Llama.longest_token_prefix(
                    cache_item.input_ids.tolist(), prompt_tokens
                )
                eval_prefix_len = Llama.longest_token_prefix(
                    self._input_ids.tolist(), prompt_tokens
                )
                if cache_prefix_len > eval_prefix_len:
                    self.load_state(cache_item)
                    if self.verbose:
                        print("Llama._create_completion: cache hit", file=sys.stderr)
            except KeyError:
                if self.verbose:
                    print("Llama._create_completion: cache miss", file=sys.stderr)

        finish_reason = "length"
        multibyte_fix = 0
        for token in self.generate(
            prompt_tokens,
            top_k=top_k,
            top_p=top_p,
            temp=temperature,
            tfs_z=tfs_z,
            mirostat_mode=mirostat_mode,
            mirostat_tau=mirostat_tau,
            mirostat_eta=mirostat_eta,
            frequency_penalty=frequency_penalty,
            presence_penalty=presence_penalty,
            repeat_penalty=repeat_penalty,
            stopping_criteria=stopping_criteria,
            logits_processor=logits_processor,
            grammar=grammar,
        ):
            if token == self._token_eos:
                text = self.detokenize(completion_tokens)
                finish_reason = "stop"
                break

            completion_tokens.append(token)

            all_text = self.detokenize(completion_tokens)

            # Contains multi-byte UTF8
            for k, char in enumerate(all_text[-3:]):
                k = 3 - k
                for num, pattern in [(2, 192), (3, 224), (4, 240)]:
                    # Bitwise AND check
                    if num > k and pattern & char == pattern:
                        multibyte_fix = num - k

            # Stop incomplete bytes from passing
            if multibyte_fix > 0:
                multibyte_fix -= 1
                continue

            any_stop = [s for s in stop_sequences if s in all_text]
            if len(any_stop) > 0:
                first_stop = any_stop[0]
                text = all_text[: all_text.index(first_stop)]
                finish_reason = "stop"
                break

            if stream:
                remaining_tokens = completion_tokens[returned_tokens:]
                remaining_text = self.detokenize(remaining_tokens)
                remaining_length = len(remaining_text)

                # We want to avoid yielding any characters from
                # the generated text if they are part of a stop
                # sequence.
                first_stop_position = 0
                for s in stop_sequences:
                    for i in range(min(len(s), remaining_length), 0, -1):
                        if remaining_text.endswith(s[:i]):
                            if i > first_stop_position:
                                first_stop_position = i
                            break

                token_end_position = 0

                if logprobs is not None:
                    # not sure how to handle this branch when dealing
                    # with CJK output, so keep it unchanged
                    for token in remaining_tokens:
                        token_end_position += len(self.detokenize([token]))
                        # Check if stop sequence is in the token
                        if token_end_position > (
                            remaining_length - first_stop_position
                        ):
                            break
                        token_str = self.detokenize([token]).decode(
                            "utf-8", errors="ignore"
                        )
                        text_offset = len(prompt) + len(
                            self.detokenize(completion_tokens[:returned_tokens])
                        )
                        token_offset = len(prompt_tokens) + returned_tokens
                        logits = self._scores[token_offset - 1, :].tolist()
                        current_logprobs = Llama.logits_to_logprobs(logits)
                        sorted_logprobs = list(
                            sorted(
                                zip(current_logprobs, range(len(current_logprobs))),
                                reverse=True,
                            )
                        )
                        top_logprob = {
                            self.detokenize([i]).decode(
                                "utf-8", errors="ignore"
                            ): logprob
                            for logprob, i in sorted_logprobs[:logprobs]
                        }
                        top_logprob.update({token_str: current_logprobs[int(token)]})
                        logprobs_or_none = {
                            "tokens": [
                                self.detokenize([token]).decode(
                                    "utf-8", errors="ignore"
                                )
                            ],
                            "text_offset": [text_offset],
                            "token_logprobs": [current_logprobs[int(token)]],
                            "top_logprobs": [top_logprob],
                        }
                        returned_tokens += 1
                        yield {
                            "id": completion_id,
                            "object": "text_completion",
                            "created": created,
                            "model": model_name,
                            "choices": [
                                {
                                    "text": self.detokenize([token]).decode(
                                        "utf-8", errors="ignore"
                                    ),
                                    "index": 0,
                                    "logprobs": logprobs_or_none,
                                    "finish_reason": None,
                                }
                            ],
                        }
                else:
                    while len(remaining_tokens) > 0:
                        decode_success = False
                        for i in range(1, len(remaining_tokens) + 1):
                            try:
                                bs = self.detokenize(remaining_tokens[:i])
                                ts = bs.decode("utf-8")
                                decode_success = True
                                break
                            except UnicodeError:
                                pass
                        else:
                            break
                        if not decode_success:
                            # all remaining tokens cannot be decoded to a UTF-8 character
                            break
                        token_end_position += len(bs)
                        if token_end_position > (
                            remaining_length - first_stop_position
                        ):
                            break
                        remaining_tokens = remaining_tokens[i:]
                        returned_tokens += i

                        yield {
                            "id": completion_id,
                            "object": "text_completion",
                            "created": created,
                            "model": model_name,
                            "choices": [
                                {
                                    "text": ts,
                                    "index": 0,
                                    "logprobs": None,
                                    "finish_reason": None,
                                }
                            ],
                        }

            if len(completion_tokens) >= max_tokens:
                text = self.detokenize(completion_tokens)
                finish_reason = "length"
                break

        if stopping_criteria is not None and stopping_criteria(
            self._input_ids, self._scores[-1, :]
        ):
            text = self.detokenize(completion_tokens)
            finish_reason = "stop"

        if self.verbose:
            llama_cpp.llama_print_timings(self.ctx)

        if stream:
            remaining_tokens = completion_tokens[returned_tokens:]
            all_text = self.detokenize(remaining_tokens)
            any_stop = [s for s in stop_sequences if s in all_text]
            if len(any_stop) > 0:
                end = min(all_text.index(stop) for stop in any_stop)
            else:
                end = len(all_text)

            token_end_position = 0
            for token in remaining_tokens:
                token_end_position += len(self.detokenize([token]))

                logprobs_or_none: Optional[CompletionLogprobs] = None
                if logprobs is not None:
                    token_str = self.detokenize([token]).decode(
                        "utf-8", errors="ignore"
                    )
                    text_offset = len(prompt) + len(
                        self.detokenize(completion_tokens[:returned_tokens])
                    )
                    token_offset = len(prompt_tokens) + returned_tokens - 1
                    logits = self._scores[token_offset, :].tolist()
                    current_logprobs = Llama.logits_to_logprobs(logits)
                    sorted_logprobs = list(
                        sorted(
                            zip(current_logprobs, range(len(current_logprobs))),
                            reverse=True,
                        )
                    )
                    top_logprob = {
                        self.detokenize([i]).decode("utf-8", errors="ignore"): logprob
                        for logprob, i in sorted_logprobs[:logprobs]
                    }
                    top_logprob.update({token_str: current_logprobs[int(token)]})
                    logprobs_or_none = {
                        "tokens": [
                            self.detokenize([token]).decode("utf-8", errors="ignore")
                        ],
                        "text_offset": [text_offset],
                        "token_logprobs": [current_logprobs[int(token)]],
                        "top_logprobs": [top_logprob],
                    }

                if token_end_position >= end:
                    last_text = self.detokenize([token])
                    if token_end_position == end - 1:
                        break
                    returned_tokens += 1
                    yield {
                        "id": completion_id,
                        "object": "text_completion",
                        "created": created,
                        "model": model_name,
                        "choices": [
                            {
                                "text": last_text[
                                    : len(last_text) - (token_end_position - end)
                                ].decode("utf-8", errors="ignore"),
                                "index": 0,
                                "logprobs": logprobs_or_none,
                                "finish_reason": None,
                            }
                        ],
                    }
                    yield {
                        "id": completion_id,
                        "object": "text_completion",
                        "created": created,
                        "model": model_name,
                        "choices": [
                            {
                                "text": "",
                                "index": 0,
                                "logprobs": None,
                                "finish_reason": finish_reason,
                            }
                        ],
                    }
                    break
                returned_tokens += 1
                yield {
                    "id": completion_id,
                    "object": "text_completion",
                    "created": created,
                    "model": model_name,
                    "choices": [
                        {
                            "text": self.detokenize([token]).decode(
                                "utf-8", errors="ignore"
                            ),
                            "index": 0,
                            "logprobs": logprobs_or_none,
                            "finish_reason": None,
                        }
                    ],
                }
                yield {
                    "id": completion_id,
                    "object": "text_completion",
                    "created": created,
                    "model": model_name,
                    "choices": [
                        {
                            "text": "",
                            "index": 0,
                            "logprobs": None,
                            "finish_reason": finish_reason,
                        }
                    ],
                }
            if self.cache:
                if self.verbose:
                    print("Llama._create_completion: cache save", file=sys.stderr)
                self.cache[prompt_tokens + completion_tokens] = self.save_state()
                print("Llama._create_completion: cache saved", file=sys.stderr)
            return

        if self.cache:
            if self.verbose:
                print("Llama._create_completion: cache save", file=sys.stderr)
            self.cache[prompt_tokens + completion_tokens] = self.save_state()

        text_str = text.decode("utf-8", errors="ignore")

        if echo:
            text_str = prompt + text_str

        if suffix is not None:
            text_str = text_str + suffix

        logprobs_or_none: Optional[CompletionLogprobs] = None
        if logprobs is not None:
            text_offset = 0 if echo else len(prompt)
            token_offset = 0 if echo else len(prompt_tokens[1:])
            text_offsets: List[int] = []
            token_logprobs: List[Optional[float]] = []
            tokens: List[str] = []
            top_logprobs: List[Optional[Dict[str, float]]] = []

            if echo:
                # Remove leading BOS token
                all_tokens = prompt_tokens[1:] + completion_tokens
            else:
                all_tokens = completion_tokens

            all_token_strs = [
                self.detokenize([token]).decode("utf-8", errors="ignore")
                for token in all_tokens
            ]
            all_logprobs = [
                Llama.logits_to_logprobs(row.tolist()) for row in self._scores
            ][token_offset:]
            for token, token_str, logprobs_token in zip(
                all_tokens, all_token_strs, all_logprobs
            ):
                text_offsets.append(text_offset)
                text_offset += len(token_str)
                tokens.append(token_str)
                sorted_logprobs = list(
                    sorted(
                        zip(logprobs_token, range(len(logprobs_token))), reverse=True
                    )
                )
                token_logprobs.append(logprobs_token[int(token)])
                top_logprob: Optional[Dict[str, float]] = {
                    self.detokenize([i]).decode("utf-8", errors="ignore"): logprob
                    for logprob, i in sorted_logprobs[:logprobs]
                }
                top_logprob.update({token_str: logprobs_token[int(token)]})
                top_logprobs.append(top_logprob)
            # Weird idosincracy of the OpenAI API where
            # token_logprobs and top_logprobs are null for
            # the first token.
            if echo and len(all_tokens) > 0:
                token_logprobs[0] = None
                top_logprobs[0] = None
            logprobs_or_none = {
                "tokens": tokens,
                "text_offset": text_offsets,
                "token_logprobs": token_logprobs,
                "top_logprobs": top_logprobs,
            }

        yield {
            "id": completion_id,
            "object": "text_completion",
            "created": created,
            "model": model_name,
            "choices": [
                {
                    "text": text_str,
                    "index": 0,
                    "logprobs": logprobs_or_none,
                    "finish_reason": finish_reason,
                }
            ],
            "usage": {
                "prompt_tokens": len(prompt_tokens),
                "completion_tokens": len(completion_tokens),
                "total_tokens": len(prompt_tokens) + len(completion_tokens),
            },
        }

    def create_completion(
        self,
        prompt: str,
        suffix: Optional[str] = None,
        max_tokens: int = 128,
        temperature: float = 0.8,
        top_p: float = 0.95,
        logprobs: Optional[int] = None,
        echo: bool = False,
        stop: Optional[Union[str, List[str]]] = [],
        frequency_penalty: float = 0.0,
        presence_penalty: float = 0.0,
        repeat_penalty: float = 1.1,
        top_k: int = 40,
        stream: bool = False,
        tfs_z: float = 1.0,
        mirostat_mode: int = 0,
        mirostat_tau: float = 5.0,
        mirostat_eta: float = 0.1,
        model: Optional[str] = None,
        stopping_criteria: Optional[StoppingCriteriaList] = None,
        logits_processor: Optional[LogitsProcessorList] = None,
        grammar: Optional[LlamaGrammar] = None,
    ) -> Union[Completion, Iterator[CompletionChunk]]:
        """Generate text from a prompt.

        Args:
            prompt: The prompt to generate text from.
            suffix: A suffix to append to the generated text. If None, no suffix is appended.
            max_tokens: The maximum number of tokens to generate. If max_tokens <= 0, the maximum number of tokens to generate is unlimited and depends on n_ctx.
            temperature: The temperature to use for sampling.
            top_p: The top-p value to use for sampling.
            logprobs: The number of logprobs to return. If None, no logprobs are returned.
            echo: Whether to echo the prompt.
            stop: A list of strings to stop generation when encountered.
            repeat_penalty: The penalty to apply to repeated tokens.
            top_k: The top-k value to use for sampling.
            stream: Whether to stream the results.

        Raises:
            ValueError: If the requested tokens exceed the context window.
            RuntimeError: If the prompt fails to tokenize or the model fails to evaluate the prompt.

        Returns:
            Response object containing the generated text.
        """
        completion_or_chunks = self._create_completion(
            prompt=prompt,
            suffix=suffix,
            max_tokens=max_tokens,
            temperature=temperature,
            top_p=top_p,
            logprobs=logprobs,
            echo=echo,
            stop=stop,
            frequency_penalty=frequency_penalty,
            presence_penalty=presence_penalty,
            repeat_penalty=repeat_penalty,
            top_k=top_k,
            stream=stream,
            tfs_z=tfs_z,
            mirostat_mode=mirostat_mode,
            mirostat_tau=mirostat_tau,
            mirostat_eta=mirostat_eta,
            model=model,
            stopping_criteria=stopping_criteria,
            logits_processor=logits_processor,
            grammar=grammar,
        )
        if stream:
            chunks: Iterator[CompletionChunk] = completion_or_chunks
            return chunks
        completion: Completion = next(completion_or_chunks)  # type: ignore
        return completion

    def __call__(
        self,
        prompt: str,
        suffix: Optional[str] = None,
        max_tokens: int = 128,
        temperature: float = 0.8,
        top_p: float = 0.95,
        logprobs: Optional[int] = None,
        echo: bool = False,
        stop: Optional[Union[str, List[str]]] = [],
        frequency_penalty: float = 0.0,
        presence_penalty: float = 0.0,
        repeat_penalty: float = 1.1,
        top_k: int = 40,
        stream: bool = False,
        tfs_z: float = 1.0,
        mirostat_mode: int = 0,
        mirostat_tau: float = 5.0,
        mirostat_eta: float = 0.1,
        model: Optional[str] = None,
        stopping_criteria: Optional[StoppingCriteriaList] = None,
        logits_processor: Optional[LogitsProcessorList] = None,
        grammar: Optional[LlamaGrammar] = None,
    ) -> Union[Completion, Iterator[CompletionChunk]]:
        """Generate text from a prompt.

        Args:
            prompt: The prompt to generate text from.
            suffix: A suffix to append to the generated text. If None, no suffix is appended.
            max_tokens: The maximum number of tokens to generate. If max_tokens <= 0, the maximum number of tokens to generate is unlimited and depends on n_ctx.
            temperature: The temperature to use for sampling.
            top_p: The top-p value to use for sampling.
            logprobs: The number of logprobs to return. If None, no logprobs are returned.
            echo: Whether to echo the prompt.
            stop: A list of strings to stop generation when encountered.
            repeat_penalty: The penalty to apply to repeated tokens.
            top_k: The top-k value to use for sampling.
            stream: Whether to stream the results.

        Raises:
            ValueError: If the requested tokens exceed the context window.
            RuntimeError: If the prompt fails to tokenize or the model fails to evaluate the prompt.

        Returns:
            Response object containing the generated text.
        """
        return self.create_completion(
            prompt=prompt,
            suffix=suffix,
            max_tokens=max_tokens,
            temperature=temperature,
            top_p=top_p,
            logprobs=logprobs,
            echo=echo,
            stop=stop,
            frequency_penalty=frequency_penalty,
            presence_penalty=presence_penalty,
            repeat_penalty=repeat_penalty,
            top_k=top_k,
            stream=stream,
            tfs_z=tfs_z,
            mirostat_mode=mirostat_mode,
            mirostat_tau=mirostat_tau,
            mirostat_eta=mirostat_eta,
            model=model,
            stopping_criteria=stopping_criteria,
            logits_processor=logits_processor,
            grammar=grammar,
        )

    def _convert_text_completion_to_chat(
        self, completion: Completion
    ) -> ChatCompletion:
        return {
            "id": "chat" + completion["id"],
            "object": "chat.completion",
            "created": completion["created"],
            "model": completion["model"],
            "choices": [
                {
                    "index": 0,
                    "message": {
                        "role": "assistant",
                        "content": completion["choices"][0]["text"],
                    },
                    "finish_reason": completion["choices"][0]["finish_reason"],
                }
            ],
            "usage": completion["usage"],
        }

    def _convert_text_completion_chunks_to_chat(
        self,
        chunks: Iterator[CompletionChunk],
    ) -> Iterator[ChatCompletionChunk]:
        for i, chunk in enumerate(chunks):
            if i == 0:
                yield {
                    "id": "chat" + chunk["id"],
                    "model": chunk["model"],
                    "created": chunk["created"],
                    "object": "chat.completion.chunk",
                    "choices": [
                        {
                            "index": 0,
                            "delta": {
                                "role": "assistant",
                            },
                            "finish_reason": None,
                        }
                    ],
                }
            yield {
                "id": "chat" + chunk["id"],
                "model": chunk["model"],
                "created": chunk["created"],
                "object": "chat.completion.chunk",
                "choices": [
                    {
                        "index": 0,
                        "delta": {
                            "content": chunk["choices"][0]["text"],
                        }
                        if chunk["choices"][0]["finish_reason"] is None
                        else {},
                        "finish_reason": chunk["choices"][0]["finish_reason"],
                    }
                ],
            }

    def _convert_completion_to_chat(
        self,
        completion_or_chunks: Union[Completion, Iterator[CompletionChunk]],
        stream: bool = False,
    ) -> Union[ChatCompletion, Iterator[ChatCompletionChunk]]:
        if stream:
            chunks: Iterator[CompletionChunk] = completion_or_chunks  # type: ignore
            return self._convert_text_completion_chunks_to_chat(chunks)
        else:
            completion: Completion = completion_or_chunks  # type: ignore
            return self._convert_text_completion_to_chat(completion)

    def create_chat_completion(
        self,
        messages: List[ChatCompletionMessage],
        functions: Optional[List[ChatCompletionFunction]] = None,
        function_call: Optional[Union[str, ChatCompletionFunctionCall]] = None,
        temperature: float = 0.2,
        top_p: float = 0.95,
        top_k: int = 40,
        stream: bool = False,
        stop: Optional[Union[str, List[str]]] = [],
        max_tokens: int = 256,
        presence_penalty: float = 0.0,
        frequency_penalty: float = 0.0,
        repeat_penalty: float = 1.1,
        tfs_z: float = 1.0,
        mirostat_mode: int = 0,
        mirostat_tau: float = 5.0,
        mirostat_eta: float = 0.1,
        model: Optional[str] = None,
        logits_processor: Optional[LogitsProcessorList] = None,
        grammar: Optional[LlamaGrammar] = None,
    ) -> Union[ChatCompletion, Iterator[ChatCompletionChunk]]:
        """Generate a chat completion from a list of messages.

        Args:
            messages: A list of messages to generate a response for.
            temperature: The temperature to use for sampling.
            top_p: The top-p value to use for sampling.
            top_k: The top-k value to use for sampling.
            stream: Whether to stream the results.
            stop: A list of strings to stop generation when encountered.
            max_tokens: The maximum number of tokens to generate. If max_tokens <= 0, the maximum number of tokens to generate is unlimited and depends on n_ctx.
            repeat_penalty: The penalty to apply to repeated tokens.

        Returns:
            Generated chat completion or a stream of chat completion chunks.
        """
        completion_or_chunks = self.chat_completion_template.create_chat_completion(
            self,
            messages=messages,
            functions=functions,
            function_call=function_call,
            temperature=temperature,
            top_p=top_p,
            top_k=top_k,
            stream=stream,
            stop=stop,
            max_tokens=max_tokens,
            presence_penalty=presence_penalty,
            frequency_penalty=frequency_penalty,
            repeat_penalty=repeat_penalty,
            tfs_z=tfs_z,
            mirostat_mode=mirostat_mode,
            mirostat_tau=mirostat_tau,
            mirostat_eta=mirostat_eta,
            model=model,
            logits_processor=logits_processor,
            grammar=grammar,
        )
        return self._convert_completion_to_chat(completion_or_chunks, stream=stream)  # type: ignore

    def __del__(self):
        if hasattr(self, "model") and self.model is not None:
            llama_cpp.llama_free_model(self.model)
            self.model = None
        if hasattr(self, "ctx") and self.ctx is not None:
            llama_cpp.llama_free(self.ctx)
            self.ctx = None

    def __getstate__(self):
        return dict(
            model_path=self.model_path,
            # Model Params
            n_gpu_layers=self.model_params.n_gpu_layers,
            main_gpu=self.model_params.main_gpu,
            tensor_split=self.tensor_split,
            vocab_only=self.model_params.vocab_only,
            use_mmap=self.model_params.use_mmap,
            use_mlock=self.model_params.use_mlock,
            # Context Params
            seed=self.context_params.seed,
            n_ctx=self.context_params.n_ctx,
            n_batch=self.n_batch,
            n_threads=self.context_params.n_threads,
            n_threads_batch=self.context_params.n_threads_batch,
            rope_freq_base=self.context_params.rope_freq_base,
            rope_freq_scale=self.context_params.rope_freq_scale,
            mul_mat_q=self.context_params.mul_mat_q,
            f16_kv=self.context_params.f16_kv,
            logits_all=self.context_params.logits_all,
            embedding=self.context_params.embedding,
            # Sampling Params
            last_n_tokens_size=self.last_n_tokens_size,
            # LoRA Params
            lora_base=self.lora_base,
            lora_scale=self.lora_scale,
            lora_path=self.lora_path,
            # Backend Params
            numa=self.numa,
            # Misc
            verbose=self.verbose,
        )

    def __setstate__(self, state):
        self.__init__(
            model_path=state["model_path"],
            # Model Params
            n_gpu_layers=state["n_gpu_layers"],
            main_gpu=state["main_gpu"],
            tensor_split=state["tensor_split"],
            vocab_only=state["vocab_only"],
            use_mmap=state["use_mmap"],
            use_mlock=state["use_mlock"],
            # Context Params
            seed=state["seed"],
            n_ctx=state["n_ctx"],
            n_batch=state["n_batch"],
            n_threads=state["n_threads"],
            n_threads_batch=state["n_threads_batch"],
            rope_freq_base=state["rope_freq_base"],
            rope_freq_scale=state["rope_freq_scale"],
            mul_mat_q=state["mul_mat_q"],
            f16_kv=state["f16_kv"],
            logits_all=state["logits_all"],
            embedding=state["embedding"],
            # Sampling Params
            last_n_tokens_size=state["last_n_tokens_size"],
            # LoRA Params
            lora_base=state["lora_base"],
            lora_path=state["lora_path"],
            # Backend Params
            numa=state["numa"],
            # Misc
            verbose=state["verbose"],
        )

    def save_state(self) -> LlamaState:
        assert self.ctx is not None
        if self.verbose:
            print("Llama.save_state: saving llama state", file=sys.stderr)
        state_size = llama_cpp.llama_get_state_size(self.ctx)
        if self.verbose:
            print(f"Llama.save_state: got state size: {state_size}", file=sys.stderr)
        llama_state = (llama_cpp.c_uint8 * int(state_size))()
        if self.verbose:
            print("Llama.save_state: allocated state", file=sys.stderr)
        n_bytes = llama_cpp.llama_copy_state_data(self.ctx, llama_state)
        if self.verbose:
            print(f"Llama.save_state: copied llama state: {n_bytes}", file=sys.stderr)
        if int(n_bytes) > int(state_size):
            raise RuntimeError("Failed to copy llama state data")
        llama_state_compact = (llama_cpp.c_uint8 * int(n_bytes))()
        llama_cpp.ctypes.memmove(llama_state_compact, llama_state, int(n_bytes))
        if self.verbose:
            print(
                f"Llama.save_state: saving {n_bytes} bytes of llama state",
                file=sys.stderr,
            )
        return LlamaState(
            scores=self.scores.copy(),
            input_ids=self.input_ids.copy(),
            n_tokens=self.n_tokens,
            llama_state=bytes(llama_state_compact),
            llama_state_size=n_bytes,
        )

    def load_state(self, state: LlamaState) -> None:
        assert self.ctx is not None
        self.scores = state.scores.copy()
        self.input_ids = state.input_ids.copy()
        self.n_tokens = state.n_tokens
        state_size = state.llama_state_size
        LLamaStateArrayType = llama_cpp.c_uint8 * state_size
        llama_state = LLamaStateArrayType.from_buffer_copy(state.llama_state)

        if llama_cpp.llama_set_state_data(self.ctx, llama_state) != state_size:
            raise RuntimeError("Failed to set llama state data")

    def n_ctx(self) -> int:
        """Return the context window size."""
        assert self.ctx is not None
        return llama_cpp.llama_n_ctx(self.ctx)

    def n_embd(self) -> int:
        """Return the embedding size."""
        assert self.model is not None
        return llama_cpp.llama_n_embd(self.model)

    def n_vocab(self) -> int:
        """Return the vocabulary size."""
        assert self.model is not None
        return llama_cpp.llama_n_vocab(self.model)

    def tokenizer(self) -> "LlamaTokenizer":
        """Return the tokenizer for this model."""
        assert self.ctx is not None
        return LlamaTokenizer(self)

    def token_eos(self) -> int:
        """Return the end-of-sequence token."""
        assert self.ctx is not None
        return llama_cpp.llama_token_eos(self.ctx)

    def token_bos(self) -> int:
        """Return the beginning-of-sequence token."""
        assert self.ctx is not None
        return llama_cpp.llama_token_bos(self.ctx)

    def token_nl(self) -> int:
        """Return the newline token."""
        assert self.ctx is not None
        return llama_cpp.llama_token_nl(self.ctx)

    @staticmethod
    def logits_to_logprobs(logits: List[float]) -> List[float]:
        exps = [math.exp(float(x)) for x in logits]
        sum_exps = sum(exps)
        return [math.log(x / sum_exps) for x in exps]

    @staticmethod
    def longest_token_prefix(a: Sequence[int], b: Sequence[int]):
        longest_prefix = 0
        for _a, _b in zip(a, b):
            if _a == _b:
                longest_prefix += 1
            else:
                break
        return longest_prefix


class LlamaTokenizer:
    def __init__(self, llama: Llama):
        self.llama = llama

    def encode(self, text: str, add_bos: bool = True) -> List[int]:
        return self.llama.tokenize(
            text.encode("utf-8", errors="ignore"), add_bos=add_bos
        )

    def decode(self, tokens: List[int]) -> str:
        return self.llama.detokenize(tokens).decode("utf-8", errors="ignore")

    @classmethod
    def from_ggml_file(cls, path: str) -> "LlamaTokenizer":
        return cls(Llama(model_path=path, vocab_only=True))


class ChatCompletionFormat(ABC):
    """Base class for chat completion templates."""

    @abstractmethod
    def create_chat_completion(
        self,
        llama: Llama,
        messages: List[ChatCompletionMessage],
        functions: Optional[List[ChatCompletionFunction]] = None,
        function_call: Optional[Union[str, ChatCompletionFunctionCall]] = None,
        temperature: float = 0.2,
        top_p: float = 0.95,
        top_k: int = 40,
        stream: bool = False,
        stop: Optional[Union[str, List[str]]] = [],
        max_tokens: int = 256,
        presence_penalty: float = 0.0,
        frequency_penalty: float = 0.0,
        repeat_penalty: float = 1.1,
        tfs_z: float = 1.0,
        mirostat_mode: int = 0,
        mirostat_tau: float = 5.0,
        mirostat_eta: float = 0.1,
        model: Optional[str] = None,
        logits_processor: Optional[LogitsProcessorList] = None,
        grammar: Optional[LlamaGrammar] = None,
    ) -> Union[Completion, Iterator[CompletionChunk]]:
        raise NotImplementedError


class DefaultChatCompletionFormat(ABC):
    """Base class for chat completion templates."""

    def create_chat_completion(
        self,
        llama: Llama,
        messages: List[ChatCompletionMessage],
        functions: Optional[List[ChatCompletionFunction]] = None,
        function_call: Optional[Union[str, ChatCompletionFunctionCall]] = None,
        temperature: float = 0.2,
        top_p: float = 0.95,
        top_k: int = 40,
        stream: bool = False,
        stop: Optional[Union[str, List[str]]] = [],
        max_tokens: int = 256,
        presence_penalty: float = 0.0,
        frequency_penalty: float = 0.0,
        repeat_penalty: float = 1.1,
        tfs_z: float = 1.0,
        mirostat_mode: int = 0,
        mirostat_tau: float = 5.0,
        mirostat_eta: float = 0.1,
        model: Optional[str] = None,
        logits_processor: Optional[LogitsProcessorList] = None,
        grammar: Optional[LlamaGrammar] = None,
    ) -> Union[Completion, Iterator[CompletionChunk]]:
        stop = (
            stop if isinstance(stop, list) else [stop] if isinstance(stop, str) else []
        )
        chat_history = "".join(
            f'### {"Human" if message["role"] == "user" else "Assistant"}:{message["content"]}'
            for message in messages
        )
        PROMPT = chat_history + "### Assistant:"
        PROMPT_STOP = ["### Assistant:", "### Human:"]
        return llama.create_completion(
            prompt=PROMPT,
            stop=PROMPT_STOP + stop,
            temperature=temperature,
            top_p=top_p,
            top_k=top_k,
            stream=stream,
            max_tokens=max_tokens,
            repeat_penalty=repeat_penalty,
            presence_penalty=presence_penalty,
            frequency_penalty=frequency_penalty,
            tfs_z=tfs_z,
            mirostat_mode=mirostat_mode,
            mirostat_tau=mirostat_tau,
            mirostat_eta=mirostat_eta,
            model=model,
            logits_processor=logits_processor,
            grammar=grammar,
        )<|MERGE_RESOLUTION|>--- conflicted
+++ resolved
@@ -243,14 +243,9 @@
         lora_path: Optional[str] = None,
         # Backend Params
         numa: bool = False,
-<<<<<<< HEAD
-        chat_completion_template: Optional["ChatCompletionFormat"] = None,
-        verbose: bool = True,
-=======
         # Misc
         verbose: bool = True,
         # Extra Params
->>>>>>> a72efc77
         **kwargs,  # type: ignore
     ):
         """Load a llama.cpp model from `model_path`.
@@ -301,33 +296,12 @@
 
         self.model_path = model_path
 
-<<<<<<< HEAD
-        self.params = llama_cpp.llama_context_default_params()
-        self.params.seed = seed
-        self.params.n_ctx = n_ctx
-        self.params.n_gpu_layers = (
-            0x7FFFFFFF if n_gpu_layers == -1 else n_gpu_layers
-        )  # 0x7FFFFFFF is INT32 max, will be auto set to all layers
-        self.params.main_gpu = main_gpu
-        self.params.rope_freq_base = rope_freq_base
-        self.params.rope_freq_scale = rope_freq_scale
-        self.params.low_vram = low_vram
-        self.params.mul_mat_q = mul_mat_q
-        self.params.f16_kv = f16_kv
-        self.params.logits_all = logits_all
-        self.params.vocab_only = vocab_only
-        self.params.use_mmap = use_mmap if lora_path is None else False
-        self.params.use_mlock = use_mlock
-        self.params.embedding = embedding
-
-=======
         # Model Params
         self.model_params = llama_cpp.llama_model_default_params()
         self.model_params.n_gpu_layers = (
             0x7FFFFFFF if n_gpu_layers == -1 else n_gpu_layers
         )  # 0x7FFFFFFF is INT32 max, will be auto set to all layers
         self.model_params.main_gpu = main_gpu
->>>>>>> a72efc77
         self.tensor_split = tensor_split
         self._p_tensor_split = None
         if self.tensor_split is not None:
@@ -341,8 +315,6 @@
         self.model_params.use_mmap = use_mmap if lora_path is None else False
         self.model_params.use_mlock = use_mlock
 
-<<<<<<< HEAD
-=======
         self.n_batch = min(n_ctx, n_batch)  # ???
         self.n_threads = n_threads or max(multiprocessing.cpu_count() // 2, 1)
         self.n_threads_batch = n_threads_batch or max(
@@ -364,17 +336,8 @@
         self.context_params.embedding = embedding
 
         # Sampling Params
->>>>>>> a72efc77
         self.last_n_tokens_size = last_n_tokens_size
 
-<<<<<<< HEAD
-        self.chat_completion_template = (
-            chat_completion_template or DefaultChatCompletionFormat()
-        )
-
-        self.cache: Optional[BaseLlamaCache] = None
-=======
->>>>>>> a72efc77
 
         self.cache: Optional[BaseLlamaCache] = None
 
