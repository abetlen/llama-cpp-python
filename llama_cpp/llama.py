from __future__ import annotations

import contextlib
import ctypes
import fnmatch
import json
import multiprocessing
import os
import sys
import time
import typing
<<<<<<< HEAD
import uuid
=======
import random
import fnmatch
>>>>>>> 4744551b
import warnings
from collections import deque
from pathlib import Path
from typing import (
    Any,
    Callable,
    Deque,
    Dict,
    Generator,
    Iterator,
    List,
    Literal,
    Optional,
    Sequence,
    Union,
)

import numpy as np
import numpy.typing as npt

<<<<<<< HEAD
from llama_cpp import llama_chat_format, llama_cpp
from llama_cpp.llama_speculative import LlamaDraftModel

from ._internals import (
    _LlamaBatch,  # type: ignore
    _LlamaContext,  # type: ignore
    _LlamaModel,  # type: ignore
    _LlamaSamplingContext,  # type: ignore
    _LlamaSamplingParams,  # type: ignore
    _LlamaTokenDataArray,  # type: ignore
    _normalize_embedding,  # type: ignore
)
=======
import llama_cpp._internals as internals
>>>>>>> 4744551b
from ._logger import set_verbose
from ._utils import suppress_stdout_stderr
from .llama_cache import (
    BaseLlamaCache,  # type: ignore
)
from .llama_grammar import LlamaGrammar
from .llama_tokenizer import BaseLlamaTokenizer, LlamaTokenizer
from .llama_types import *


class Llama:
    """High-level Python wrapper for a llama.cpp model."""

    __backend_initialized = False

    def __init__(
        self,
        model_path: str,
        *,
        # Model Params
        n_gpu_layers: int = 0,
        split_mode: int = llama_cpp.LLAMA_SPLIT_MODE_LAYER,
        main_gpu: int = 0,
        tensor_split: Optional[List[float]] = None,
        rpc_servers: Optional[str] = None,
        vocab_only: bool = False,
        use_mmap: bool = True,
        use_mlock: bool = False,
        kv_overrides: Optional[Dict[str, Union[bool, int, float, str]]] = None,
        # Context Params
        seed: int = llama_cpp.LLAMA_DEFAULT_SEED,
        n_ctx: int = 512,
        n_batch: int = 512,
        n_ubatch: int = 512,
        n_threads: Optional[int] = None,
        n_threads_batch: Optional[int] = None,
        rope_scaling_type: Optional[
            int
        ] = llama_cpp.LLAMA_ROPE_SCALING_TYPE_UNSPECIFIED,
        pooling_type: int = llama_cpp.LLAMA_POOLING_TYPE_UNSPECIFIED,
        rope_freq_base: float = 0.0,
        rope_freq_scale: float = 0.0,
        yarn_ext_factor: float = -1.0,
        yarn_attn_factor: float = 1.0,
        yarn_beta_fast: float = 32.0,
        yarn_beta_slow: float = 1.0,
        yarn_orig_ctx: int = 0,
        logits_all: bool = False,
        embedding: bool = False,
        offload_kqv: bool = True,
        flash_attn: bool = False,
        # Sampling Params
        last_n_tokens_size: int = 64,
        # LoRA Params
        lora_base: Optional[str] = None,
        lora_scale: float = 1.0,
        lora_path: Optional[str] = None,
        # Backend Params
        numa: Union[bool, int] = False,
        # Chat Format Params
        chat_format: Optional[str] = None,
        chat_handler: Optional[llama_chat_format.LlamaChatCompletionHandler] = None,
        # Speculative Decoding
        draft_model: Optional[LlamaDraftModel] = None,
        # Tokenizer Override
        tokenizer: Optional[BaseLlamaTokenizer] = None,
        # KV cache quantization
        type_k: Optional[int] = None,
        type_v: Optional[int] = None,
        # Misc
        spm_infill: bool = False,
        verbose: bool = True,
        # Extra Params
        **kwargs,  # type: ignore
    ):
        """Load a llama.cpp model from `model_path`.

        Examples:
            Basic usage

            >>> import llama_cpp
            >>> model = llama_cpp.Llama(
            ...     model_path="path/to/model",
            ... )
            >>> print(model("The quick brown fox jumps ", stop=["."])["choices"][0]["text"])
            the lazy dog

            Loading a chat model

            >>> import llama_cpp
            >>> model = llama_cpp.Llama(
            ...     model_path="path/to/model",
            ...     chat_format="llama-2",
            ... )
            >>> print(model.create_chat_completion(
            ...     messages=[{
            ...         "role": "user",
            ...         "content": "what is the meaning of life?"
            ...     }]
            ... ))

        Args:
            model_path: Path to the model.
            n_gpu_layers: Number of layers to offload to GPU (-ngl). If -1, all layers are offloaded.
            split_mode: How to split the model across GPUs. See llama_cpp.LLAMA_SPLIT_* for options.
            main_gpu: main_gpu interpretation depends on split_mode: LLAMA_SPLIT_MODE_NONE: the GPU that is used for the entire model. LLAMA_SPLIT_MODE_ROW: the GPU that is used for small tensors and intermediate results. LLAMA_SPLIT_MODE_LAYER: ignored
            tensor_split: How split tensors should be distributed across GPUs. If None, the model is not split.
            rpc_servers: Comma separated list of RPC servers to use for offloading
            vocab_only: Only load the vocabulary no weights.
            use_mmap: Use mmap if possible.
            use_mlock: Force the system to keep the model in RAM.
            kv_overrides: Key-value overrides for the model.
            seed: RNG seed, -1 for random
            n_ctx: Text context, 0 = from model
            n_batch: Prompt processing maximum batch size
            n_ubatch: Physical batch size
            n_threads: Number of threads to use for generation
            n_threads_batch: Number of threads to use for batch processing
            rope_scaling_type: RoPE scaling type, from `enum llama_rope_scaling_type`. ref: https://github.com/ggerganov/llama.cpp/pull/2054
            pooling_type: Pooling type, from `enum llama_pooling_type`.
            rope_freq_base: RoPE base frequency, 0 = from model
            rope_freq_scale: RoPE frequency scaling factor, 0 = from model
            yarn_ext_factor: YaRN extrapolation mix factor, negative = from model
            yarn_attn_factor: YaRN magnitude scaling factor
            yarn_beta_fast: YaRN low correction dim
            yarn_beta_slow: YaRN high correction dim
            yarn_orig_ctx: YaRN original context size
            logits_all: Return logits for all tokens, not just the last token. Must be True for completion to return logprobs.
            embedding: Embedding mode only.
            offload_kqv: Offload K, Q, V to GPU.
            flash_attn: Use flash attention.
            last_n_tokens_size: Maximum number of tokens to keep in the last_n_tokens deque.
            lora_base: Optional path to base model, useful if using a quantized base model and you want to apply LoRA to an f16 model.
            lora_path: Path to a LoRA file to apply to the model.
            numa: numa policy
            chat_format: String specifying the chat format to use when calling create_chat_completion.
            chat_handler: Optional chat handler to use when calling create_chat_completion.
            draft_model: Optional draft model to use for speculative decoding.
            tokenizer: Optional tokenizer to override the default tokenizer from llama.cpp.
            verbose: Print verbose output to stderr.
            type_k: KV cache data type for K (default: f16)
            type_v: KV cache data type for V (default: f16)
            spm_infill: Use Suffix/Prefix/Middle pattern for infill (instead of Prefix/Suffix/Middle) as some models prefer this.

        Raises:
            ValueError: If the model path does not exist.

        Returns:
            A Llama instance.
        """
        self.verbose = verbose
        self._stack = contextlib.ExitStack()

        set_verbose(verbose)

        if not Llama.__backend_initialized:
            with suppress_stdout_stderr(disable=verbose):
                llama_cpp.llama_backend_init()
            Llama.__backend_initialized = True

        if isinstance(numa, bool):
            self.numa = (
                llama_cpp.GGML_NUMA_STRATEGY_DISTRIBUTE
                if numa
                else llama_cpp.GGML_NUMA_STRATEGY_DISABLED
            )
        else:
            self.numa = numa

        if self.numa != llama_cpp.GGML_NUMA_STRATEGY_DISABLED:
            with suppress_stdout_stderr(disable=verbose):
                llama_cpp.llama_numa_init(self.numa)

        self.model_path = model_path

        # Model Params
        self.model_params = llama_cpp.llama_model_default_params()
        self.model_params.n_gpu_layers = (
            0x7FFFFFFF if n_gpu_layers == -1 else n_gpu_layers
        )  # 0x7FFFFFFF is INT32 max, will be auto set to all layers
        self.model_params.split_mode = split_mode
        self.model_params.main_gpu = main_gpu
        if rpc_servers is not None:
            self.model_params.rpc_servers = rpc_servers.encode("utf-8")
            self._rpc_servers = rpc_servers
        else:
            self._rpc_servers = None
        self.tensor_split = tensor_split
        self._c_tensor_split = None
        if self.tensor_split is not None:
            if len(self.tensor_split) > llama_cpp.LLAMA_MAX_DEVICES:
                raise ValueError(
                    f"Attempt to split tensors that exceed maximum supported devices. Current LLAMA_MAX_DEVICES={llama_cpp.LLAMA_MAX_DEVICES}"
                )
            # Type conversion and expand the list to the length of LLAMA_MAX_DEVICES
            FloatArray = ctypes.c_float * llama_cpp.LLAMA_MAX_DEVICES
            self._c_tensor_split = FloatArray(
                *tensor_split  # type: ignore
            )  # keep a reference to the array so it is not gc'd
            self.model_params.tensor_split = self._c_tensor_split
        self.model_params.vocab_only = vocab_only
        self.model_params.use_mmap = use_mmap if lora_path is None else False
        self.model_params.use_mlock = use_mlock

        # kv_overrides is the original python dict
        self.kv_overrides = kv_overrides
        if kv_overrides is not None:
            # _kv_overrides_array is a ctypes.Array of llama_model_kv_override Structs
            kvo_array_len = len(kv_overrides) + 1  # for sentinel element
            self._kv_overrides_array = (
                llama_cpp.llama_model_kv_override * kvo_array_len
            )()

            for i, (k, v) in enumerate(kv_overrides.items()):
                self._kv_overrides_array[i].key = k.encode("utf-8")
                if isinstance(v, bool):
                    self._kv_overrides_array[
                        i
                    ].tag = llama_cpp.LLAMA_KV_OVERRIDE_TYPE_BOOL
                    self._kv_overrides_array[i].value.val_bool = v
                elif isinstance(v, int):
                    self._kv_overrides_array[
                        i
                    ].tag = llama_cpp.LLAMA_KV_OVERRIDE_TYPE_INT
                    self._kv_overrides_array[i].value.val_i64 = v
                elif isinstance(v, float):
                    self._kv_overrides_array[
                        i
                    ].tag = llama_cpp.LLAMA_KV_OVERRIDE_TYPE_FLOAT
                    self._kv_overrides_array[i].value.val_f64 = v
                elif isinstance(v, str):  # type: ignore
                    v_bytes = v.encode("utf-8")
                    if len(v_bytes) > 128:  # TODO: Make this a constant
                        raise ValueError(f"Value for {k} is too long: {v}")
                    v_bytes = v_bytes.ljust(128, b"\0")
                    self._kv_overrides_array[
                        i
                    ].tag = llama_cpp.LLAMA_KV_OVERRIDE_TYPE_STR
                    # copy min(v_bytes, 128) to str_value
                    address = typing.cast(
                        int,
                        ctypes.addressof(self._kv_overrides_array[i].value)
                        + llama_cpp.llama_model_kv_override_value.val_str.offset,
                    )
                    buffer_start = ctypes.cast(address, ctypes.POINTER(ctypes.c_char))
                    ctypes.memmove(
                        buffer_start,
                        v_bytes,
                        128,
                    )
                else:
                    raise ValueError(f"Unknown value type for {k}: {v}")

            self._kv_overrides_array[
                -1
            ].key = b"\0"  # ensure sentinel element is zeroed
            self.model_params.kv_overrides = self._kv_overrides_array

        self.n_batch = min(n_ctx, n_batch)  # ???
        self.n_threads = n_threads or max(multiprocessing.cpu_count() // 2, 1)
        self.n_threads_batch = n_threads_batch or multiprocessing.cpu_count()

        # Used by the sampler
        self._seed = seed or llama_cpp.LLAMA_DEFAULT_SEED

        # Context Params
        self.context_params = llama_cpp.llama_context_default_params()
        self.context_params.n_ctx = n_ctx
        self.context_params.n_batch = self.n_batch
        self.context_params.n_ubatch = min(self.n_batch, n_ubatch)
        self.context_params.n_threads = self.n_threads
        self.context_params.n_threads_batch = self.n_threads_batch
        self.context_params.rope_scaling_type = (
            rope_scaling_type
            if rope_scaling_type is not None
            else llama_cpp.LLAMA_ROPE_SCALING_TYPE_UNSPECIFIED
        )
        self.context_params.pooling_type = pooling_type
        self.context_params.rope_freq_base = (
            rope_freq_base if rope_freq_base != 0.0 else 0
        )
        self.context_params.rope_freq_scale = (
            rope_freq_scale if rope_freq_scale != 0.0 else 0
        )
        self.context_params.yarn_ext_factor = (
            yarn_ext_factor if yarn_ext_factor != 0.0 else 0
        )
        self.context_params.yarn_attn_factor = (
            yarn_attn_factor if yarn_attn_factor != 0.0 else 0
        )
        self.context_params.yarn_beta_fast = (
            yarn_beta_fast if yarn_beta_fast != 0.0 else 0
        )
        self.context_params.yarn_beta_slow = (
            yarn_beta_slow if yarn_beta_slow != 0.0 else 0
        )
        self.context_params.yarn_orig_ctx = yarn_orig_ctx if yarn_orig_ctx != 0 else 0
        self.context_params.logits_all = (
            logits_all if draft_model is None else True
        )  # Must be set to True for speculative decoding
        self.context_params.embeddings = embedding  # TODO: Rename to embeddings
        self.context_params.offload_kqv = offload_kqv
        self.context_params.flash_attn = flash_attn
        #  KV cache quantization
        if type_k is not None:
            self.context_params.type_k = type_k
        if type_v is not None:
            self.context_params.type_v = type_v
        # Sampling Params
        self.last_n_tokens_size = last_n_tokens_size

        self.cache: Optional[BaseLlamaCache] = None

        self.lora_base = lora_base
        self.lora_scale = lora_scale
        self.lora_path = lora_path

        self.spm_infill = spm_infill

        if not os.path.exists(model_path):
            raise ValueError(f"Model path does not exist: {model_path}")

        self._model = self._stack.enter_context(
            contextlib.closing(
                internals.LlamaModel(
                    path_model=self.model_path,
                    params=self.model_params,
                    verbose=self.verbose,
                )
            )
        )

        # Override tokenizer
        self.tokenizer_ = tokenizer or LlamaTokenizer(self)

        # Set the default value for the context and correct the batch
        if n_ctx == 0:
            n_ctx = self._model.n_ctx_train()
            self.n_batch = min(n_ctx, n_batch)
            self.context_params.n_ctx = self._model.n_ctx_train()
            self.context_params.n_batch = self.n_batch
            self.context_params.n_ubatch = min(self.n_batch, n_ubatch)

        self._ctx = self._stack.enter_context(
            contextlib.closing(
                internals.LlamaContext(
                    model=self._model,
                    params=self.context_params,
                    verbose=self.verbose,
                )
            )
        )

        self._batch = self._stack.enter_context(
            contextlib.closing(
                internals.LlamaBatch(
                    n_tokens=self.n_batch,
                    embd=0,
                    n_seq_max=self.context_params.n_ctx,
                    verbose=self.verbose,
                )
            )
        )

        self._lora_adapter: Optional[llama_cpp.llama_lora_adapter_p] = None

        if self.lora_path:
            self._lora_adapter = llama_cpp.llama_lora_adapter_init(
                self._model.model,
                self.lora_path.encode("utf-8"),
            )
            if self._lora_adapter is None:
                raise RuntimeError(
                    f"Failed to initialize LoRA adapter from lora path: {self.lora_path}"
                )

            def free_lora_adapter():
                if self._lora_adapter is None:
                    return
                llama_cpp.llama_lora_adapter_free(self._lora_adapter)
                self._lora_adapter = None

            self._stack.callback(free_lora_adapter)

            if llama_cpp.llama_lora_adapter_set(
                self._ctx.ctx, self._lora_adapter, self.lora_scale
            ):
                raise RuntimeError(
                    f"Failed to set LoRA adapter from lora path: {self.lora_path}"
                )

        if self.verbose:
            print(llama_cpp.llama_print_system_info().decode("utf-8"), file=sys.stderr)

        self.chat_format = chat_format
        self.chat_handler = chat_handler
        self._chat_handlers: Dict[
            str, llama_chat_format.LlamaChatCompletionHandler
        ] = {}

        self.draft_model = draft_model

        self._n_vocab = self.n_vocab()
        self._n_ctx = self.n_ctx()

        self._token_nl = self.token_nl()
        self._token_eos = self.token_eos()

        self._candidates = internals.LlamaTokenDataArray(n_vocab=self._n_vocab)

        self.n_tokens = 0
        self.input_ids: npt.NDArray[np.intc] = np.ndarray((n_ctx,), dtype=np.intc)
        self.scores: npt.NDArray[np.single] = np.ndarray(
            (n_ctx if logits_all == True else n_batch, self._n_vocab), dtype=np.single
        )

        self._mirostat_mu = ctypes.c_float(
            2.0 * 5.0
        )  # TODO: Move this to sampling context

        try:
            self.metadata = self._model.metadata()
        except Exception as e:
            self.metadata = {}
            if self.verbose:
                print(f"Failed to load metadata: {e}", file=sys.stderr)

        if self.verbose:
            print(f"Model metadata: {self.metadata}", file=sys.stderr)

        eos_token_id = self.token_eos()
        bos_token_id = self.token_bos()

        eos_token = (
            self._model.token_get_text(eos_token_id) if eos_token_id != -1 else ""
        )
        bos_token = (
            self._model.token_get_text(bos_token_id) if bos_token_id != -1 else ""
        )

        # Unfortunately the llama.cpp API does not return metadata arrays, so we can't get template names from tokenizer.chat_templates
        template_choices = dict(
            (name[10:], template)
            for name, template in self.metadata.items()
            if name.startswith("tokenizer.chat_template.")
        )

        if "tokenizer.chat_template" in self.metadata:
            template_choices["chat_template.default"] = self.metadata[
                "tokenizer.chat_template"
            ]

        if self.verbose and template_choices:
            print(
                f"Available chat formats from metadata: {', '.join(template_choices.keys())}",
                file=sys.stderr,
            )

        for name, template in template_choices.items():
            self._chat_handlers[name] = llama_chat_format.Jinja2ChatFormatter(
                template=template,
                eos_token=eos_token,
                bos_token=bos_token,
                stop_token_ids=[eos_token_id],
            ).to_chat_handler()

        if (
            self.chat_format is None
            and self.chat_handler is None
            and "chat_template.default" in template_choices
        ):
            chat_format = llama_chat_format.guess_chat_format_from_gguf_metadata(
                self.metadata
            )

            if chat_format is not None:
                self.chat_format = chat_format
                if self.verbose:
                    print(f"Guessed chat format: {chat_format}", file=sys.stderr)
            else:
                if self.verbose:
                    print(
                        f"Using gguf chat template: {template_choices['chat_template.default']}",
                        file=sys.stderr,
                    )
                    print(f"Using chat eos_token: {eos_token}", file=sys.stderr)
                    print(f"Using chat bos_token: {bos_token}", file=sys.stderr)

                self.chat_format = "chat_template.default"

        if self.chat_format is None and self.chat_handler is None:
            self.chat_format = "llama-2"
            if self.verbose:
                print(
                    f"Using fallback chat format: {self.chat_format}", file=sys.stderr
                )

        self._sampler = None

    @property
    def ctx(self) -> llama_cpp.llama_context_p:
        return self._ctx.ctx

    @property
    def model(self) -> llama_cpp.llama_model_p:
        return self._model.model

    @property
    def _input_ids(self) -> npt.NDArray[np.intc]:
        return self.input_ids[: self.n_tokens]

    @property
    def _scores(self) -> npt.NDArray[np.single]:
        return self.scores[: self.n_tokens, :]

    @property
    def eval_tokens(self) -> Deque[int]:
        return deque(self.input_ids[: self.n_tokens].tolist(), maxlen=self._n_ctx)

    @property
    def eval_logits(self) -> Deque[List[float]]:
        return deque(
            self.scores[: self.n_tokens, :].tolist(),
            maxlen=self._n_ctx if self.context_params.logits_all else 1,
        )

    def tokenize(
        self, text: bytes, add_bos: bool = True, special: bool = False
    ) -> List[int]:
        """Tokenize a string.

        Args:
            text: The utf-8 encoded string to tokenize.
            add_bos: Whether to add a beginning of sequence token.
            special: Whether to tokenize special tokens.

        Raises:
            RuntimeError: If the tokenization failed.

        Returns:
            A list of tokens.
        """
        return self.tokenizer_.tokenize(text, add_bos, special)

    def detokenize(
        self,
        tokens: List[int],
        prev_tokens: Optional[List[int]] = None,
        special: bool = False,
    ) -> bytes:
        """Detokenize a list of tokens.

        Args:
            tokens: The list of tokens to detokenize.
            prev_tokens: The list of previous tokens. Offset mapping will be performed if provided.
            special: Whether to detokenize special tokens.

        Returns:
            The detokenized string.
        """
        return self.tokenizer_.detokenize(
            tokens, prev_tokens=prev_tokens, special=special
        )

    def set_cache(self, cache: Optional[BaseLlamaCache]):
        """Set the cache.

        Args:
            cache: The cache to set.
        """
        self.cache = cache

    def set_seed(self, seed: int):
        """Set the random seed.

        Args:
            seed: The random seed.
        """
        self._seed = seed

    def reset(self):
        """Reset the model state."""
        self.n_tokens = 0

    def eval(self, tokens: Sequence[int]):
        """Evaluate a list of tokens.

        Args:
            tokens: The list of tokens to evaluate.
        """
        self._ctx.kv_cache_seq_rm(-1, self.n_tokens, -1)
        for i in range(0, len(tokens), self.n_batch):
            batch = tokens[i : min(len(tokens), i + self.n_batch)]
            n_past = self.n_tokens
            n_tokens = len(batch)
            self._batch.set_batch(
                batch=batch, n_past=n_past, logits_all=self.context_params.logits_all
            )
            self._ctx.decode(self._batch)
            # Save tokens
            self.input_ids[n_past : n_past + n_tokens] = batch
            # Save logits
            if self.context_params.logits_all:
                rows = n_tokens
                cols = self._n_vocab
                logits = np.ctypeslib.as_array(
                    self._ctx.get_logits(), shape=(rows * cols,)
                )
                self.scores[n_past : n_past + n_tokens, :].reshape(-1)[::] = logits
            else:
                # rows = 1
                # cols = self._n_vocab
                # logits = np.ctypeslib.as_array(
                #     self._ctx.get_logits(), shape=(rows * cols,)
                # )
                # self.scores[n_past + n_tokens - 1, :].reshape(-1)[::] = logits
                # NOTE: Now that sampling is done inside the sampler, logits are only needed for logprobs which requires logits_all
                pass
            # Update n_tokens
            self.n_tokens += n_tokens

    def _init_sampler(
        self,
        top_k: int = 40,
        top_p: float = 0.95,
        min_p: float = 0.05,
        typical_p: float = 1.0,
        temp: float = 0.80,
        repeat_penalty: float = 1.0,
        frequency_penalty: float = 0.0,
        presence_penalty: float = 0.0,
        tfs_z: float = 1.0,
        mirostat_mode: int = 0,
        mirostat_eta: float = 0.1,
        mirostat_tau: float = 5.0,
        penalize_nl: bool = True,
        logits_processor: Optional[LogitsProcessorList] = None,
        grammar: Optional[LlamaGrammar] = None,
    ):
        sampler = internals.LlamaSampler()

        if logits_processor is not None:
            # Create and add a custom sampler
            def apply_func(token_data_array: llama_cpp.llama_token_data_array_p):
                size = token_data_array.contents.size
                data_soa = token_data_array.contents.data
                data_soa_address = ctypes.addressof(data_soa.contents)
                # NOTE: This is probably broken
                recarray = np.recarray(
                    shape=(size,),
                    dtype=np.dtype(
                        [("id", np.intc), ("logit", np.single), ("p", np.single)],
                        align=True,
                    ),
                    buf=(llama_cpp.llama_token_data * size).from_address(
                        data_soa_address
                    ),
                )
                for logit_processor in logits_processor:
                    recarray.logit[:] = logit_processor(self._input_ids, recarray.logit)

            sampler.add_custom(apply_func)

        sampler.add_penalties(
            n_vocab=self._n_vocab,
            special_eos_id=self._token_eos,
            linefeed_id=self._token_nl,
            penalty_last_n=self.last_n_tokens_size,
            penalty_repeat=repeat_penalty,
            penalty_freq=frequency_penalty,
            penalty_present=presence_penalty,
            penalize_nl=penalize_nl,
            ignore_eos=False,
        )

        if grammar is not None:
            sampler.add_grammar(self._model, grammar)

        if temp < 0.0:
            sampler.add_softmax()
            sampler.add_dist(self._seed)
        elif temp == 0.0:
            sampler.add_greedy()
        else:
            if mirostat_mode == 1:
                mirostat_m = 100
                sampler.add_mirostat(
                    self._n_vocab,
                    self._seed,
                    mirostat_tau,
                    mirostat_eta,
                    mirostat_m,
                )
            elif mirostat_mode == 2:
                sampler.add_mirostat_v2(
                    self._seed,
                    mirostat_tau,
                    mirostat_eta,
                )
            else:
                n_probs = 0
                min_keep = max(1, n_probs)
                sampler.add_top_k(top_k)
                sampler.add_tail_free(tfs_z, min_keep)
                sampler.add_typical(typical_p, min_keep)
                sampler.add_top_p(top_p, min_keep)
                sampler.add_min_p(min_p, min_keep)
                sampler.add_temp(temp)
                sampler.add_dist(self._seed)
        return sampler

    def sample(
        self,
        top_k: int = 40,
        top_p: float = 0.95,
        min_p: float = 0.05,
        typical_p: float = 1.0,
        temp: float = 0.80,
        repeat_penalty: float = 1.0,
        frequency_penalty: float = 0.0,
        presence_penalty: float = 0.0,
        tfs_z: float = 1.0,
        mirostat_mode: int = 0,
        mirostat_eta: float = 0.1,
        mirostat_tau: float = 5.0,
        penalize_nl: bool = True,
        logits_processor: Optional[LogitsProcessorList] = None,
        grammar: Optional[LlamaGrammar] = None,
        idx: Optional[int] = None,
    ):
        """Sample a token from the model.

        Args:
            top_k: The top-k sampling parameter.
            top_p: The top-p sampling parameter.
            temp: The temperature parameter.
            repeat_penalty: The repeat penalty parameter.

        Returns:
            The sampled token.
        """
        assert self.n_tokens > 0

        tmp_sampler = False

        if self._sampler is None:
            tmp_sampler = True
            self._sampler = self._init_sampler(
                top_k=top_k,
                top_p=top_p,
                min_p=min_p,
                typical_p=typical_p,
                temp=temp,
                repeat_penalty=repeat_penalty,
                frequency_penalty=frequency_penalty,
                presence_penalty=presence_penalty,
                tfs_z=tfs_z,
                mirostat_mode=mirostat_mode,
                mirostat_tau=mirostat_tau,
                mirostat_eta=mirostat_eta,
                penalize_nl=penalize_nl,
                logits_processor=logits_processor,
                grammar=grammar,
            )

        assert self.ctx is not None
        token = self._sampler.sample(self._ctx, -1)
        if tmp_sampler:
            self._sampler = None
        return token

    def generate(
        self,
        tokens: Sequence[int],
        top_k: int = 40,
        top_p: float = 0.95,
        min_p: float = 0.05,
        typical_p: float = 1.0,
        temp: float = 0.80,
        repeat_penalty: float = 1.0,
        reset: bool = True,
        frequency_penalty: float = 0.0,
        presence_penalty: float = 0.0,
        tfs_z: float = 1.0,
        mirostat_mode: int = 0,
        mirostat_tau: float = 5.0,
        mirostat_eta: float = 0.1,
        penalize_nl: bool = True,
        logits_processor: Optional[LogitsProcessorList] = None,
        stopping_criteria: Optional[StoppingCriteriaList] = None,
        grammar: Optional[LlamaGrammar] = None,
    ) -> Generator[int, Optional[Sequence[int]], None]:
        """Create a generator of tokens from a prompt.

        Examples:
            >>> llama = Llama("models/ggml-7b.bin")
            >>> tokens = llama.tokenize(b"Hello, world!")
            >>> for token in llama.generate(tokens, top_k=40, top_p=0.95, temp=1.0, repeat_penalty=1.0):
            ...     print(llama.detokenize([token]))

        Args:
            tokens: The prompt tokens.
            top_k: The top-k sampling parameter.
            top_p: The top-p sampling parameter.
            temp: The temperature parameter.
            repeat_penalty: The repeat penalty parameter.
            reset: Whether to reset the model state.

        Yields:
            The generated tokens.
        """
        # Reset mirostat sampling
        self._mirostat_mu = ctypes.c_float(2.0 * mirostat_tau)
        self._sampler = self._init_sampler(
            top_k=top_k,
            top_p=top_p,
            min_p=min_p,
            typical_p=typical_p,
            temp=temp,
            repeat_penalty=repeat_penalty,
            frequency_penalty=frequency_penalty,
            presence_penalty=presence_penalty,
            tfs_z=tfs_z,
            mirostat_mode=mirostat_mode,
            mirostat_tau=mirostat_tau,
            mirostat_eta=mirostat_eta,
            penalize_nl=penalize_nl,
            logits_processor=logits_processor,
            grammar=grammar,
        )

        # Check for kv cache prefix match
        if reset and self.n_tokens > 0:
            longest_prefix = 0
            for a, b in zip(self._input_ids, tokens[:-1]):
                if a == b:
                    longest_prefix += 1
                else:
                    break
            if longest_prefix > 0:
                if self.verbose:
                    print("Llama.generate: prefix-match hit", file=sys.stderr)
                reset = False
                tokens = tokens[longest_prefix:]
                self.n_tokens = longest_prefix
<<<<<<< HEAD
=======
                if self.verbose:
                    print(
                        f"Llama.generate: {longest_prefix} prefix-match hit, "
                        f"remaining {len(tokens)} prompt tokens to eval",
                        file=sys.stderr,
                    )
>>>>>>> 4744551b

        # Reset the model state
        if reset:
            self.reset()

        # # Reset the grammar
        # if grammar is not None:
        #     grammar.reset()

        sample_idx = self.n_tokens + len(tokens) - 1
        tokens = list(tokens)

        # Eval and sample
        while True:
            self.eval(tokens)
            while sample_idx < self.n_tokens:
                token = self.sample(
                    top_k=top_k,
                    top_p=top_p,
                    min_p=min_p,
                    typical_p=typical_p,
                    temp=temp,
                    repeat_penalty=repeat_penalty,
                    frequency_penalty=frequency_penalty,
                    presence_penalty=presence_penalty,
                    tfs_z=tfs_z,
                    mirostat_mode=mirostat_mode,
                    mirostat_tau=mirostat_tau,
                    mirostat_eta=mirostat_eta,
                    logits_processor=logits_processor,
                    grammar=grammar,
                    penalize_nl=penalize_nl,
                    idx=sample_idx,
                )

                sample_idx += 1
                if stopping_criteria is not None and stopping_criteria(
                    self._input_ids, self._scores[-1, :]
                ):
                    return
                tokens_or_none = yield token
                tokens.clear()
                tokens.append(token)
                if tokens_or_none is not None:
                    tokens.extend(tokens_or_none)

                if sample_idx < self.n_tokens and token != self._input_ids[sample_idx]:
                    self.n_tokens = sample_idx
                    self._ctx.kv_cache_seq_rm(-1, self.n_tokens, -1)
                    break

            if self.draft_model is not None:
                self.input_ids[self.n_tokens : self.n_tokens + len(tokens)] = tokens
                draft_tokens = self.draft_model(
                    self.input_ids[: self.n_tokens + len(tokens)]
                )
                tokens.extend(
                    draft_tokens.astype(int)[
                        : self._n_ctx - self.n_tokens - len(tokens)
                    ]
                )

    def create_embedding(
        self, input: Union[str, List[str]], model: Optional[str] = None
    ) -> CreateEmbeddingResponse:
        """Embed a string.

        Args:
            input: The utf-8 encoded string to embed.

        Returns:
            An embedding object.
        """
        model_name: str = model if model is not None else self.model_path

        input = input if isinstance(input, list) else [input]

        # get numeric embeddings
        embeds: Union[List[List[float]], List[List[List[float]]]]
        total_tokens: int
        embeds, total_tokens = self.embed(input, return_count=True)  # type: ignore

        # convert to CreateEmbeddingResponse
        data: List[Embedding] = [
            {
                "object": "embedding",
                "embedding": emb,
                "index": idx,
            }
            for idx, emb in enumerate(embeds)
        ]

        return {
            "object": "list",
            "data": data,
            "model": model_name,
            "usage": {
                "prompt_tokens": total_tokens,
                "total_tokens": total_tokens,
            },
        }

    def embed(
        self,
        input: Union[str, List[str]],
        normalize: bool = False,
        truncate: bool = True,
        return_count: bool = False,
    ):
        """Embed a string.

        Args:
            input: The utf-8 encoded string to embed.

        Returns:
            A list of embeddings
        """
        n_embd = self.n_embd()
        n_batch = self.n_batch

        # get pooling information
        pooling_type = self.pooling_type()
        logits_all = pooling_type == llama_cpp.LLAMA_POOLING_TYPE_NONE

        if self.context_params.embeddings is False:
            raise RuntimeError(
                "Llama model must be created with embedding=True to call this method"
            )

        if self.verbose:
            llama_cpp.llama_perf_context_reset(self._ctx.ctx)

        if isinstance(input, str):
            inputs = [input]
        else:
            inputs = input

        # reset batch
        self._batch.reset()

        # decode and fetch embeddings
        data: Union[List[List[float]], List[List[List[float]]]] = []

        def decode_batch(seq_sizes: List[int]):
            llama_cpp.llama_kv_cache_clear(self._ctx.ctx)
            self._ctx.decode(self._batch)
            self._batch.reset()

            # store embeddings
            if pooling_type == llama_cpp.LLAMA_POOLING_TYPE_NONE:
                pos: int = 0
                for i, size in enumerate(seq_sizes):
                    ptr = llama_cpp.llama_get_embeddings(self._ctx.ctx)
                    embedding: List[List[float]] = [
                        ptr[pos + j * n_embd : pos + (j + 1) * n_embd]
                        for j in range(size)
                    ]
                    if normalize:
                        embedding = [
                            internals.normalize_embedding(e) for e in embedding
                        ]
                    data.append(embedding)
                    pos += size
            else:
                for i in range(len(seq_sizes)):
                    ptr = llama_cpp.llama_get_embeddings_seq(self._ctx.ctx, i)
                    embedding: List[float] = ptr[:n_embd]
                    if normalize:
                        embedding = internals.normalize_embedding(embedding)
                    data.append(embedding)

        # init state
        total_tokens = 0
        s_batch = []
        t_batch = 0
        p_batch = 0

        # accumulate batches and encode
        for text in inputs:
            tokens = self.tokenize(text.encode("utf-8"))
            if truncate:
                tokens = tokens[:n_batch]

            n_tokens = len(tokens)
            total_tokens += n_tokens

            # check for overrun
            if n_tokens > n_batch:
                raise ValueError(
                    f"Requested tokens ({n_tokens}) exceed batch size of {n_batch}"
                )

            # time to eval batch
            if t_batch + n_tokens > n_batch:
                decode_batch(s_batch)
                s_batch = []
                t_batch = 0
                p_batch = 0

            # add to batch
            self._batch.add_sequence(tokens, p_batch, logits_all)

            # update batch stats
            s_batch.append(n_tokens)
            t_batch += n_tokens
            p_batch += 1

        # hanlde last batch
        decode_batch(s_batch)

        if self.verbose:
            llama_cpp.llama_perf_context_print(self._ctx.ctx)

        output = data[0] if isinstance(input, str) else data

        llama_cpp.llama_kv_cache_clear(self._ctx.ctx)
        self.reset()

        if return_count:
            return output, total_tokens
        else:
            return output

    def _create_completion(
        self,
        prompt: Union[str, List[int]],
        suffix: Optional[str] = None,
        max_tokens: Optional[int] = 16,
        temperature: float = 0.8,
        top_p: float = 0.95,
        min_p: float = 0.05,
        typical_p: float = 1.0,
        logprobs: Optional[int] = None,
        echo: bool = False,
        stop: Optional[Union[str, List[str]]] = [],
        frequency_penalty: float = 0.0,
        presence_penalty: float = 0.0,
        repeat_penalty: float = 1.0,
        top_k: int = 40,
        stream: bool = False,
        seed: Optional[int] = None,
        tfs_z: float = 1.0,
        mirostat_mode: int = 0,
        mirostat_tau: float = 5.0,
        mirostat_eta: float = 0.1,
        model: Optional[str] = None,
        stopping_criteria: Optional[StoppingCriteriaList] = None,
        logits_processor: Optional[LogitsProcessorList] = None,
        grammar: Optional[LlamaGrammar] = None,
        logit_bias: Optional[Dict[str, float]] = None,
    ) -> Union[
        Iterator[CreateCompletionResponse], Iterator[CreateCompletionStreamResponse]
    ]:
        assert suffix is None or suffix.__class__ is str

        completion_id: str = f"cmpl-{uuid.uuid4()!s}"
        created: int = int(time.time())
        bos_token_id: int = self.token_bos()
        cls_token_id: int = self._model.token_cls()
        sep_token_id: int = self._model.token_sep()
        prefix_token_id: int = self._model.token_prefix()
        middle_token_id: int = self._model.token_middle()
        suffix_token_id: int = self._model.token_suffix()
        add_space_prefix: bool = (
            self.metadata.get("tokenizer.ggml.add_space_prefix", "true") == "true"
        )
        bos_tokens: List[int] = [cls_token_id if cls_token_id != -1 else bos_token_id]
        eos_tokens: List[int] = [
            sep_token_id if sep_token_id != -1 else self.token_eos()
        ]

        if (
            (isinstance(prompt, list) and suffix is None)
            or not self._model.add_bos_token()
            or bos_tokens[:1] == [-1]
        ):
            bos_tokens = []

        if (isinstance(prompt, list) and suffix is None) or (
            not self._model.add_eos_token() and sep_token_id == -1
        ):
            eos_tokens = []

        suffix_space_prefix: int = 0
        # Tokenizer hack to remove leading space
        if add_space_prefix and suffix_token_id >= 0 and suffix:
            suffix = "☺" + suffix
            suffix_space_prefix = 2

        # If prompt is empty, initialize completion with BOS token to avoid
        # detokenization including a space at the beginning of the completion
        completion_tokens: List[int] = [] if len(prompt) > 0 else [bos_token_id]
        # Add blank space to start of prompt to match OG llama tokenizer
        prefix_tokens: List[int] = (
            [prefix_token_id] if prefix_token_id >= 0 and suffix is not None else []
        ) + (
            (
                self.tokenize(
                    prompt.encode("utf-8"),
                    add_bos=False,
                    special=(prefix_token_id < 0 or suffix is None),
                )
                if prompt != ""
                else []
            )
            if isinstance(prompt, str)
            else prompt
        )
        suffix_tokens: List[int] = (
            (
                [suffix_token_id]
                + (
                    self.tokenize(suffix.encode("utf-8"), add_bos=False, special=False)[
                        suffix_space_prefix:
                    ]
                    if suffix
                    else []
                )
            )
            if suffix_token_id >= 0 and suffix is not None
            else []
        )
        middle_tokens: List[int] = (
            [middle_token_id] if middle_token_id >= 0 and suffix is not None else []
        )
        prompt_tokens: List[int] = (
            bos_tokens
            + (
                (suffix_tokens + prefix_tokens + middle_tokens)
                if self.spm_infill
                else (prefix_tokens + suffix_tokens + middle_tokens)
            )
            + eos_tokens
        )
        text: bytes = b""
        returned_tokens: int = 0
        stop = (
            stop if isinstance(stop, list) else [stop] if isinstance(stop, str) else []
        )
        model_name: str = model if model is not None else self.model_path

        if prompt_tokens[:2] == [self.token_bos()] * 2:
            warnings.warn(
                f'Detected duplicate leading "{self._model.token_get_text(self.token_bos())}" in prompt, this will likely reduce response quality, consider removing it...',
                RuntimeWarning,
            )

        # NOTE: This likely doesn't work correctly for the first token in the prompt
        # because of the extra space added to the start of the prompt_tokens
        if logit_bias is not None:
            logit_bias_map = {int(k): float(v) for k, v in logit_bias.items()}

            def logit_bias_processor(
                input_ids: npt.NDArray[np.intc],
                scores: npt.NDArray[np.single],
            ) -> npt.NDArray[np.single]:
                new_scores = np.copy(
                    scores
                )  # Does it make sense to copy the whole array or can we just overwrite the original one?
                for input_id, score in logit_bias_map.items():
                    new_scores[input_id] = score + scores[input_id]
                return new_scores

            _logit_bias_processor = LogitsProcessorList([logit_bias_processor])
            if logits_processor is None:
                logits_processor = _logit_bias_processor
            else:
                logits_processor = logits_processor.extend(_logit_bias_processor)

        if self.verbose:
            self._ctx.reset_timings()

        if len(prompt_tokens) >= self._n_ctx:
            raise ValueError(
                f"Requested tokens ({len(prompt_tokens)}) exceed context window of {llama_cpp.llama_n_ctx(self.ctx)}"
            )

        if max_tokens is None or max_tokens <= 0:
            # Unlimited, depending on n_ctx.
            max_tokens = self._n_ctx - len(prompt_tokens)

        # Truncate max_tokens if requested tokens would exceed the context window
        max_tokens = (
            max_tokens
            if max_tokens + len(prompt_tokens) < self._n_ctx
            else (self._n_ctx - len(prompt_tokens))
        )

        if stop != []:
            stop_sequences = [s.encode("utf-8") for s in stop]
        else:
            stop_sequences = []

        if logprobs is not None and self.context_params.logits_all is False:
            raise ValueError(
                "logprobs is not supported for models created with logits_all=False"
            )

        if self.cache:
            try:
                cache_item = self.cache[prompt_tokens]
                cache_prefix_len = Llama.longest_token_prefix(
                    cache_item.input_ids.tolist(), prompt_tokens
                )
                eval_prefix_len = Llama.longest_token_prefix(
                    self._input_ids.tolist(), prompt_tokens
                )
                if cache_prefix_len > eval_prefix_len:
                    self.load_state(cache_item)
                    if self.verbose:
                        print("Llama._create_completion: cache hit", file=sys.stderr)
            except KeyError:
                if self.verbose:
                    print("Llama._create_completion: cache miss", file=sys.stderr)

        if seed is not None:
            self.set_seed(seed)
        else:
            self.set_seed(random.Random(self._seed).randint(0, 2 ** 32))

        finish_reason = "length"
        multibyte_fix = 0
        for token in self.generate(
            prompt_tokens,
            top_k=top_k,
            top_p=top_p,
            min_p=min_p,
            typical_p=typical_p,
            temp=temperature,
            tfs_z=tfs_z,
            mirostat_mode=mirostat_mode,
            mirostat_tau=mirostat_tau,
            mirostat_eta=mirostat_eta,
            frequency_penalty=frequency_penalty,
            presence_penalty=presence_penalty,
            repeat_penalty=repeat_penalty,
            stopping_criteria=stopping_criteria,
            logits_processor=logits_processor,
            grammar=grammar,
        ):
            if llama_cpp.llama_token_is_eog(self._model.model, token):
                text = self.detokenize(completion_tokens, prev_tokens=prompt_tokens)
                finish_reason = "stop"
                break

            completion_tokens.append(token)

            all_text = self.detokenize(completion_tokens, prev_tokens=prompt_tokens)

            # Contains multi-byte UTF8
            for k, char in enumerate(all_text[-3:]):
                k = 3 - k
                for num, pattern in [(2, 192), (3, 224), (4, 240)]:
                    # Bitwise AND check
                    if num > k and pattern & char == pattern:
                        multibyte_fix = num - k

            # Stop incomplete bytes from passing
            if multibyte_fix > 0:
                multibyte_fix -= 1
                continue

            any_stop = [s for s in stop_sequences if s in all_text]
            if len(any_stop) > 0:
                first_stop = any_stop[0]
                text = all_text[: all_text.index(first_stop)]
                finish_reason = "stop"
                break

            if stream:
                remaining_tokens = completion_tokens[returned_tokens:]
                remaining_text = self.detokenize(
                    remaining_tokens,
                    prev_tokens=prompt_tokens + completion_tokens[:returned_tokens],
                )
                remaining_length = len(remaining_text)

                # We want to avoid yielding any characters from
                # the generated text if they are part of a stop
                # sequence.
                first_stop_position = 0
                for s in stop_sequences:
                    for i in range(min(len(s), remaining_length), 0, -1):
                        if remaining_text.endswith(s[:i]):
                            if i > first_stop_position:
                                first_stop_position = i
                            break

                token_end_position = 0

                if logprobs is not None:
                    # not sure how to handle this branch when dealing
                    # with CJK output, so keep it unchanged
                    for token in remaining_tokens:
                        if token == bos_token_id:
                            continue
                        token_end_position += len(
                            self.detokenize(
                                [token],
                                prev_tokens=prompt_tokens
                                + completion_tokens[:returned_tokens],
                            )
                        )
                        # Check if stop sequence is in the token
                        if token_end_position > (
                            remaining_length - first_stop_position
                        ):
                            break
                        token_str = self.detokenize(
                            [token],
                            prev_tokens=prompt_tokens
                            + completion_tokens[:returned_tokens],
                        ).decode("utf-8", errors="ignore")
                        text_offset = len(prompt) + len(
                            self.detokenize(
                                completion_tokens[:returned_tokens],
                                prev_tokens=prompt_tokens
                                + completion_tokens[:returned_tokens],
                            ).decode("utf-8", errors="ignore")
                        )
                        token_offset = len(prompt_tokens) + returned_tokens
                        logits = self._scores[token_offset - 1, :]
                        current_logprobs = Llama.logits_to_logprobs(logits).tolist()
                        sorted_logprobs = sorted(
                                zip(current_logprobs, range(len(current_logprobs))),
                                reverse=True,
                            )
                        top_logprob = {
                            self.detokenize([i]).decode(
                                "utf-8", errors="ignore"
                            ): logprob
                            for logprob, i in sorted_logprobs[:logprobs]
                        }
                        top_logprob.update({token_str: current_logprobs[int(token)]})
                        logprobs_or_none = {
                            "tokens": [
                                self.detokenize(
                                    [token],
                                    prev_tokens=prompt_tokens
                                    + completion_tokens[:returned_tokens],
                                ).decode("utf-8", errors="ignore")
                            ],
                            "text_offset": [text_offset],
                            "token_logprobs": [current_logprobs[int(token)]],
                            "top_logprobs": [top_logprob],
                        }
                        returned_tokens += 1
                        yield {
                            "id": completion_id,
                            "object": "text_completion",
                            "created": created,
                            "model": model_name,
                            "choices": [
                                {
                                    "text": self.detokenize(
                                        [token],
                                        prev_tokens=prompt_tokens
                                        + completion_tokens[:returned_tokens],
                                    ).decode("utf-8", errors="ignore"),
                                    "index": 0,
                                    "logprobs": logprobs_or_none,
                                    "finish_reason": None,
                                }
                            ],
                        }
                else:
                    while len(remaining_tokens) > 0:
                        decode_success = False
                        for i in range(1, len(remaining_tokens) + 1):
                            try:
                                bs = self.detokenize(
                                    remaining_tokens[:i],
                                    prev_tokens=prompt_tokens
                                    + completion_tokens[:returned_tokens],
                                )
                                ts = bs.decode("utf-8")
                                decode_success = True
                                break
                            except UnicodeError:
                                pass
                        else:
                            break
                        if not decode_success:
                            # all remaining tokens cannot be decoded to a UTF-8 character
                            break
                        token_end_position += len(bs)
                        if token_end_position > (
                            remaining_length - first_stop_position
                        ):
                            break
                        remaining_tokens = remaining_tokens[i:]
                        returned_tokens += i

                        yield {
                            "id": completion_id,
                            "object": "text_completion",
                            "created": created,
                            "model": model_name,
                            "choices": [
                                {
                                    "text": ts,
                                    "index": 0,
                                    "logprobs": None,
                                    "finish_reason": None,
                                }
                            ],
                        }

            if len(completion_tokens) >= max_tokens:
                text = self.detokenize(completion_tokens, prev_tokens=prompt_tokens)
                finish_reason = "length"
                break

        if stopping_criteria is not None and stopping_criteria(
            self._input_ids, self._scores[-1, :]
        ):
            text = self.detokenize(completion_tokens, prev_tokens=prompt_tokens)
            finish_reason = "stop"

        if self.verbose:
            self._ctx.print_timings()

        if stream:
            remaining_tokens = completion_tokens[returned_tokens:]
            all_text = self.detokenize(
                remaining_tokens,
                prev_tokens=prompt_tokens + completion_tokens[:returned_tokens],
            )
            any_stop = [s for s in stop_sequences if s in all_text]
            if len(any_stop) > 0:
                end = min(all_text.index(stop) for stop in any_stop)
            else:
                end = len(all_text)

            token_end_position = 0
            for token in remaining_tokens:
                token_end_position += len(
                    self.detokenize(
                        [token],
                        prev_tokens=prompt_tokens + completion_tokens[:returned_tokens],
                    )
                )

                logprobs_or_none: Optional[CompletionLogprobs] = None
                if logprobs is not None:
                    if token == bos_token_id:
                        continue
                    token_str = self.detokenize([token]).decode(
                        "utf-8", errors="ignore"
                    )
                    text_offset = len(prompt) + len(
                        self.detokenize(
                            completion_tokens[:returned_tokens],
                            prev_tokens=prompt_tokens
                            + completion_tokens[:returned_tokens],
                        )
                    )
                    token_offset = len(prompt_tokens) + returned_tokens - 1
                    logits = self._scores[token_offset, :]
                    current_logprobs = Llama.logits_to_logprobs(logits).tolist()
                    sorted_logprobs = sorted(
                            zip(current_logprobs, range(len(current_logprobs))),
                            reverse=True,
                        )
                    top_logprob = {
                        self.detokenize([i]).decode("utf-8", errors="ignore"): logprob
                        for logprob, i in sorted_logprobs[:logprobs]
                    }
                    top_logprob.update({token_str: current_logprobs[int(token)]})
                    logprobs_or_none = {
                        "tokens": [
                            self.detokenize([token]).decode("utf-8", errors="ignore")
                        ],
                        "text_offset": [text_offset],
                        "token_logprobs": [current_logprobs[int(token)]],
                        "top_logprobs": [top_logprob],
                    }

                if token_end_position >= end:
                    last_text = self.detokenize([token])
                    if token_end_position == end - 1:
                        break
                    returned_tokens += 1
                    yield {
                        "id": completion_id,
                        "object": "text_completion",
                        "created": created,
                        "model": model_name,
                        "choices": [
                            {
                                "text": last_text[
                                    : len(last_text) - (token_end_position - end)
                                ].decode("utf-8", errors="ignore"),
                                "index": 0,
                                "logprobs": logprobs_or_none,
                                "finish_reason": None,
                            }
                        ],
                    }
                    break
                returned_tokens += 1
                yield {
                    "id": completion_id,
                    "object": "text_completion",
                    "created": created,
                    "model": model_name,
                    "choices": [
                        {
                            "text": self.detokenize([token]).decode(
                                "utf-8", errors="ignore"
                            ),
                            "index": 0,
                            "logprobs": logprobs_or_none,
                            "finish_reason": None,
                        }
                    ],
                }
            yield {
                "id": completion_id,
                "object": "text_completion",
                "created": created,
                "model": model_name,
                "choices": [
                    {
                        "text": "",
                        "index": 0,
                        "logprobs": None,
                        "finish_reason": finish_reason,
                    }
                ],
            }
            if self.cache:
                if self.verbose:
                    print("Llama._create_completion: cache save", file=sys.stderr)
                self.cache[prompt_tokens + completion_tokens] = self.save_state()
                print("Llama._create_completion: cache saved", file=sys.stderr)
            return

        if self.cache:
            if self.verbose:
                print("Llama._create_completion: cache save", file=sys.stderr)
            self.cache[prompt_tokens + completion_tokens] = self.save_state()

        text_str = text.decode("utf-8", errors="ignore")

        if echo:
            text_str = prompt + text_str

        if suffix_token_id < 0 and suffix is not None:
            text_str = text_str + suffix

        logprobs_or_none: Optional[CompletionLogprobs] = None
        if logprobs is not None:
            text_offset = 0 if echo else len(prompt)
            token_offset = 0 if echo else len(prompt_tokens[1:])
            text_offsets: List[int] = []
            token_logprobs: List[Optional[float]] = []
            tokens: List[str] = []
            top_logprobs: List[Optional[Dict[str, float]]] = []

            if echo:
                # Remove leading BOS token if exists
                all_tokens = (
                    prompt_tokens[1 if prompt_tokens[0] == self.token_bos() else 0 :]
                    + completion_tokens
                )
            else:
                all_tokens = completion_tokens

            all_token_strs = [
                self.detokenize([token], prev_tokens=all_tokens[:i]).decode(
                    "utf-8", errors="ignore"
                )
                for i, token in enumerate(all_tokens)
            ]
            all_logprobs = Llama.logits_to_logprobs(self._scores)[token_offset:]
            # TODO: may be able to change this loop to use np.take_along_dim
            for idx, (token, token_str, logprobs_token) in enumerate(
                zip(all_tokens, all_token_strs, all_logprobs)
            ):
                if token == bos_token_id:
                    continue
                text_offsets.append(
                    text_offset
                    + len(
                        self.detokenize(all_tokens[:idx]).decode(
                            "utf-8", errors="ignore"
                        )
                    )
                )
                tokens.append(token_str)
                sorted_logprobs = sorted(
                        zip(logprobs_token, range(len(logprobs_token))), reverse=True
                    )
                token_logprobs.append(logprobs_token[int(token)])
                top_logprob: Optional[Dict[str, float]] = {
                    self.detokenize([i], prev_tokens=all_tokens[:idx]).decode(
                        "utf-8", errors="ignore"
                    ): logprob
                    for logprob, i in sorted_logprobs[:logprobs]
                }
                top_logprob.update({token_str: logprobs_token[int(token)]})
                top_logprobs.append(top_logprob)
            # Weird idosincracy of the OpenAI API where
            # token_logprobs and top_logprobs are null for
            # the first token.
            if echo and len(all_tokens) > 0:
                token_logprobs[0] = None
                top_logprobs[0] = None
            logprobs_or_none = {
                "tokens": tokens,
                "text_offset": text_offsets,
                "token_logprobs": token_logprobs,
                "top_logprobs": top_logprobs,
            }

        yield {
            "id": completion_id,
            "object": "text_completion",
            "created": created,
            "model": model_name,
            "choices": [
                {
                    "text": text_str,
                    "index": 0,
                    "logprobs": logprobs_or_none,
                    "finish_reason": finish_reason,
                }
            ],
            "usage": {
                "prompt_tokens": len(prompt_tokens),
                "completion_tokens": len(completion_tokens),
                "total_tokens": len(prompt_tokens) + len(completion_tokens),
            },
        }

    def create_completion(
        self,
        prompt: Union[str, List[int]],
        suffix: Optional[str] = None,
        max_tokens: Optional[int] = 16,
        temperature: float = 0.8,
        top_p: float = 0.95,
        min_p: float = 0.05,
        typical_p: float = 1.0,
        logprobs: Optional[int] = None,
        echo: bool = False,
        stop: Optional[Union[str, List[str]]] = [],
        frequency_penalty: float = 0.0,
        presence_penalty: float = 0.0,
        repeat_penalty: float = 1.0,
        top_k: int = 40,
        stream: bool = False,
        seed: Optional[int] = None,
        tfs_z: float = 1.0,
        mirostat_mode: int = 0,
        mirostat_tau: float = 5.0,
        mirostat_eta: float = 0.1,
        model: Optional[str] = None,
        stopping_criteria: Optional[StoppingCriteriaList] = None,
        logits_processor: Optional[LogitsProcessorList] = None,
        grammar: Optional[LlamaGrammar] = None,
        logit_bias: Optional[Dict[str, float]] = None,
    ) -> Union[CreateCompletionResponse, Iterator[CreateCompletionStreamResponse]]:
        """Generate text from a prompt.

        Args:
            prompt: The prompt to generate text from.
            suffix: A suffix to append to the generated text. If None, no suffix is appended.
            max_tokens: The maximum number of tokens to generate. If max_tokens <= 0 or None, the maximum number of tokens to generate is unlimited and depends on n_ctx.
            temperature: The temperature to use for sampling.
            top_p: The top-p value to use for nucleus sampling. Nucleus sampling described in academic paper "The Curious Case of Neural Text Degeneration" https://arxiv.org/abs/1904.09751
            min_p: The min-p value to use for minimum p sampling. Minimum P sampling as described in https://github.com/ggerganov/llama.cpp/pull/3841
            typical_p: The typical-p value to use for sampling. Locally Typical Sampling implementation described in the paper https://arxiv.org/abs/2202.00666.
            logprobs: The number of logprobs to return. If None, no logprobs are returned.
            echo: Whether to echo the prompt.
            stop: A list of strings to stop generation when encountered.
            frequency_penalty: The penalty to apply to tokens based on their frequency in the prompt.
            presence_penalty: The penalty to apply to tokens based on their presence in the prompt.
            repeat_penalty: The penalty to apply to repeated tokens.
            top_k: The top-k value to use for sampling. Top-K sampling described in academic paper "The Curious Case of Neural Text Degeneration" https://arxiv.org/abs/1904.09751
            stream: Whether to stream the results.
            seed: The seed to use for sampling.
            tfs_z: The tail-free sampling parameter. Tail Free Sampling described in https://www.trentonbricken.com/Tail-Free-Sampling/.
            mirostat_mode: The mirostat sampling mode.
            mirostat_tau: The target cross-entropy (or surprise) value you want to achieve for the generated text. A higher value corresponds to more surprising or less predictable text, while a lower value corresponds to less surprising or more predictable text.
            mirostat_eta: The learning rate used to update `mu` based on the error between the target and observed surprisal of the sampled word. A larger learning rate will cause `mu` to be updated more quickly, while a smaller learning rate will result in slower updates.
            model: The name to use for the model in the completion object.
            stopping_criteria: A list of stopping criteria to use.
            logits_processor: A list of logits processors to use.
            grammar: A grammar to use for constrained sampling.
            logit_bias: A logit bias to use.

        Raises:
            ValueError: If the requested tokens exceed the context window.
            RuntimeError: If the prompt fails to tokenize or the model fails to evaluate the prompt.

        Returns:
            Response object containing the generated text.
        """
        completion_or_chunks = self._create_completion(
            prompt=prompt,
            suffix=suffix,
            max_tokens=-1 if max_tokens is None else max_tokens,
            temperature=temperature,
            top_p=top_p,
            min_p=min_p,
            typical_p=typical_p,
            logprobs=logprobs,
            echo=echo,
            stop=stop,
            frequency_penalty=frequency_penalty,
            presence_penalty=presence_penalty,
            repeat_penalty=repeat_penalty,
            top_k=top_k,
            stream=stream,
            seed=seed,
            tfs_z=tfs_z,
            mirostat_mode=mirostat_mode,
            mirostat_tau=mirostat_tau,
            mirostat_eta=mirostat_eta,
            model=model,
            stopping_criteria=stopping_criteria,
            logits_processor=logits_processor,
            grammar=grammar,
            logit_bias=logit_bias,
        )
        if stream:
            chunks: Iterator[CreateCompletionStreamResponse] = completion_or_chunks
            return chunks
        completion: Completion = next(completion_or_chunks)  # type: ignore
        return completion

    def __call__(
        self,
        prompt: str,
        suffix: Optional[str] = None,
        max_tokens: Optional[int] = 16,
        temperature: float = 0.8,
        top_p: float = 0.95,
        min_p: float = 0.05,
        typical_p: float = 1.0,
        logprobs: Optional[int] = None,
        echo: bool = False,
        stop: Optional[Union[str, List[str]]] = [],
        frequency_penalty: float = 0.0,
        presence_penalty: float = 0.0,
        repeat_penalty: float = 1.0,
        top_k: int = 40,
        stream: bool = False,
        seed: Optional[int] = None,
        tfs_z: float = 1.0,
        mirostat_mode: int = 0,
        mirostat_tau: float = 5.0,
        mirostat_eta: float = 0.1,
        model: Optional[str] = None,
        stopping_criteria: Optional[StoppingCriteriaList] = None,
        logits_processor: Optional[LogitsProcessorList] = None,
        grammar: Optional[LlamaGrammar] = None,
        logit_bias: Optional[Dict[str, float]] = None,
    ) -> Union[CreateCompletionResponse, Iterator[CreateCompletionStreamResponse]]:
        """Generate text from a prompt.

        Args:
            prompt: The prompt to generate text from.
            suffix: A suffix to append to the generated text. If None, no suffix is appended.
            max_tokens: The maximum number of tokens to generate. If max_tokens <= 0 or None, the maximum number of tokens to generate is unlimited and depends on n_ctx.
            temperature: The temperature to use for sampling.
            top_p: The top-p value to use for nucleus sampling. Nucleus sampling described in academic paper "The Curious Case of Neural Text Degeneration" https://arxiv.org/abs/1904.09751
            min_p: The min-p value to use for minimum p sampling. Minimum P sampling as described in https://github.com/ggerganov/llama.cpp/pull/3841
            typical_p: The typical-p value to use for sampling. Locally Typical Sampling implementation described in the paper https://arxiv.org/abs/2202.00666.
            logprobs: The number of logprobs to return. If None, no logprobs are returned.
            echo: Whether to echo the prompt.
            stop: A list of strings to stop generation when encountered.
            frequency_penalty: The penalty to apply to tokens based on their frequency in the prompt.
            presence_penalty: The penalty to apply to tokens based on their presence in the prompt.
            repeat_penalty: The penalty to apply to repeated tokens.
            top_k: The top-k value to use for sampling. Top-K sampling described in academic paper "The Curious Case of Neural Text Degeneration" https://arxiv.org/abs/1904.09751
            stream: Whether to stream the results.
            seed: The seed to use for sampling.
            tfs_z: The tail-free sampling parameter. Tail Free Sampling described in https://www.trentonbricken.com/Tail-Free-Sampling/.
            mirostat_mode: The mirostat sampling mode.
            mirostat_tau: The target cross-entropy (or surprise) value you want to achieve for the generated text. A higher value corresponds to more surprising or less predictable text, while a lower value corresponds to less surprising or more predictable text.
            mirostat_eta: The learning rate used to update `mu` based on the error between the target and observed surprisal of the sampled word. A larger learning rate will cause `mu` to be updated more quickly, while a smaller learning rate will result in slower updates.
            model: The name to use for the model in the completion object.
            stopping_criteria: A list of stopping criteria to use.
            logits_processor: A list of logits processors to use.
            grammar: A grammar to use for constrained sampling.
            logit_bias: A logit bias to use.

        Raises:
            ValueError: If the requested tokens exceed the context window.
            RuntimeError: If the prompt fails to tokenize or the model fails to evaluate the prompt.

        Returns:
            Response object containing the generated text.
        """
        return self.create_completion(
            prompt=prompt,
            suffix=suffix,
            max_tokens=max_tokens,
            temperature=temperature,
            top_p=top_p,
            min_p=min_p,
            typical_p=typical_p,
            logprobs=logprobs,
            echo=echo,
            stop=stop,
            frequency_penalty=frequency_penalty,
            presence_penalty=presence_penalty,
            repeat_penalty=repeat_penalty,
            top_k=top_k,
            stream=stream,
            seed=seed,
            tfs_z=tfs_z,
            mirostat_mode=mirostat_mode,
            mirostat_tau=mirostat_tau,
            mirostat_eta=mirostat_eta,
            model=model,
            stopping_criteria=stopping_criteria,
            logits_processor=logits_processor,
            grammar=grammar,
            logit_bias=logit_bias,
        )

    def create_chat_completion(
        self,
        messages: List[ChatCompletionRequestMessage],
        functions: Optional[List[ChatCompletionFunction]] = None,
        function_call: Optional[ChatCompletionRequestFunctionCall] = None,
        tools: Optional[List[ChatCompletionTool]] = None,
        tool_choice: Optional[ChatCompletionToolChoiceOption] = None,
        temperature: float = 0.2,
        top_p: float = 0.95,
        top_k: int = 40,
        min_p: float = 0.05,
        typical_p: float = 1.0,
        stream: bool = False,
        stop: Optional[Union[str, List[str]]] = [],
        seed: Optional[int] = None,
        response_format: Optional[ChatCompletionRequestResponseFormat] = None,
        max_tokens: Optional[int] = None,
        presence_penalty: float = 0.0,
        frequency_penalty: float = 0.0,
        repeat_penalty: float = 1.0,
        tfs_z: float = 1.0,
        mirostat_mode: int = 0,
        mirostat_tau: float = 5.0,
        mirostat_eta: float = 0.1,
        model: Optional[str] = None,
        logits_processor: Optional[LogitsProcessorList] = None,
        grammar: Optional[LlamaGrammar] = None,
        logit_bias: Optional[Dict[str, float]] = None,
        logprobs: Optional[bool] = None,
        top_logprobs: Optional[int] = None,
    ) -> Union[
        CreateChatCompletionResponse, Iterator[CreateChatCompletionStreamResponse]
    ]:
        """Generate a chat completion from a list of messages.

        Args:
            messages: A list of messages to generate a response for.
            functions: A list of functions to use for the chat completion.
            function_call: A function call to use for the chat completion.
            tools: A list of tools to use for the chat completion.
            tool_choice: A tool choice to use for the chat completion.
            temperature: The temperature to use for sampling.
            top_p: The top-p value to use for nucleus sampling. Nucleus sampling described in academic paper "The Curious Case of Neural Text Degeneration" https://arxiv.org/abs/1904.09751
            top_k: The top-k value to use for sampling. Top-K sampling described in academic paper "The Curious Case of Neural Text Degeneration" https://arxiv.org/abs/1904.09751
            min_p: The min-p value to use for minimum p sampling. Minimum P sampling as described in https://github.com/ggerganov/llama.cpp/pull/3841
            typical_p: The typical-p value to use for sampling. Locally Typical Sampling implementation described in the paper https://arxiv.org/abs/2202.00666.
            stream: Whether to stream the results.
            stop: A list of strings to stop generation when encountered.
            seed: The seed to use for sampling.
            response_format: The response format to use for the chat completion. Use { "type": "json_object" } to contstrain output to only valid json.
            max_tokens: The maximum number of tokens to generate. If max_tokens <= 0 or None, the maximum number of tokens to generate is unlimited and depends on n_ctx.
            presence_penalty: The penalty to apply to tokens based on their presence in the prompt.
            frequency_penalty: The penalty to apply to tokens based on their frequency in the prompt.
            repeat_penalty: The penalty to apply to repeated tokens.
            tfs_z: The tail-free sampling parameter.
            mirostat_mode: The mirostat sampling mode.
            mirostat_tau: The mirostat sampling tau parameter.
            mirostat_eta: The mirostat sampling eta parameter.
            model: The name to use for the model in the completion object.
            logits_processor: A list of logits processors to use.
            grammar: A grammar to use.
            logit_bias: A logit bias to use.

        Returns:
            Generated chat completion or a stream of chat completion chunks.
        """
        handler = (
            self.chat_handler
            or self._chat_handlers.get(self.chat_format)
            or llama_chat_format.get_chat_completion_handler(self.chat_format)
        )
        return handler(
            llama=self,
            messages=messages,
            functions=functions,
            function_call=function_call,
            tools=tools,
            tool_choice=tool_choice,
            temperature=temperature,
            top_p=top_p,
            top_k=top_k,
            min_p=min_p,
            typical_p=typical_p,
            logprobs=logprobs,
            top_logprobs=top_logprobs,
            stream=stream,
            stop=stop,
            seed=seed,
            response_format=response_format,
            max_tokens=max_tokens,
            presence_penalty=presence_penalty,
            frequency_penalty=frequency_penalty,
            repeat_penalty=repeat_penalty,
            tfs_z=tfs_z,
            mirostat_mode=mirostat_mode,
            mirostat_tau=mirostat_tau,
            mirostat_eta=mirostat_eta,
            model=model,
            logits_processor=logits_processor,
            grammar=grammar,
            logit_bias=logit_bias,
        )

    def create_chat_completion_openai_v1(
        self,
        *args: Any,
        **kwargs: Any,
    ):
        """Generate a chat completion with return type based on the the OpenAI v1 API.

        OpenAI python package is required to use this method.

        You can install it with `pip install openai`.

        Args:
            *args: Positional arguments to pass to create_chat_completion.
            **kwargs: Keyword arguments to pass to create_chat_completion.

        Returns:
            Generated chat completion or a stream of chat completion chunks.
        """
        try:
            from openai.types.chat import ChatCompletion, ChatCompletionChunk

            stream = kwargs.get("stream", False)  # type: ignore
            assert isinstance(stream, bool)
            if stream:
                return (ChatCompletionChunk(**chunk) for chunk in self.create_chat_completion(*args, **kwargs))  # type: ignore
            else:
                return ChatCompletion(**self.create_chat_completion(*args, **kwargs))  # type: ignore
        except ImportError:
            raise ImportError(
                "To use create_chat_completion_openai_v1, you must install the openai package."
                "You can install it with `pip install openai`."
            )

    def __getstate__(self):
        return dict(
            model_path=self.model_path,
            # Model Params
            n_gpu_layers=self.model_params.n_gpu_layers,
            split_mode=self.model_params.split_mode,
            main_gpu=self.model_params.main_gpu,
            tensor_split=self.tensor_split,
            vocab_only=self.model_params.vocab_only,
            use_mmap=self.model_params.use_mmap,
            use_mlock=self.model_params.use_mlock,
            kv_overrides=self.kv_overrides,
            # Context Params
            seed=self.context_params.seed,
            n_ctx=self.context_params.n_ctx,
            n_batch=self.n_batch,
            n_ubatch=self.context_params.n_ubatch,
            n_threads=self.context_params.n_threads,
            n_threads_batch=self.context_params.n_threads_batch,
            rope_scaling_type=self.context_params.rope_scaling_type,
            pooling_type=self.context_params.pooling_type,
            rope_freq_base=self.context_params.rope_freq_base,
            rope_freq_scale=self.context_params.rope_freq_scale,
            yarn_ext_factor=self.context_params.yarn_ext_factor,
            yarn_attn_factor=self.context_params.yarn_attn_factor,
            yarn_beta_fast=self.context_params.yarn_beta_fast,
            yarn_beta_slow=self.context_params.yarn_beta_slow,
            yarn_orig_ctx=self.context_params.yarn_orig_ctx,
            logits_all=self.context_params.logits_all,
            embedding=self.context_params.embeddings,
            offload_kqv=self.context_params.offload_kqv,
            flash_attn=self.context_params.flash_attn,
            # Sampling Params
            last_n_tokens_size=self.last_n_tokens_size,
            # LoRA Params
            lora_base=self.lora_base,
            lora_scale=self.lora_scale,
            lora_path=self.lora_path,
            # Backend Params
            numa=self.numa,
            # Chat Format Params
            chat_format=self.chat_format,
            chat_handler=self.chat_handler,
            # Speculative Decidng
            draft_model=self.draft_model,
            # KV cache quantization
            type_k=self.context_params.type_k,
            type_v=self.context_params.type_v,
            # Misc
            spm_infill=self.spm_infill,
            verbose=self.verbose,
        )

    def __setstate__(self, state):
        self.__init__(**state)

    def save_state(self) -> LlamaState:
        if self.verbose:
            print("Llama.save_state: saving llama state", file=sys.stderr)
        state_size = llama_cpp.llama_get_state_size(self._ctx.ctx)
        if self.verbose:
            print(f"Llama.save_state: got state size: {state_size}", file=sys.stderr)
        llama_state = (ctypes.c_uint8 * int(state_size))()
        if self.verbose:
            print("Llama.save_state: allocated state", file=sys.stderr)
        n_bytes = llama_cpp.llama_copy_state_data(self._ctx.ctx, llama_state)
        if self.verbose:
            print(f"Llama.save_state: copied llama state: {n_bytes}", file=sys.stderr)
        if int(n_bytes) > int(state_size):
            raise RuntimeError("Failed to copy llama state data")
        llama_state_compact = (ctypes.c_uint8 * int(n_bytes))()
        llama_cpp.ctypes.memmove(llama_state_compact, llama_state, int(n_bytes))
        if self.verbose:
            print(
                f"Llama.save_state: saving {n_bytes} bytes of llama state",
                file=sys.stderr,
            )
        return LlamaState(
            scores=self._scores.copy(),
            input_ids=self.input_ids.copy(),
            n_tokens=self.n_tokens,
            llama_state=bytes(llama_state_compact),
            llama_state_size=n_bytes,
            seed=self._seed,
        )

    def load_state(self, state: LlamaState) -> None:
        # Only filling in up to `n_tokens` and then zero-ing out the rest
        self.scores[: state.n_tokens, :] = state.scores.copy()
        rest = self.scores[state.n_tokens :, :]
        rest[rest > 0] = 0.0
        self.input_ids = state.input_ids.copy()
        self.n_tokens = state.n_tokens
        self._seed = state.seed
        state_size = state.llama_state_size
        LLamaStateArrayType = ctypes.c_uint8 * state_size
        llama_state = LLamaStateArrayType.from_buffer_copy(state.llama_state)

        if llama_cpp.llama_set_state_data(self._ctx.ctx, llama_state) != state_size:
            raise RuntimeError("Failed to set llama state data")

    def n_ctx(self) -> int:
        """Return the context window size."""
        return self._ctx.n_ctx()

    def n_embd(self) -> int:
        """Return the embedding size."""
        return self._model.n_embd()

    def n_vocab(self) -> int:
        """Return the vocabulary size."""
        return self._model.n_vocab()

    def tokenizer(self) -> LlamaTokenizer:
        """Return the llama tokenizer for this model."""
        return LlamaTokenizer(self)

    def token_eos(self) -> int:
        """Return the end-of-sequence token."""
        return self._model.token_eos()

    def token_bos(self) -> int:
        """Return the beginning-of-sequence token."""
        return self._model.token_bos()

    def token_nl(self) -> int:
        """Return the newline token."""
        return self._model.token_nl()

    def pooling_type(self) -> str:
        """Return the pooling type."""
        return self._ctx.pooling_type()

    def close(self) -> None:
        """Explicitly free the model from memory."""
        self._stack.close()

    def __del__(self) -> None:
        self.close()

    @staticmethod
    def logits_to_logprobs(
        logits: Union[npt.NDArray[np.single], List], axis: int = -1
    ) -> npt.NDArray[np.single]:
        # https://docs.scipy.org/doc/scipy/reference/generated/scipy.special.log_softmax.html
        logits_maxs: np.ndarray = np.amax(logits, axis=axis, keepdims=True)
        if logits_maxs.ndim > 0:
            logits_maxs[~np.isfinite(logits_maxs)] = 0
        elif not np.isfinite(logits_maxs):
            logits_maxs = 0
        subtract_maxs = np.subtract(logits, logits_maxs, dtype=np.single)
        exp = np.exp(subtract_maxs)
        # Suppress warnings about log of zero
        with np.errstate(divide="ignore"):
            summed = np.sum(exp, axis=axis, keepdims=True)
            out = np.log(summed)
        return subtract_maxs - out

    @staticmethod
    def longest_token_prefix(a: Sequence[int], b: Sequence[int]):
        longest_prefix = 0
        for _a, _b in zip(a, b):
            if _a == _b:
                longest_prefix += 1
            else:
                break
        return longest_prefix

    @classmethod
    def from_pretrained(
        cls,
        repo_id: str,
        filename: Optional[str],
        additional_files: Optional[List] = None,
        local_dir: Optional[Union[str, os.PathLike[str]]] = None,
        local_dir_use_symlinks: Union[bool, Literal["auto"]] = "auto",
        cache_dir: Optional[Union[str, os.PathLike[str]]] = None,
        **kwargs: Any,
    ) -> Llama:
        """Create a Llama model from a pretrained model name or path.
        This method requires the huggingface-hub package.
        You can install it with `pip install huggingface-hub`.

        Args:
            repo_id: The model repo id.
            filename: A filename or glob pattern to match the model file in the repo.
            additional_files: A list of filenames or glob patterns to match additional model files in the repo.
            local_dir: The local directory to save the model to.
            local_dir_use_symlinks: Whether to use symlinks when downloading the model.
            **kwargs: Additional keyword arguments to pass to the Llama constructor.

        Returns:
            A Llama model."""
        try:
            from huggingface_hub import HfFileSystem, hf_hub_download
            from huggingface_hub.utils import validate_repo_id
        except ImportError:
            raise ImportError(
                "Llama.from_pretrained requires the huggingface-hub package. "
                "You can install it with `pip install huggingface-hub`."
            )

        validate_repo_id(repo_id)

        hffs = HfFileSystem()

        files = [
            file["name"] if isinstance(file, dict) else file
            for file in hffs.ls(repo_id)
        ]

        # split each file into repo_id, subfolder, filename
        file_list: List[str] = []
        for file in files:
            rel_path = Path(file).relative_to(repo_id)
            file_list.append(str(rel_path))

        # find the only/first shard file:
        matching_files = [file for file in file_list if fnmatch.fnmatch(file, filename)]  # type: ignore

        if len(matching_files) == 0:
            raise ValueError(
                f"No file found in {repo_id} that match {filename}\n\n"
                f"Available Files:\n{json.dumps(file_list)}"
            )

        if len(matching_files) > 1:
            raise ValueError(
                f"Multiple files found in {repo_id} matching {filename}\n\n"
                f"Available Files:\n{json.dumps(files)}"
            )

        (matching_file,) = matching_files

        subfolder = str(Path(matching_file).parent)
        filename = Path(matching_file).name

        # download the file
        hf_hub_download(
            repo_id=repo_id,
            filename=filename,
            subfolder=subfolder,
            local_dir=local_dir,
            local_dir_use_symlinks=local_dir_use_symlinks,
            cache_dir=cache_dir,
        )

        if additional_files:
            for additonal_file_name in additional_files:
                # find the additional shard file:
                matching_additional_files = [file for file in file_list if fnmatch.fnmatch(file, additonal_file_name)]

                if len(matching_additional_files) == 0:
                    raise ValueError(
                        f"No file found in {repo_id} that match {additonal_file_name}\n\n"
                        f"Available Files:\n{json.dumps(file_list)}"
                    )

                if len(matching_additional_files) > 1:
                    raise ValueError(
                        f"Multiple files found in {repo_id} matching {additonal_file_name}\n\n"
                        f"Available Files:\n{json.dumps(files)}"
                    )

                (matching_additional_file,) = matching_additional_files

                # download the additional file
                hf_hub_download(
                    repo_id=repo_id,
                    filename=matching_additional_file,
                    subfolder=subfolder,
                    local_dir=local_dir,
                    local_dir_use_symlinks=local_dir_use_symlinks,
                    cache_dir=cache_dir,
                )

        if local_dir is None:
            model_path = hf_hub_download(
                repo_id=repo_id,
                filename=filename,
                subfolder=subfolder,
                local_dir=local_dir,
                local_dir_use_symlinks=local_dir_use_symlinks,
                cache_dir=cache_dir,
                local_files_only=True,
            )
        else:
            model_path = os.path.join(local_dir, filename)

        # loading the first file of a sharded GGUF loads all remaining shard files in the subfolder
        return cls(
            model_path=model_path,
            **kwargs,
        )


class LlamaState:
    def __init__(
        self,
        input_ids: npt.NDArray[np.intc],
        scores: npt.NDArray[np.single],
        n_tokens: int,
        llama_state: bytes,
        llama_state_size: int,
        seed: int,
    ):
        self.input_ids = input_ids
        self.scores = scores
        self.n_tokens = n_tokens
        self.llama_state = llama_state
        self.llama_state_size = llama_state_size
        self.seed = seed


LogitsProcessor = Callable[
    [npt.NDArray[np.intc], npt.NDArray[np.single]], npt.NDArray[np.single]
]


class LogitsProcessorList(List[LogitsProcessor]):
    def __call__(
        self, input_ids: npt.NDArray[np.intc], scores: npt.NDArray[np.single]
    ) -> npt.NDArray[np.single]:
        for processor in self:
            scores = processor(input_ids, scores)
        return scores


StoppingCriteria = Callable[[npt.NDArray[np.intc], npt.NDArray[np.single]], bool]


class StoppingCriteriaList(List[StoppingCriteria]):
    def __call__(
        self, input_ids: npt.NDArray[np.intc], logits: npt.NDArray[np.single]
    ) -> bool:
        return any([stopping_criteria(input_ids, logits) for stopping_criteria in self])


class MinTokensLogitsProcessor(LogitsProcessor):
    def __init__(self, min_tokens: int, token_eos: int):
        self.min_tokens = min_tokens
        self.token_eos = token_eos
        self.prompt_tokens = None

    def __call__(
        self, input_ids: npt.NDArray[np.intc], scores: npt.NDArray[np.single]
    ) -> npt.NDArray[np.single]:
        if self.prompt_tokens is None:
            self.prompt_tokens = len(input_ids)
        if len(input_ids) - self.prompt_tokens < self.min_tokens:
            scores[self.token_eos] = -np.inf
        return scores<|MERGE_RESOLUTION|>--- conflicted
+++ resolved
@@ -9,12 +9,8 @@
 import sys
 import time
 import typing
-<<<<<<< HEAD
-import uuid
-=======
 import random
 import fnmatch
->>>>>>> 4744551b
 import warnings
 from collections import deque
 from pathlib import Path
@@ -35,22 +31,7 @@
 import numpy as np
 import numpy.typing as npt
 
-<<<<<<< HEAD
-from llama_cpp import llama_chat_format, llama_cpp
-from llama_cpp.llama_speculative import LlamaDraftModel
-
-from ._internals import (
-    _LlamaBatch,  # type: ignore
-    _LlamaContext,  # type: ignore
-    _LlamaModel,  # type: ignore
-    _LlamaSamplingContext,  # type: ignore
-    _LlamaSamplingParams,  # type: ignore
-    _LlamaTokenDataArray,  # type: ignore
-    _normalize_embedding,  # type: ignore
-)
-=======
 import llama_cpp._internals as internals
->>>>>>> 4744551b
 from ._logger import set_verbose
 from ._utils import suppress_stdout_stderr
 from .llama_cache import (
@@ -896,15 +877,12 @@
                 reset = False
                 tokens = tokens[longest_prefix:]
                 self.n_tokens = longest_prefix
-<<<<<<< HEAD
-=======
                 if self.verbose:
                     print(
                         f"Llama.generate: {longest_prefix} prefix-match hit, "
                         f"remaining {len(tokens)} prompt tokens to eval",
                         file=sys.stderr,
                     )
->>>>>>> 4744551b
 
         # Reset the model state
         if reset:
