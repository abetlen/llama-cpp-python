--- conflicted
+++ resolved
@@ -462,6 +462,7 @@
         self.scores: npt.NDArray[np.single] = np.ndarray(
             (n_ctx if logits_all == True else n_batch, self._n_vocab), dtype=np.single
         )
+        self.cancel_stream = False
 
         self._mirostat_mu = ctypes.c_float(
             2.0 * 5.0
@@ -483,7 +484,6 @@
         eos_token = (
             self._model.token_get_text(eos_token_id) if eos_token_id != -1 else ""
         )
-<<<<<<< HEAD
         bos_token = (
             self._model.token_get_text(bos_token_id) if bos_token_id != -1 else ""
         )
@@ -554,9 +554,6 @@
     @property
     def model(self) -> llama_cpp.llama_model_p:
         return self._model.model
-=======
-        self.cancel_stream = False
->>>>>>> 3afc7cfa
 
     @property
     def _input_ids(self) -> npt.NDArray[np.intc]:
