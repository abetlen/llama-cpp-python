import sys
import os
import ctypes
from ctypes import (
    c_bool,
    c_char_p,
    c_int,
    c_int8,
    c_int32,
    c_uint8,
    c_uint32,
    c_int64,
    c_size_t,
    c_float,
    c_double,
    c_void_p,
    POINTER,
    _Pointer,  # type: ignore
    Structure,
    Union as CtypesUnion,
    Array,
)
import pathlib
from typing import List, Union


# Load the library
def _load_shared_library(lib_base_name: str):
    # Construct the paths to the possible shared library names
    _base_path = pathlib.Path(os.path.abspath(os.path.dirname(__file__)))
    # Searching for the library in the current directory under the name "libllama" (default name
    # for llamacpp) and "llama" (default name for this repo)
    _lib_paths: List[pathlib.Path] = []
    # Determine the file extension based on the platform
    if sys.platform.startswith("linux"):
        _lib_paths += [
            _base_path / f"lib{lib_base_name}.so",
        ]
    elif sys.platform == "darwin":
        _lib_paths += [
            _base_path / f"lib{lib_base_name}.so",
            _base_path / f"lib{lib_base_name}.dylib",
        ]
    elif sys.platform == "win32":
        _lib_paths += [
            _base_path / f"{lib_base_name}.dll",
            _base_path / f"lib{lib_base_name}.dll",
        ]
    else:
        raise RuntimeError("Unsupported platform")

    if "LLAMA_CPP_LIB" in os.environ:
        lib_base_name = os.environ["LLAMA_CPP_LIB"]
        _lib = pathlib.Path(lib_base_name)
        _base_path = _lib.parent.resolve()
        _lib_paths = [_lib.resolve()]

    cdll_args = dict()  # type: ignore
    # Add the library directory to the DLL search path on Windows (if needed)
    if sys.platform == "win32" and sys.version_info >= (3, 8):
        os.add_dll_directory(str(_base_path))
        if "CUDA_PATH" in os.environ:
            os.add_dll_directory(os.path.join(os.environ["CUDA_PATH"], "bin"))
            os.add_dll_directory(os.path.join(os.environ["CUDA_PATH"], "lib"))
        if "HIP_PATH" in os.environ:
            os.add_dll_directory(os.path.join(os.environ["HIP_PATH"], "bin"))
            os.add_dll_directory(os.path.join(os.environ["HIP_PATH"], "lib"))
        cdll_args["winmode"] = ctypes.RTLD_GLOBAL

    # Try to load the shared library, handling potential errors
    for _lib_path in _lib_paths:
        if _lib_path.exists():
            try:
                return ctypes.CDLL(str(_lib_path), **cdll_args)
            except Exception as e:
                raise RuntimeError(f"Failed to load shared library '{_lib_path}': {e}")

    raise FileNotFoundError(
        f"Shared library with base name '{lib_base_name}' not found"
    )


# Specify the base name of the shared library to load
_lib_base_name = "llama"

# Load the library
_lib = _load_shared_library(_lib_base_name)

# Misc
c_float_p = POINTER(c_float)
c_uint8_p = POINTER(c_uint8)
c_size_t_p = POINTER(c_size_t)

# llama.h bindings

LLAMA_MAX_DEVICES = _lib.llama_max_devices()

# define LLAMA_DEFAULT_SEED 0xFFFFFFFF
LLAMA_DEFAULT_SEED = 0xFFFFFFFF

# define LLAMA_MAX_RNG_STATE (64*1024)
LLAMA_MAX_RNG_STATE = 64 * 1024

#define LLAMA_FILE_MAGIC_GGLA 0x67676c61u // 'ggla'
LLAMA_FILE_MAGIC_GGLA = 0x67676C61

# define LLAMA_FILE_MAGIC_GGSN 0x6767736eu // 'ggsn'
LLAMA_FILE_MAGIC_GGSN = 0x6767736E

# define LLAMA_SESSION_MAGIC   LLAMA_FILE_MAGIC_GGSN
LLAMA_SESSION_MAGIC = LLAMA_FILE_MAGIC_GGSN
# define LLAMA_SESSION_VERSION 3
LLAMA_SESSION_VERSION = 3


# struct llama_model;
llama_model_p = c_void_p

# struct llama_context;
llama_context_p = c_void_p


# typedef int32_t llama_pos;
llama_pos = c_int32
# typedef int32_t llama_token;
llama_token = c_int32
llama_token_p = POINTER(llama_token)
# typedef int32_t llama_seq_id;
llama_seq_id = c_int32


# enum llama_vocab_type {
#     LLAMA_VOCAB_TYPE_SPM = 0, // SentencePiece
#     LLAMA_VOCAB_TYPE_BPE = 1, // Byte Pair Encoding
# };
LLAMA_VOCAB_TYPE_SPM = 0
LLAMA_VOCAB_TYPE_BPE = 1


# enum llama_token_type {
#     LLAMA_TOKEN_TYPE_UNDEFINED    = 0,
#     LLAMA_TOKEN_TYPE_NORMAL       = 1,
#     LLAMA_TOKEN_TYPE_UNKNOWN      = 2,
#     LLAMA_TOKEN_TYPE_CONTROL      = 3,
#     LLAMA_TOKEN_TYPE_USER_DEFINED = 4,
#     LLAMA_TOKEN_TYPE_UNUSED       = 5,
#     LLAMA_TOKEN_TYPE_BYTE         = 6,
# };
LLAMA_TOKEN_TYPE_UNDEFINED = 0
LLAMA_TOKEN_TYPE_NORMAL = 1
LLAMA_TOKEN_TYPE_UNKNOWN = 2
LLAMA_TOKEN_TYPE_CONTROL = 3
LLAMA_TOKEN_TYPE_USER_DEFINED = 4
LLAMA_TOKEN_TYPE_UNUSED = 5
LLAMA_TOKEN_TYPE_BYTE = 6


# // model file types
# enum llama_ftype {
#     LLAMA_FTYPE_ALL_F32              = 0,
#     LLAMA_FTYPE_MOSTLY_F16           = 1,  // except 1d tensors
#     LLAMA_FTYPE_MOSTLY_Q4_0          = 2,  // except 1d tensors
#     LLAMA_FTYPE_MOSTLY_Q4_1          = 3,  // except 1d tensors
#     LLAMA_FTYPE_MOSTLY_Q4_1_SOME_F16 = 4,  // tok_embeddings.weight and output.weight are F16
#     // LLAMA_FTYPE_MOSTLY_Q4_2       = 5,  // support has been removed
#     // LLAMA_FTYPE_MOSTLY_Q4_3       = 6,  // support has been removed
#     LLAMA_FTYPE_MOSTLY_Q8_0          = 7,  // except 1d tensors
#     LLAMA_FTYPE_MOSTLY_Q5_0          = 8,  // except 1d tensors
#     LLAMA_FTYPE_MOSTLY_Q5_1          = 9,  // except 1d tensors
#     LLAMA_FTYPE_MOSTLY_Q2_K          = 10, // except 1d tensors
#     LLAMA_FTYPE_MOSTLY_Q3_K_S        = 11, // except 1d tensors
#     LLAMA_FTYPE_MOSTLY_Q3_K_M        = 12, // except 1d tensors
#     LLAMA_FTYPE_MOSTLY_Q3_K_L        = 13, // except 1d tensors
#     LLAMA_FTYPE_MOSTLY_Q4_K_S        = 14, // except 1d tensors
#     LLAMA_FTYPE_MOSTLY_Q4_K_M        = 15, // except 1d tensors
#     LLAMA_FTYPE_MOSTLY_Q5_K_S        = 16, // except 1d tensors
#     LLAMA_FTYPE_MOSTLY_Q5_K_M        = 17, // except 1d tensors
#     LLAMA_FTYPE_MOSTLY_Q6_K          = 18, // except 1d tensors

#     LLAMA_FTYPE_GUESSED = 1024, // not specified in the model file
# };
LLAMA_FTYPE_ALL_F32 = 0
LLAMA_FTYPE_MOSTLY_F16 = 1
LLAMA_FTYPE_MOSTLY_Q4_0 = 2
LLAMA_FTYPE_MOSTLY_Q4_1 = 3
LLAMA_FTYPE_MOSTLY_Q4_1_SOME_F16 = 4
LLAMA_FTYPE_MOSTLY_Q8_0 = 7
LLAMA_FTYPE_MOSTLY_Q5_0 = 8
LLAMA_FTYPE_MOSTLY_Q5_1 = 9
LLAMA_FTYPE_MOSTLY_Q2_K = 10
LLAMA_FTYPE_MOSTLY_Q3_K_S = 11
LLAMA_FTYPE_MOSTLY_Q3_K_M = 12
LLAMA_FTYPE_MOSTLY_Q3_K_L = 13
LLAMA_FTYPE_MOSTLY_Q4_K_S = 14
LLAMA_FTYPE_MOSTLY_Q4_K_M = 15
LLAMA_FTYPE_MOSTLY_Q5_K_S = 16
LLAMA_FTYPE_MOSTLY_Q5_K_M = 17
LLAMA_FTYPE_MOSTLY_Q6_K = 18
LLAMA_FTYPE_GUESSED = 1024

# enum llama_rope_scaling_type {
#     LLAMA_ROPE_SCALING_UNSPECIFIED = -1,
#     LLAMA_ROPE_SCALING_NONE        = 0,
#     LLAMA_ROPE_SCALING_LINEAR      = 1,
#     LLAMA_ROPE_SCALING_YARN        = 2,
#     LLAMA_ROPE_SCALING_MAX_VALUE   = LLAMA_ROPE_SCALING_YARN,
# };
LLAMA_ROPE_SCALING_UNSPECIFIED = -1
LLAMA_ROPE_SCALING_NONE = 0
LLAMA_ROPE_SCALING_LINEAR = 1
LLAMA_ROPE_SCALING_YARN = 2
LLAMA_ROPE_SCALING_MAX_VALUE = LLAMA_ROPE_SCALING_YARN


# typedef struct llama_token_data {
#     llama_token id; // token id
#     float logit;    // log-odds of the token
#     float p;        // probability of the token
# } llama_token_data;
class llama_token_data(Structure):
    """Used to store token data
    
    Attributes:
        id (llama_token): token id
        logit (float): log-odds of the token
        p (float): probability of the token"""
    _fields_ = [
        ("id", llama_token),
        ("logit", c_float),
        ("p", c_float),
    ]


llama_token_data_p = POINTER(llama_token_data)


# typedef struct llama_token_data_array {
#     llama_token_data * data;
#     size_t size;
#     bool sorted;
# } llama_token_data_array;
class llama_token_data_array(Structure):
    """Used to sample tokens given logits
    
    Attributes:
        data (ctypes.Array[llama_token_data]): token data
        size (int): size of the array
        sorted (bool): whether the array is sorted"""
    _fields_ = [
        ("data", llama_token_data_p),
        ("size", c_size_t),
        ("sorted", c_bool),
    ]


llama_token_data_array_p = POINTER(llama_token_data_array)

# typedef bool (*llama_progress_callback)(float progress, void *ctx);
llama_progress_callback = ctypes.CFUNCTYPE(c_bool, c_float, c_void_p)


# // Input data for llama_decode
# // A llama_batch object can contain input about one or many sequences
# // The provided arrays (i.e. token, embd, pos, etc.) must have size of n_tokens
# //
# // - token  : the token ids of the input (used when embd is NULL)
# // - embd   : token embeddings (i.e. float vector of size n_embd) (used when token is NULL)
# // - pos    : the positions of the respective token in the sequence
# // - seq_id : the sequence to which the respective token belongs
# // - logits : if zero, the logits for the respective token will not be output
# //
# typedef struct llama_batch {
#     int32_t n_tokens;

#     llama_token  *  token;
#     float        *  embd;
#     llama_pos    *  pos;
#     int32_t      *  n_seq_id;
#     llama_seq_id ** seq_id;
#     int8_t       *  logits;


#     // NOTE: helpers for smooth API transition - can be deprecated in the future
#     //       for future-proof code, use the above fields instead and ignore everything below
#     //
#     // pos[i] = all_pos_0 + i*all_pos_1
#     //
#     llama_pos    all_pos_0;  // used if pos == NULL
#     llama_pos    all_pos_1;  // used if pos == NULL
#     llama_seq_id all_seq_id; // used if seq_id == NULL
# } llama_batch;
class llama_batch(Structure):
    """Input data for llama_decode

    A llama_batch object can contain input about one or many sequences

    The provided arrays (i.e. token, embd, pos, etc.) must have size of n_tokens

    Attributes:
        token (ctypes.Array[llama_token]): the token ids of the input (used when embd is NULL)
        embd (ctypes.Array[ctypes.c_float]): token embeddings (i.e. float vector of size n_embd) (used when token is NULL)
        pos (ctypes.Array[ctypes.Array[llama_pos]]): the positions of the respective token in the sequence
        seq_id (ctypes.Array[ctypes.Array[llama_seq_id]]): the sequence to which the respective token belongs"""

    _fields_ = [
        ("n_tokens", c_int32),
        ("token", POINTER(llama_token)),
        ("embd", c_float_p),
        ("pos", POINTER(llama_pos)),
        ("n_seq_id", POINTER(c_int32)),
        ("seq_id", POINTER(POINTER(llama_seq_id))),
        ("logits", POINTER(c_int8)),
        ("all_pos_0", llama_pos),
        ("all_pos_1", llama_pos),
        ("all_seq_id", llama_seq_id),
    ]

# enum llama_model_kv_override_type {
#     LLAMA_KV_OVERRIDE_INT,
#     LLAMA_KV_OVERRIDE_FLOAT,
#     LLAMA_KV_OVERRIDE_BOOL,
# };
LLAMA_KV_OVERRIDE_INT = 0
LLAMA_KV_OVERRIDE_FLOAT = 1
LLAMA_KV_OVERRIDE_BOOL = 2
<<<<<<< HEAD

# Union for different data types
class ValueUnion(ctypes.Union):
    _fields_ = [
        ("int_value", ctypes.c_int64),
        ("float_value", c_double),
        ("bool_value", c_bool),
    ]
=======
>>>>>>> f6f157c0

# struct llama_model_kv_override {
#     char key[128];
#     enum llama_model_kv_override_type tag;
#     union {
#         int64_t int_value;
#         double float_value;
#         bool bool_value;
#     };
# };
class llama_model_kv_override_value(CtypesUnion):
    _fields_ = [
<<<<<<< HEAD
        ("key", ctypes.c_char * 128),
        ("tag", ctypes.c_int),
        ("value", ValueUnion),
=======
        ("int_value", c_int64),
        ("float_value", c_double),
        ("bool_value", c_bool),
>>>>>>> f6f157c0
    ]

class llama_model_kv_override(Structure):
    _fields_ = [
        ("key", ctypes.c_char * 128),
        ("tag", c_int),
        ("value", llama_model_kv_override_value),
    ]

# struct llama_model_params {
#     int32_t n_gpu_layers; // number of layers to store in VRAM
#     int32_t main_gpu;     // the GPU that is used for scratch and small tensors
#     const float * tensor_split; // how to split layers across multiple GPUs (size: LLAMA_MAX_DEVICES)

#     // Called with a progress value between 0.0 and 1.0. Pass NULL to disable.
#     // If the provided progress_callback returns true, model loading continues.
#     // If it returns false, model loading is immediately aborted.
#     llama_progress_callback progress_callback;
#     // context pointer passed to the progress callback
#     void * progress_callback_user_data;

#     // override key-value pairs of the model meta data
#     const struct llama_model_kv_override * kv_overrides;

#     // Keep the booleans together to avoid misalignment during copy-by-value.
#     bool vocab_only; // only load the vocabulary, no weights
#     bool use_mmap;   // use mmap if possible
#     bool use_mlock;  // force system to keep model in RAM
# };
class llama_model_params(Structure):
    """Parameters for llama_model
    
    Attributes:
        n_gpu_layers (int): number of layers to store in VRAM
        main_gpu (int): the GPU that is used for scratch and small tensors
        tensor_split (ctypes.Array[ctypes.c_float]): how to split layers across multiple GPUs (size: LLAMA_MAX_DEVICES)
        progress_callback (llama_progress_callback): called with a progress value between 0.0 and 1.0. Pass NULL to disable. If the provided progress_callback returns true, model loading continues. If it returns false, model loading is immediately aborted.
        progress_callback_user_data (ctypes.c_void_p): context pointer passed to the progress callback
        kv_overrides (ctypes.Array[llama_model_kv_override]): override key-value pairs of the model meta data
        vocab_only (bool): only load the vocabulary, no weights
        use_mmap (bool): use mmap if possible
        use_mlock (bool): force system to keep model in RAM"""
    _fields_ = [
        ("n_gpu_layers", c_int32),
        ("main_gpu", c_int32),
        ("tensor_split", c_float_p),
        ("progress_callback", llama_progress_callback),
        ("progress_callback_user_data", c_void_p),
        ("kv_overrides", POINTER(llama_model_kv_override)),
        ("vocab_only", c_bool),
        ("use_mmap", c_bool),
        ("use_mlock", c_bool),
    ]


# struct llama_context_params {
#     uint32_t seed;              // RNG seed, -1 for random
#     uint32_t n_ctx;             // text context, 0 = from model
#     uint32_t n_batch;           // prompt processing maximum batch size
#     uint32_t n_threads;         // number of threads to use for generation
#     uint32_t n_threads_batch;   // number of threads to use for batch processing
#     int8_t   rope_scaling_type; // RoPE scaling type, from `enum llama_rope_scaling_type`

#     // ref: https://github.com/ggerganov/llama.cpp/pull/2054
#     float    rope_freq_base;   // RoPE base frequency, 0 = from model
#     float    rope_freq_scale;  // RoPE frequency scaling factor, 0 = from model
#     float    yarn_ext_factor;  // YaRN extrapolation mix factor, negative = from model
#     float    yarn_attn_factor; // YaRN magnitude scaling factor
#     float    yarn_beta_fast;   // YaRN low correction dim
#     float    yarn_beta_slow;   // YaRN high correction dim
#     uint32_t yarn_orig_ctx;    // YaRN original context size

#     enum ggml_type type_k; // data type for K cache
#     enum ggml_type type_v; // data type for V cache

#     // Keep the booleans together to avoid misalignment during copy-by-value.
#     bool mul_mat_q;   // if true, use experimental mul_mat_q kernels (DEPRECATED - always true)
#     bool logits_all;  // the llama_eval() call computes all logits, not just the last one (DEPRECATED - set llama_batch.logits instead)
#     bool embedding;   // embedding mode only
#     bool offload_kqv; // whether to offload the KQV ops (including the KV cache) to GPU
# };
class llama_context_params(Structure):
    """Parameters for llama_context
    
    Attributes:
        seed (int): RNG seed, -1 for random
        n_ctx (int): text context, 0 = from model
        n_batch (int): prompt processing maximum batch size
        n_threads (int): number of threads to use for generation
        n_threads_batch (int): number of threads to use for batch processing
        rope_scaling_type (int): RoPE scaling type, from `enum llama_rope_scaling_type`
        rope_freq_base (float): RoPE base frequency, 0 = from model
        rope_freq_scale (float): RoPE frequency scaling factor, 0 = from model
        yarn_ext_factor (float): YaRN extrapolation mix factor, negative = from model
        yarn_attn_factor (float): YaRN magnitude scaling factor
        yarn_beta_fast (float): YaRN low correction dim
        yarn_beta_slow (float): YaRN high correction dim
        yarn_orig_ctx (int): YaRN original context size
        type_k (int): data type for K cache
        type_v (int): data type for V cache
        mul_mat_q (bool): if true, use experimental mul_mat_q kernels (DEPRECATED - always true)
        logits_all (bool): the llama_eval() call computes all logits, not just the last one (DEPRECATED - set llama_batch.logits instead)
        embedding (bool): embedding mode only
        offload_kqv (bool): whether to offload the KQV ops (including the KV cache) to GPU"""
    _fields_ = [
        ("seed", c_uint32),
        ("n_ctx", c_uint32),
        ("n_batch", c_uint32),
        ("n_threads", c_uint32),
        ("n_threads_batch", c_uint32),
        ("rope_scaling_type", c_int8),
        ("rope_freq_base", c_float),
        ("rope_freq_scale", c_float),
        ("yarn_ext_factor", c_float),
        ("yarn_attn_factor", c_float),
        ("yarn_beta_fast", c_float),
        ("yarn_beta_slow", c_float),
        ("yarn_orig_ctx", c_uint32),
        ("type_k", c_int),
        ("type_v", c_int),
        ("mul_mat_q", c_bool),
        ("logits_all", c_bool),
        ("embedding", c_bool),
        ("offload_kqv", c_bool),
    ]


# // Signature for logging events
# // Note that text includes the new line character at the end for most events.
# // If your logging mechanism cannot handle that, check if the last character is '\n' and strip it
# // if it exists.
# // It might not exist for progress report where '.' is output repeatedly.
# typedef void (*llama_log_callback)(enum llama_log_level level, const char * text, void * user_data);
llama_log_callback = ctypes.CFUNCTYPE(None, c_int, c_char_p, c_void_p)
"""Signature for logging events
Note that text includes the new line character at the end for most events.
If your logging mechanism cannot handle that, check if the last character is '\n' and strip it
if it exists.
It might not exist for progress report where '.' is output repeatedly."""


# // model quantization parameters
# typedef struct llama_model_quantize_params {
#     int nthread;                 // number of threads to use for quantizing, if <=0 will use std::thread::hardware_concurrency()
#     enum llama_ftype ftype;      // quantize to this llama_ftype
#     bool allow_requantize;       // allow quantizing non-f32/f16 tensors
#     bool quantize_output_tensor; // quantize output.weight
#     bool only_copy;              // only copy tensors - ftype, allow_requantize and quantize_output_tensor are ignored
#     bool pure;                   // disable k-quant mixtures and quantize all tensors to the same type
# } llama_model_quantize_params;
class llama_model_quantize_params(Structure):
    """Parameters for llama_model_quantize
    
    Attributes:
        nthread (int): number of threads to use for quantizing, if <=0 will use std::thread::hardware_concurrency()
        ftype (int): quantize to this llama_ftype
        allow_requantize (bool): allow quantizing non-f32/f16 tensors
        quantize_output_tensor (bool): quantize output.weight
        only_copy (bool): only copy tensors - ftype, allow_requantize and quantize_output_tensor are ignored
        pure (bool): disable k-quant mixtures and quantize all tensors to the same type"""
    _fields_ = [
        ("nthread", c_int),
        ("ftype", c_int),
        ("allow_requantize", c_bool),
        ("quantize_output_tensor", c_bool),
        ("only_copy", c_bool),
    ]


# // grammar types
# struct llama_grammar;
llama_grammar_p = c_void_p

# // grammar element type
# enum llama_gretype {
#     // end of rule definition
#     LLAMA_GRETYPE_END            = 0,

#     // start of alternate definition for rule
#     LLAMA_GRETYPE_ALT            = 1,

#     // non-terminal element: reference to rule
#     LLAMA_GRETYPE_RULE_REF       = 2,

#     // terminal element: character (code point)
#     LLAMA_GRETYPE_CHAR           = 3,

#     // inverse char(s) ([^a], [^a-b] [^abc])
#     LLAMA_GRETYPE_CHAR_NOT       = 4,

#     // modifies a preceding LLAMA_GRETYPE_CHAR or LLAMA_GRETYPE_CHAR_ALT to
#     // be an inclusive range ([a-z])
#     LLAMA_GRETYPE_CHAR_RNG_UPPER = 5,

#     // modifies a preceding LLAMA_GRETYPE_CHAR or
#     // LLAMA_GRETYPE_CHAR_RNG_UPPER to add an alternate char to match ([ab], [a-zA])
#     LLAMA_GRETYPE_CHAR_ALT       = 6,
# };
LLAMA_GRETYPE_END = 0
LLAMA_GRETYPE_ALT = 1
LLAMA_GRETYPE_RULE_REF = 2
LLAMA_GRETYPE_CHAR = 3
LLAMA_GRETYPE_CHAR_NOT = 4
LLAMA_GRETYPE_CHAR_RNG_UPPER = 5
LLAMA_GRETYPE_CHAR_ALT = 6


# typedef struct llama_grammar_element {
#     enum llama_gretype type;
#     uint32_t           value; // Unicode code point or rule ID
# } llama_grammar_element;
class llama_grammar_element(Structure):
    _fields_ = [
        ("type", c_int),
        ("value", c_uint32),
    ]


llama_grammar_element_p = POINTER(llama_grammar_element)

# // performance timing information
# struct llama_timings {
#     double t_start_ms;
#     double t_end_ms;
#     double t_load_ms;
#     double t_sample_ms;
#     double t_p_eval_ms;
#     double t_eval_ms;


#     int32_t n_sample;
#     int32_t n_p_eval;
#     int32_t n_eval;
# };
class llama_timings(Structure):
    _fields_ = [
        ("t_start_ms", c_double),
        ("t_end_ms", c_double),
        ("t_load_ms", c_double),
        ("t_sample_ms", c_double),
        ("t_p_eval_ms", c_double),
        ("t_eval_ms", c_double),
        ("n_sample", c_int32),
        ("n_p_eval", c_int32),
        ("n_eval", c_int32),
    ]


# // Helpers for getting default parameters
# LLAMA_API struct llama_model_params llama_model_default_params(void);
def llama_model_default_params() -> llama_model_params:
    """Get default parameters for llama_model"""
    return _lib.llama_model_default_params()


_lib.llama_model_default_params.argtypes = []
_lib.llama_model_default_params.restype = llama_model_params


# LLAMA_API struct llama_context_params llama_context_default_params(void);
def llama_context_default_params() -> llama_context_params:
    """Get default parameters for llama_context"""
    return _lib.llama_context_default_params()


_lib.llama_context_default_params.argtypes = []
_lib.llama_context_default_params.restype = llama_context_params


# LLAMA_API struct llama_model_quantize_params llama_model_quantize_default_params(void);
def llama_model_quantize_default_params() -> llama_model_quantize_params:
    """Get default parameters for llama_model_quantize"""
    return _lib.llama_model_quantize_default_params()


_lib.llama_model_quantize_default_params.argtypes = []
_lib.llama_model_quantize_default_params.restype = llama_model_quantize_params


# // Initialize the llama + ggml backend
# // If numa is true, use NUMA optimizations
# // Call once at the start of the program
# LLAMA_API void llama_backend_init(bool numa);
def llama_backend_init(numa: Union[c_bool, bool]):
    """Initialize the llama + ggml backend
    If numa is true, use NUMA optimizations
    Call once at the start of the program"""
    return _lib.llama_backend_init(numa)


_lib.llama_backend_init.argtypes = [c_bool]
_lib.llama_backend_init.restype = None


# // Call once at the end of the program - currently only used for MPI
# LLAMA_API void llama_backend_free(void);
def llama_backend_free():
    """Call once at the end of the program - currently only used for MPI"""
    return _lib.llama_backend_free()


_lib.llama_backend_free.argtypes = []
_lib.llama_backend_free.restype = None


# LLAMA_API struct llama_model * llama_load_model_from_file(
#                          const char * path_model,
#         struct llama_model_params     params);
def llama_load_model_from_file(
    path_model: bytes, params: llama_model_params
) -> llama_model_p:
    return _lib.llama_load_model_from_file(path_model, params)


_lib.llama_load_model_from_file.argtypes = [c_char_p, llama_model_params]
_lib.llama_load_model_from_file.restype = llama_model_p


# LLAMA_API void llama_free_model(struct llama_model * model);
def llama_free_model(model: llama_model_p):
    return _lib.llama_free_model(model)


_lib.llama_free_model.argtypes = [llama_model_p]
_lib.llama_free_model.restype = None


# LLAMA_API struct llama_context * llama_new_context_with_model(
#                  struct llama_model * model,
#         struct llama_context_params   params);
def llama_new_context_with_model(
    model: llama_model_p, params: llama_context_params
) -> llama_context_p:
    return _lib.llama_new_context_with_model(model, params)


_lib.llama_new_context_with_model.argtypes = [llama_model_p, llama_context_params]
_lib.llama_new_context_with_model.restype = llama_context_p


# // Frees all allocated memory
# LLAMA_API void llama_free(struct llama_context * ctx);
def llama_free(ctx: llama_context_p):
    """Frees all allocated memory"""
    return _lib.llama_free(ctx)


_lib.llama_free.argtypes = [llama_context_p]
_lib.llama_free.restype = None


# LLAMA_API int64_t llama_time_us(void);
def llama_time_us() -> int:
    return _lib.llama_time_us()


_lib.llama_time_us.argtypes = []
_lib.llama_time_us.restype = ctypes.c_int64


# LLAMA_API int  llama_max_devices    (void);
def llama_max_devices() -> int:
    return _lib.llama_max_devices()


_lib.llama_max_devices.argtypes = []
_lib.llama_max_devices.restype = c_int


# LLAMA_API bool llama_mmap_supported (void);
def llama_mmap_supported() -> bool:
    return _lib.llama_mmap_supported()


_lib.llama_mmap_supported.argtypes = []
_lib.llama_mmap_supported.restype = c_bool


# LLAMA_API bool llama_mlock_supported(void);
def llama_mlock_supported() -> bool:
    return _lib.llama_mlock_supported()


_lib.llama_mlock_supported.argtypes = []
_lib.llama_mlock_supported.restype = c_bool


# LLAMA_API const struct llama_model * llama_get_model(const struct llama_context * ctx);
def llama_get_model(ctx: llama_context_p) -> llama_model_p:
    return _lib.llama_get_model(ctx)


_lib.llama_get_model.argtypes = [llama_context_p]
_lib.llama_get_model.restype = llama_model_p


# LLAMA_API int llama_n_ctx      (const struct llama_context * ctx);
def llama_n_ctx(ctx: llama_context_p) -> int:
    return _lib.llama_n_ctx(ctx)


_lib.llama_n_ctx.argtypes = [llama_context_p]
_lib.llama_n_ctx.restype = c_uint32

# LLAMA_API uint32_t llama_n_batch    (const struct llama_context * ctx);
def llama_n_batch(ctx: llama_context_p) -> int:
    return _lib.llama_n_batch(ctx)

_lib.llama_n_batch.argtypes = [llama_context_p]
_lib.llama_n_batch.restype = c_uint32

# LLAMA_API enum llama_vocab_type llama_vocab_type(const struct llama_model * model);
def llama_vocab_type(model: llama_model_p) -> int:
    return _lib.llama_vocab_type(model)


_lib.llama_vocab_type.argtypes = [llama_model_p]
_lib.llama_vocab_type.restype = c_int


# LLAMA_API int llama_n_vocab    (const struct llama_model * model);
def llama_n_vocab(model: llama_model_p) -> int:
    return _lib.llama_n_vocab(model)


_lib.llama_n_vocab.argtypes = [llama_model_p]
_lib.llama_n_vocab.restype = c_int


# LLAMA_API int llama_n_ctx_train(const struct llama_model * model);
def llama_n_ctx_train(model: llama_model_p) -> int:
    return _lib.llama_n_ctx_train(model)


_lib.llama_n_ctx_train.argtypes = [llama_model_p]
_lib.llama_n_ctx_train.restype = c_int


# LLAMA_API int llama_n_embd     (const struct llama_model * model);
def llama_n_embd(model: llama_model_p) -> int:
    return _lib.llama_n_embd(model)


_lib.llama_n_embd.argtypes = [llama_model_p]
_lib.llama_n_embd.restype = c_int


# // Get the model's RoPE frequency scaling factor
# LLAMA_API float llama_rope_freq_scale_train(const struct llama_model * model);
def llama_rope_freq_scale_train(model: llama_model_p) -> float:
    """Get the model's RoPE frequency scaling factor"""
    return _lib.llama_rope_freq_scale_train(model)


_lib.llama_rope_freq_scale_train.argtypes = [llama_model_p]
_lib.llama_rope_freq_scale_train.restype = c_float

# // Functions to access the model's GGUF metadata scalar values
# // - The functions return the length of the string on success, or -1 on failure
# // - The output string is always null-terminated and cleared on failure
# // - GGUF array values are not supported by these functions


# // Get metadata value as a string by key name
# LLAMA_API int llama_model_meta_val_str(const struct llama_model * model, const char * key, char * buf, size_t buf_size);
def llama_model_meta_val_str(
    model: llama_model_p, key: Union[c_char_p, bytes], buf: bytes, buf_size: int
) -> int:
    """Get metadata value as a string by key name"""
    return _lib.llama_model_meta_val_str(model, key, buf, buf_size)


_lib.llama_model_meta_val_str.argtypes = [llama_model_p, c_char_p, c_char_p, c_size_t]
_lib.llama_model_meta_val_str.restype = c_int


# // Get the number of metadata key/value pairs
# LLAMA_API int llama_model_meta_count(const struct llama_model * model);
def llama_model_meta_count(model: llama_model_p) -> int:
    """Get the number of metadata key/value pairs"""
    return _lib.llama_model_meta_count(model)


_lib.llama_model_meta_count.argtypes = [llama_model_p]
_lib.llama_model_meta_count.restype = c_int


# // Get metadata key name by index
# LLAMA_API int llama_model_meta_key_by_index(const struct llama_model * model, int i, char * buf, size_t buf_size);
def llama_model_meta_key_by_index(
    model: llama_model_p, i: Union[c_int, int], buf: bytes, buf_size: int
) -> int:
    """Get metadata key name by index"""
    return _lib.llama_model_meta_key_by_index(model, i, buf, buf_size)


_lib.llama_model_meta_key_by_index.argtypes = [llama_model_p, c_int, c_char_p, c_size_t]
_lib.llama_model_meta_key_by_index.restype = c_int


# // Get metadata value as a string by index
# LLAMA_API int llama_model_meta_val_str_by_index(const struct llama_model * model, int i, char * buf, size_t buf_size);
def llama_model_meta_val_str_by_index(
    model: llama_model_p, i: Union[c_int, int], buf: bytes, buf_size: int
) -> int:
    """Get metadata value as a string by index"""
    return _lib.llama_model_meta_val_str_by_index(model, i, buf, buf_size)


_lib.llama_model_meta_val_str_by_index.argtypes = [
    llama_model_p,
    c_int,
    c_char_p,
    c_size_t,
]
_lib.llama_model_meta_val_str_by_index.restype = c_int


# // Get a string describing the model type
# LLAMA_API int llama_model_desc(const struct llama_model * model, char * buf, size_t buf_size);
def llama_model_desc(
    model: llama_model_p, buf: bytes, buf_size: Union[c_size_t, int]
) -> int:
    """Get a string describing the model type"""
    return _lib.llama_model_desc(model, buf, buf_size)


_lib.llama_model_desc.argtypes = [llama_model_p, c_char_p, c_size_t]
_lib.llama_model_desc.restype = c_int


# // Returns the total size of all the tensors in the model in bytes
# LLAMA_API uint64_t llama_model_size(const struct llama_model * model);
def llama_model_size(model: llama_model_p) -> int:
    """Returns the total size of all the tensors in the model in bytes"""
    return _lib.llama_model_size(model)


_lib.llama_model_size.argtypes = [llama_model_p]
_lib.llama_model_size.restype = ctypes.c_uint64


# // Returns the total number of parameters in the model
# LLAMA_API uint64_t llama_model_n_params(const struct llama_model * model);
def llama_model_n_params(model: llama_model_p) -> int:
    """Returns the total number of parameters in the model"""
    return _lib.llama_model_n_params(model)


_lib.llama_model_n_params.argtypes = [llama_model_p]
_lib.llama_model_n_params.restype = ctypes.c_uint64


# // Get a llama model tensor
# LLAMA_API struct ggml_tensor * llama_get_model_tensor(struct llama_model * model, const char * name);
def llama_get_model_tensor(
    model: llama_model_p, name: Union[c_char_p, bytes]
) -> c_void_p:
    """Get a llama model tensor"""
    return _lib.llama_get_model_tensor(model, name)


_lib.llama_get_model_tensor.argtypes = [llama_model_p, c_char_p]
_lib.llama_get_model_tensor.restype = c_void_p


# // Returns 0 on success
# LLAMA_API int llama_model_quantize(
#         const char * fname_inp,
#         const char * fname_out,
#         const llama_model_quantize_params * params);
def llama_model_quantize(
    fname_inp: bytes,
    fname_out: bytes,
    params,  # type: POINTER(llama_model_quantize_params) # type: ignore
) -> int:
    """Returns 0 on success"""
    return _lib.llama_model_quantize(fname_inp, fname_out, params)


_lib.llama_model_quantize.argtypes = [
    c_char_p,
    c_char_p,
    POINTER(llama_model_quantize_params),
]
_lib.llama_model_quantize.restype = c_int


# // Apply a LoRA adapter to a loaded model
# // path_base_model is the path to a higher quality model to use as a base for
# // the layers modified by the adapter. Can be NULL to use the current loaded model.
# // The model needs to be reloaded before applying a new adapter, otherwise the adapter
# // will be applied on top of the previous one
# // Returns 0 on success
# LLAMA_API DEPRECATED(int llama_apply_lora_from_file(
#         struct llama_context * ctx,
#                   const char * path_lora,
#                        float   scale,
#                   const char * path_base_model,
#                          int   n_threads),
#         "use llama_model_apply_lora_from_file instead");
def llama_apply_lora_from_file(
    ctx: llama_context_p,
    path_lora: Union[c_char_p, bytes],
    scale: Union[c_float, float],
    path_base_model: Union[c_char_p, bytes],
    n_threads: Union[c_int, int],
) -> int:
    """Apply a LoRA adapter to a loaded model
    path_base_model is the path to a higher quality model to use as a base for
    the layers modified by the adapter. Can be NULL to use the current loaded model.
    The model needs to be reloaded before applying a new adapter, otherwise the adapter
    will be applied on top of the previous one
    Returns 0 on success"""
    return _lib.llama_apply_lora_from_file(
        ctx, path_lora, scale, path_base_model, n_threads
    )


_lib.llama_apply_lora_from_file.argtypes = [
    llama_context_p,
    c_char_p,
    c_float,
    c_char_p,
    c_int,
]
_lib.llama_apply_lora_from_file.restype = c_int


# LLAMA_API int llama_model_apply_lora_from_file(
#         const struct llama_model * model,
#                   const char * path_lora,
#                        float   scale,
#                   const char * path_base_model,
#                          int   n_threads);
def llama_model_apply_lora_from_file(
    model: llama_model_p,
    path_lora: Union[c_char_p, bytes],
    scale: Union[c_float, float],
    path_base_model: Union[c_char_p, bytes],
    n_threads: Union[c_int, int],
) -> int:
    return _lib.llama_model_apply_lora_from_file(
        model, path_lora, scale, path_base_model, n_threads
    )


_lib.llama_model_apply_lora_from_file.argtypes = [
    llama_model_p,
    c_char_p,
    c_float,
    c_char_p,
    c_int,
]
_lib.llama_model_apply_lora_from_file.restype = c_int

# //
# // KV cache
# //


# // Information associated with an individual cell in the KV cache view.
# struct llama_kv_cache_view_cell {
#     // The position for this cell. Takes KV cache shifts into account.
#     // May be negative if the cell is not populated.
#     llama_pos pos;
# };
class llama_kv_cache_view_cell(Structure):
    _fields_ = [("pos", llama_pos)]


# // An updateable view of the KV cache.
# struct llama_kv_cache_view {
#     // Number of KV cache cells. This will be the same as the context size.
#     int32_t n_cells;

#     // Maximum number of sequences that can exist in a cell. It's not an error
#     // if there are more sequences in a cell than this value, however they will
#     // not be visible in the view cells_sequences.
#     int32_t n_max_seq;

#     // Number of tokens in the cache. For example, if there are two populated
#     // cells, the first with 1 sequence id in it and the second with 2 sequence
#     // ids then you'll have 3 tokens.
#     int32_t token_count;

#     // Number of populated cache cells.
#     int32_t used_cells;

#     // Maximum contiguous empty slots in the cache.
#     int32_t max_contiguous;

#     // Index to the start of the max_contiguous slot range. Can be negative
#     // when cache is full.
#     int32_t max_contiguous_idx;

#     // Information for an individual cell.
#     struct llama_kv_cache_view_cell * cells;


#     // The sequences for each cell. There will be n_max_seq items per cell.
#     llama_seq_id * cells_sequences;
# };
class llama_kv_cache_view(Structure):
    _fields_ = [
        ("n_cells", c_int32),
        ("n_max_seq", c_int32),
        ("token_count", c_int32),
        ("used_cells", c_int32),
        ("max_contiguous", c_int32),
        ("max_contiguous_idx", c_int32),
        ("cells", POINTER(llama_kv_cache_view_cell)),
        ("cells_sequences", POINTER(llama_seq_id)),
    ]


llama_kv_cache_view_p = POINTER(llama_kv_cache_view)


# // Create an empty KV cache view. (use only for debugging purposes)
# LLAMA_API struct llama_kv_cache_view llama_kv_cache_view_init(const struct llama_context * ctx, int32_t n_max_seq);
def llama_kv_cache_view_init(
    ctx: llama_context_p, n_max_seq: Union[c_int32, int]
) -> llama_kv_cache_view:
    """Create an empty KV cache view. (use only for debugging purposes)"""
    return _lib.llama_kv_cache_view_init(ctx, n_max_seq)


_lib.llama_kv_cache_view_init.argtypes = [llama_context_p, c_int32]
_lib.llama_kv_cache_view_init.restype = llama_kv_cache_view


# // Free a KV cache view. (use only for debugging purposes)
# LLAMA_API void llama_kv_cache_view_free(struct llama_kv_cache_view * view);
def llama_kv_cache_view_free(view: "ctypes.pointer[llama_kv_cache_view]"): # type: ignore
    """Free a KV cache view. (use only for debugging purposes)"""
    return _lib.llama_kv_cache_view_free(view)


_lib.llama_kv_cache_view_free.argtypes = [llama_kv_cache_view_p]
_lib.llama_kv_cache_view_free.restype = None


# // Update the KV cache view structure with the current state of the KV cache. (use only for debugging purposes)
# LLAMA_API void llama_kv_cache_view_update(const struct llama_context * ctx, struct llama_kv_cache_view * view);
def llama_kv_cache_view_update(ctx: llama_context_p, view: "ctypes.pointer[llama_kv_cache_view]"): # type: ignore
    """Update the KV cache view structure with the current state of the KV cache. (use only for debugging purposes)"""
    return _lib.llama_kv_cache_view_update(ctx, view)


_lib.llama_kv_cache_view_update.argtypes = [llama_context_p, llama_kv_cache_view_p]
_lib.llama_kv_cache_view_update.restype = None


# // Returns the number of tokens in the KV cache (slow, use only for debug)
# // If a KV cell has multiple sequences assigned to it, it will be counted multiple times
# LLAMA_API int llama_get_kv_cache_token_count(const struct llama_context * ctx);
def llama_get_kv_cache_token_count(ctx: llama_context_p) -> int:
    """Returns the number of tokens in the KV cache (slow, use only for debug)
    If a KV cell has multiple sequences assigned to it, it will be counted multiple times
    """
    return _lib.llama_get_kv_cache_token_count(ctx)


_lib.llama_get_kv_cache_token_count.argtypes = [llama_context_p]
_lib.llama_get_kv_cache_token_count.restype = c_int


# // Returns the number of used KV cells (i.e. have at least one sequence assigned to them)
# LLAMA_API int llama_get_kv_cache_used_cells(const struct llama_context * ctx);
def llama_get_kv_cache_used_cells(ctx: llama_context_p) -> int:
    """Returns the number of used KV cells (i.e. have at least one sequence assigned to them)"""
    return _lib.llama_get_kv_cache_used_cells(ctx)


_lib.llama_get_kv_cache_used_cells.argtypes = [llama_context_p]
_lib.llama_get_kv_cache_used_cells.restype = c_int


# // Clear the KV cache
# LLAMA_API void llama_kv_cache_clear(
#         struct llama_context * ctx);
def llama_kv_cache_clear(ctx: llama_context_p):
    """Clear the KV cache"""
    return _lib.llama_kv_cache_clear(ctx)


_lib.llama_kv_cache_clear.argtypes = [llama_context_p]
_lib.llama_kv_cache_clear.restype = None


# // Removes all tokens that belong to the specified sequence and have positions in [p0, p1)
# // seq_id < 0 : match any sequence
# // p0 < 0     : [0,  p1]
# // p1 < 0     : [p0, inf)
# LLAMA_API void llama_kv_cache_seq_rm(
#         struct llama_context * ctx,
#                 llama_seq_id   seq_id,
#                    llama_pos   p0,
#                    llama_pos   p1);
def llama_kv_cache_seq_rm(
    ctx: llama_context_p,
    seq_id: Union[llama_seq_id, int],
    p0: Union[llama_pos, int],
    p1: Union[llama_pos, int],
):
    """Removes all tokens that belong to the specified sequence and have positions in [p0, p1)
    seq_id < 0 : match any sequence
    p0 < 0     : [0,  p1]
    p1 < 0     : [p0, inf)"""
    return _lib.llama_kv_cache_seq_rm(ctx, seq_id, p0, p1)


_lib.llama_kv_cache_seq_rm.argtypes = [
    llama_context_p,
    llama_seq_id,
    llama_pos,
    llama_pos,
]
_lib.llama_kv_cache_seq_rm.restype = None


# // Copy all tokens that belong to the specified sequence to another sequence
# // Note that this does not allocate extra KV cache memory - it simply assigns the tokens to the new sequence
# // p0 < 0 : [0,  p1]
# // p1 < 0 : [p0, inf)
# LLAMA_API void llama_kv_cache_seq_cp(
#         struct llama_context * ctx,
#                 llama_seq_id   seq_id_src,
#                 llama_seq_id   seq_id_dst,
#                    llama_pos   p0,
#                    llama_pos   p1);
def llama_kv_cache_seq_cp(
    ctx: llama_context_p,
    seq_id_src: Union[llama_seq_id, int],
    seq_id_dst: Union[llama_seq_id, int],
    p0: Union[llama_pos, int],
    p1: Union[llama_pos, int],
):
    """Copy all tokens that belong to the specified sequence to another sequence
    Note that this does not allocate extra KV cache memory - it simply assigns the tokens to the new sequence
    p0 < 0 : [0,  p1]
    p1 < 0 : [p0, inf)"""
    return _lib.llama_kv_cache_seq_cp(ctx, seq_id_src, seq_id_dst, p0, p1)


_lib.llama_kv_cache_seq_cp.argtypes = [
    llama_context_p,
    llama_seq_id,
    llama_seq_id,
    llama_pos,
    llama_pos,
]
_lib.llama_kv_cache_seq_cp.restype = None


# // Removes all tokens that do not belong to the specified sequence
# LLAMA_API void llama_kv_cache_seq_keep(
#         struct llama_context * ctx,
#                 llama_seq_id   seq_id);
def llama_kv_cache_seq_keep(
    ctx: llama_context_p,
    seq_id: Union[llama_seq_id, int],
):
    """Removes all tokens that do not belong to the specified sequence"""
    return _lib.llama_kv_cache_seq_keep(ctx, seq_id)


_lib.llama_kv_cache_seq_keep.argtypes = [llama_context_p, llama_seq_id]
_lib.llama_kv_cache_seq_keep.restype = None


# // Adds relative position "delta" to all tokens that belong to the specified sequence and have positions in [p0, p1)
# // If the KV cache is RoPEd, the KV data is updated accordingly
# // p0 < 0 : [0,  p1]
# // p1 < 0 : [p0, inf)
# LLAMA_API void llama_kv_cache_seq_shift(
#         struct llama_context * ctx,
#                 llama_seq_id   seq_id,
#                    llama_pos   p0,
#                    llama_pos   p1,
#                    llama_pos   delta);
def llama_kv_cache_seq_shift(
    ctx: llama_context_p,
    seq_id: Union[llama_seq_id, int],
    p0: Union[llama_pos, int],
    p1: Union[llama_pos, int],
    delta: Union[llama_pos, int],
):
    """Adds relative position "delta" to all tokens that belong to the specified sequence and have positions in [p0, p1)
    If the KV cache is RoPEd, the KV data is updated accordingly
    p0 < 0 : [0,  p1]
    p1 < 0 : [p0, inf)"""
    return _lib.llama_kv_cache_seq_shift(ctx, seq_id, p0, p1, delta)


_lib.llama_kv_cache_seq_shift.argtypes = [
    llama_context_p,
    llama_seq_id,
    llama_pos,
    llama_pos,
    llama_pos,
]
_lib.llama_kv_cache_seq_shift.restype = None

# //
# // State / sessions
# //


# Returns the maximum size in bytes of the state (rng, logits, embedding
# and kv_cache) - will often be smaller after compacting tokens
# LLAMA_API size_t llama_get_state_size(const struct llama_context * ctx);
def llama_get_state_size(ctx: llama_context_p) -> int:
    """Returns the maximum size in bytes of the state (rng, logits, embedding
    and kv_cache) - will often be smaller after compacting tokens"""
    return _lib.llama_get_state_size(ctx)


_lib.llama_get_state_size.argtypes = [llama_context_p]
_lib.llama_get_state_size.restype = c_size_t


# Copies the state to the specified destination address.
# Destination needs to have allocated enough memory.
# Returns the number of bytes copied
# LLAMA_API size_t llama_copy_state_data(
#         struct llama_context * ctx,
#                      uint8_t * dst);
def llama_copy_state_data(
    ctx: llama_context_p, dst  # type: Array[c_uint8]
) -> int:
    """Copies the state to the specified destination address.
    Destination needs to have allocated enough memory.
    Returns the number of bytes copied"""
    return _lib.llama_copy_state_data(ctx, dst)


_lib.llama_copy_state_data.argtypes = [llama_context_p, c_uint8_p]
_lib.llama_copy_state_data.restype = c_size_t


# Set the state reading from the specified address
# Returns the number of bytes read
# LLAMA_API size_t llama_set_state_data(
#         struct llama_context * ctx,
#                      uint8_t * src);
def llama_set_state_data(
    ctx: llama_context_p, src  # type: Array[c_uint8]
) -> int:
    """Set the state reading from the specified address"""
    return _lib.llama_set_state_data(ctx, src)


_lib.llama_set_state_data.argtypes = [llama_context_p, c_uint8_p]
_lib.llama_set_state_data.restype = c_size_t


# Save/load session file
# LLAMA_API bool llama_load_session_file(
#         struct llama_context * ctx,
#                   const char * path_session,
#                  llama_token * tokens_out,
#                       size_t   n_token_capacity,
#                       size_t * n_token_count_out);
def llama_load_session_file(
    ctx: llama_context_p,
    path_session: bytes,
    tokens_out,  # type: Array[llama_token]
    n_token_capacity: Union[c_size_t, int],
    n_token_count_out,  # type: _Pointer[c_size_t]
) -> int:
    return _lib.llama_load_session_file(
        ctx, path_session, tokens_out, n_token_capacity, n_token_count_out
    )


_lib.llama_load_session_file.argtypes = [
    llama_context_p,
    c_char_p,
    llama_token_p,
    c_size_t,
    c_size_t_p,
]
_lib.llama_load_session_file.restype = c_size_t


# LLAMA_API bool llama_save_session_file(
#         struct llama_context * ctx,
#                   const char * path_session,
#            const llama_token * tokens,
#                       size_t   n_token_count);
def llama_save_session_file(
    ctx: llama_context_p,
    path_session: bytes,
    tokens,  # type: Array[llama_token]
    n_token_count: Union[c_size_t, int],
) -> int:
    return _lib.llama_save_session_file(ctx, path_session, tokens, n_token_count)


_lib.llama_save_session_file.argtypes = [
    llama_context_p,
    c_char_p,
    llama_token_p,
    c_size_t,
]
_lib.llama_save_session_file.restype = c_size_t

# //
# // Decoding
# //


# // Run the llama inference to obtain the logits and probabilities for the next token(s).
# // tokens + n_tokens is the provided batch of new tokens to process
# // n_past is the number of tokens to use from previous eval calls
# // Returns 0 on success
# // DEPRECATED: use llama_decode() instead
# LLAMA_API DEPRECATED(int llama_eval(
#         struct llama_context * ctx,
#                  llama_token * tokens,
#                      int32_t   n_tokens,
#                          int   n_past),
#         "use llama_decode() instead");
def llama_eval(
    ctx: llama_context_p,
    tokens,  # type: Array[llama_token]
    n_tokens: Union[c_int, int],
    n_past: Union[c_int, int],
) -> int:
    """Run the llama inference to obtain the logits and probabilities for the next token(s).
    tokens + n_tokens is the provided batch of new tokens to process
    n_past is the number of tokens to use from previous eval calls
    Returns 0 on success
    DEPRECATED: use llama_decode() instead"""
    return _lib.llama_eval(ctx, tokens, n_tokens, n_past)


_lib.llama_eval.argtypes = [llama_context_p, llama_token_p, c_int, c_int]
_lib.llama_eval.restype = c_int


# // Same as llama_eval, but use float matrix input directly.
# // DEPRECATED: use llama_decode() instead
# LLAMA_API DEPRECATED(int llama_eval_embd(
#         struct llama_context * ctx,
#                        float * embd,
#                      int32_t   n_tokens,
#                          int   n_past),
#         "use llama_decode() instead");
def llama_eval_embd(
    ctx: llama_context_p,
    embd,  # type: Array[c_float]
    n_tokens: Union[c_int, int],
    n_past: Union[c_int, int],
) -> int:
    """Same as llama_eval, but use float matrix input directly.
    DEPRECATED: use llama_decode() instead"""
    return _lib.llama_eval_embd(ctx, embd, n_tokens, n_past)


_lib.llama_eval_embd.argtypes = [llama_context_p, c_float_p, c_int, c_int]
_lib.llama_eval_embd.restype = c_int


# // Return batch for single sequence of tokens starting at pos_0
# //
# // NOTE: this is a helper function to facilitate transition to the new batch API - avoid using it
# //
# LLAMA_API struct llama_batch llama_batch_get_one(
#               llama_token * tokens,
#                   int32_t   n_tokens,
#                 llama_pos   pos_0,
#              llama_seq_id   seq_id);
def llama_batch_get_one(
    tokens,  # type: Array[llama_token]
    n_tokens: Union[c_int, int],
    pos_0: Union[llama_pos, int],
    seq_id: llama_seq_id,
) -> llama_batch:
    """Return batch for single sequence of tokens starting at pos_0

    NOTE: this is a helper function to facilitate transition to the new batch API - avoid using it
    """
    return _lib.llama_batch_get_one(tokens, n_tokens, pos_0, seq_id)


_lib.llama_batch_get_one.argtypes = [
    llama_token_p,
    c_int,
    llama_pos,
    llama_seq_id,
]
_lib.llama_batch_get_one.restype = llama_batch


# // Allocates a batch of tokens on the heap that can hold a maximum of n_tokens
# // Each token can be assigned up to n_seq_max sequence ids
# // The batch has to be freed with llama_batch_free()
# // If embd != 0, llama_batch.embd will be allocated with size of n_tokens * embd * sizeof(float)
# // Otherwise, llama_batch.token will be allocated to store n_tokens llama_token
# // The rest of the llama_batch members are allocated with size n_tokens
# // All members are left uninitialized
# LLAMA_API struct llama_batch llama_batch_init(
#         int32_t n_tokens,
#         int32_t embd,
#         int32_t n_seq_max);
def llama_batch_init(
    n_tokens: Union[c_int32, int],
    embd: Union[c_int32, int],
    n_seq_max: Union[c_int32, int],
) -> llama_batch:
    """Allocates a batch of tokens on the heap that can hold a maximum of n_tokens
    Each token can be assigned up to n_seq_max sequence ids
    The batch has to be freed with llama_batch_free()
    If embd != 0, llama_batch.embd will be allocated with size of n_tokens * embd * sizeof(float)
    Otherwise, llama_batch.token will be allocated to store n_tokens llama_token
    The rest of the llama_batch members are allocated with size n_tokens
    All members are left uninitialized"""
    return _lib.llama_batch_init(n_tokens, embd, n_seq_max)


_lib.llama_batch_init.argtypes = [c_int32, c_int32, c_int32]
_lib.llama_batch_init.restype = llama_batch


# // Frees a batch of tokens allocated with llama_batch_init()
# LLAMA_API void llama_batch_free(struct llama_batch batch);
def llama_batch_free(batch: llama_batch):
    """Frees a batch of tokens allocated with llama_batch_init()"""
    return _lib.llama_batch_free(batch)


_lib.llama_batch_free.argtypes = [llama_batch]
_lib.llama_batch_free.restype = None


# // Positive return values does not mean a fatal error, but rather a warning.
# //   0 - success
# //   1 - could not find a KV slot for the batch (try reducing the size of the batch or increase the context)
# // < 0 - error
# LLAMA_API int llama_decode(
#         struct llama_context * ctx,
#           struct llama_batch   batch);
def llama_decode(ctx: llama_context_p, batch: llama_batch) -> int:
    """Positive return values does not mean a fatal error, but rather a warning.
    0 - success
    1 - could not find a KV slot for the batch (try reducing the size of the batch or increase the context)
    < 0 - error"""
    return _lib.llama_decode(ctx, batch)


_lib.llama_decode.argtypes = [llama_context_p, llama_batch]
_lib.llama_decode.restype = c_int


# // Set the number of threads used for decoding
# // n_threads is the number of threads used for generation (single token)
# // n_threads_batch is the number of threads used for prompt and batch processing (multiple tokens)
# LLAMA_API void llama_set_n_threads(struct llama_context * ctx, uint32_t n_threads, uint32_t n_threads_batch);
def llama_set_n_threads(
    ctx: llama_context_p,
    n_threads: Union[c_uint32, int],
    n_threads_batch: Union[c_uint32, int],
):
    """Set the number of threads used for decoding
    n_threads is the number of threads used for generation (single token)
    n_threads_batch is the number of threads used for prompt and batch processing (multiple tokens)
    """
    return _lib.llama_set_n_threads(ctx, n_threads, n_threads_batch)


_lib.llama_set_n_threads.argtypes = [llama_context_p, c_uint32, c_uint32]
_lib.llama_set_n_threads.restype = None


# // Token logits obtained from the last call to llama_eval()
# // The logits for the last token are stored in the last row
# // Logits for which llama_batch.logits[i] == 0 are undefined
# // Rows: n_tokens provided with llama_batch
# // Cols: n_vocab
# LLAMA_API float * llama_get_logits(struct llama_context * ctx);
def llama_get_logits(
    ctx: llama_context_p,
):  # type: (...) -> Array[float] # type: ignore
    """Token logits obtained from the last call to llama_eval()
    The logits for the last token are stored in the last row
    Logits for which llama_batch.logits[i] == 0 are undefined
    Rows: n_tokens provided with llama_batch
    Cols: n_vocab"""
    return _lib.llama_get_logits(ctx)


_lib.llama_get_logits.argtypes = [llama_context_p]
_lib.llama_get_logits.restype = c_float_p


# // Logits for the ith token. Equivalent to:
# // llama_get_logits(ctx) + i*n_vocab
# LLAMA_API float * llama_get_logits_ith(struct llama_context * ctx, int32_t i);
def llama_get_logits_ith(
    ctx: llama_context_p, i: Union[c_int32, int]
):  # type: (...) -> Array[float] # type: ignore
    """Logits for the ith token. Equivalent to:
    llama_get_logits(ctx) + i*n_vocab"""
    return _lib.llama_get_logits_ith(ctx, i)


_lib.llama_get_logits_ith.argtypes = [llama_context_p, c_int32]
_lib.llama_get_logits_ith.restype = c_float_p


# Get the embeddings for the input
# shape: [n_embd] (1-dimensional)
# LLAMA_API float * llama_get_embeddings(struct llama_context * ctx);
def llama_get_embeddings(
    ctx: llama_context_p,
):  # type: (...) -> Array[float] # type: ignore
    """Get the embeddings for the input
    shape: [n_embd] (1-dimensional)"""
    return _lib.llama_get_embeddings(ctx)


_lib.llama_get_embeddings.argtypes = [llama_context_p]
_lib.llama_get_embeddings.restype = c_float_p


# //
# // Vocab
# //


# LLAMA_API const char * llama_token_get_text(const struct llama_model * model, llama_token token);
def llama_token_get_text(model: llama_model_p, token: Union[llama_token, int]) -> bytes:
    return _lib.llama_token_get_text(model, token)


_lib.llama_token_get_text.argtypes = [llama_model_p, llama_token]
_lib.llama_token_get_text.restype = c_char_p


# LLAMA_API float llama_token_get_score(const struct llama_model * model, llama_token token);
def llama_token_get_score(
    model: llama_model_p, token: Union[llama_token, int]
) -> float:
    return _lib.llama_token_get_score(model, token)


_lib.llama_token_get_score.argtypes = [llama_model_p, llama_token]
_lib.llama_token_get_score.restype = c_float


# LLAMA_API enum llama_token_type llama_token_get_type(const struct llama_model * model, llama_token token);
def llama_token_get_type(model: llama_model_p, token: Union[llama_token, int]) -> int:
    return _lib.llama_token_get_type(model, token)


_lib.llama_token_get_type.argtypes = [llama_model_p, llama_token]
_lib.llama_token_get_type.restype = ctypes.c_int


# // Special tokens


# LLAMA_API llama_token llama_token_bos(const struct llama_model * model); // beginning-of-sentence
def llama_token_bos(model: llama_model_p) -> int:
    """beginning-of-sentence"""
    return _lib.llama_token_bos(model)


_lib.llama_token_bos.argtypes = [llama_model_p]
_lib.llama_token_bos.restype = llama_token


# LLAMA_API llama_token llama_token_eos(const struct llama_model * model); // end-of-sentence
def llama_token_eos(model: llama_model_p) -> int:
    """end-of-sentence"""
    return _lib.llama_token_eos(model)


_lib.llama_token_eos.argtypes = [llama_model_p]
_lib.llama_token_eos.restype = llama_token


# LLAMA_API llama_token llama_token_nl (const struct llama_model * model); // next-line
def llama_token_nl(model: llama_model_p) -> int:
    """next-line"""
    return _lib.llama_token_nl(model)


_lib.llama_token_nl.argtypes = [llama_model_p]
_lib.llama_token_nl.restype = llama_token


# // Returns -1 if unknown, 1 for true or 0 for false.
# LLAMA_API int         llama_add_bos_token(const struct llama_model * model);
def llama_add_bos_token(model: llama_model_p) -> int:
    """Returns -1 if unknown, 1 for true or 0 for false."""
    return _lib.llama_add_bos_token(model)


_lib.llama_add_bos_token.argtypes = [llama_model_p]
_lib.llama_add_bos_token.restype = c_int


# // Returns -1 if unknown, 1 for true or 0 for false.
# LLAMA_API int         llama_add_eos_token(const struct llama_model * model);
def llama_add_eos_token(model: llama_model_p) -> int:
    """Returns -1 if unknown, 1 for true or 0 for false."""
    return _lib.llama_add_eos_token(model)


_lib.llama_add_eos_token.argtypes = [llama_model_p]
_lib.llama_add_eos_token.restype = c_int


# // codellama infill tokens
# LLAMA_API llama_token llama_token_prefix(const struct llama_model * model); // Beginning of infill prefix
def llama_token_prefix(model: llama_model_p) -> int:
    """codellama infill tokens"""
    return _lib.llama_token_prefix(model)


_lib.llama_token_prefix.argtypes = [llama_model_p]
_lib.llama_token_prefix.restype = llama_token


# LLAMA_API llama_token llama_token_middle(const struct llama_model * model); // Beginning of infill middle
def llama_token_middle(model: llama_model_p) -> int:
    return _lib.llama_token_middle(model)


_lib.llama_token_middle.argtypes = [llama_model_p]
_lib.llama_token_middle.restype = llama_token


# LLAMA_API llama_token llama_token_suffix(const struct llama_model * model); // Beginning of infill suffix
def llama_token_suffix(model: llama_model_p) -> int:
    return _lib.llama_token_suffix(model)


_lib.llama_token_suffix.argtypes = [llama_model_p]
_lib.llama_token_suffix.restype = llama_token


# LLAMA_API llama_token llama_token_eot   (const struct llama_model * model); // End of infill middle
def llama_token_eot(model: llama_model_p) -> int:
    return _lib.llama_token_eot(model)


_lib.llama_token_eot.argtypes = [llama_model_p]
_lib.llama_token_eot.restype = llama_token


# //
# // Tokenization
# //


# /// @details Convert the provided text into tokens.
# /// @param tokens The tokens pointer must be large enough to hold the resulting tokens.
# /// @return Returns the number of tokens on success, no more than n_max_tokens
# /// @return Returns a negative number on failure - the number of tokens that would have been returned
# /// @param special Allow tokenizing special and/or control tokens which otherwise are not exposed and treated as plaintext.
# ///                Does not insert a leading space.
# LLAMA_API int llama_tokenize(
#     const struct llama_model * model,
#                   const char * text,
#                          int   text_len,
#                  llama_token * tokens,
#                          int   n_max_tokens,
#                         bool   add_bos,
#                         bool   special);
def llama_tokenize(
    model: llama_model_p,
    text: bytes,
    text_len: Union[c_int, int],
    tokens,  # type: Array[llama_token]
    n_max_tokens: Union[c_int, int],
    add_bos: Union[c_bool, bool],
    special: Union[c_bool, bool],
) -> int:
    """Convert the provided text into tokens."""
    return _lib.llama_tokenize(
        model, text, text_len, tokens, n_max_tokens, add_bos, special
    )


_lib.llama_tokenize.argtypes = [
    llama_model_p,
    c_char_p,
    c_int,
    llama_token_p,
    c_int,
    c_bool,
    c_bool,
]
_lib.llama_tokenize.restype = c_int


# // Token Id -> Piece.
# // Uses the vocabulary in the provided context.
# // Does not write null terminator to the buffer.
# // User code is responsible to remove the leading whitespace of the first non-BOS token when decoding multiple tokens.
# LLAMA_API int llama_token_to_piece(
#           const struct llama_model * model,
#                        llama_token   token,
#                               char * buf,
#                               int    length);
def llama_token_to_piece(
    model: llama_model_p,
    token: Union[llama_token, int],
    buf: Union[c_char_p, bytes],
    length: Union[c_int, int],
) -> int:
    """Token Id -> Piece.
    Uses the vocabulary in the provided context.
    Does not write null terminator to the buffer.
    User code is responsible to remove the leading whitespace of the first non-BOS token when decoding multiple tokens.
    """
    return _lib.llama_token_to_piece(model, token, buf, length)


_lib.llama_token_to_piece.argtypes = [llama_model_p, llama_token, c_char_p, c_int]
_lib.llama_token_to_piece.restype = c_int


# //
# // Grammar
# //


# LLAMA_API struct llama_grammar * llama_grammar_init(
#         const llama_grammar_element ** rules,
#                                 size_t    n_rules,
#                                 size_t    start_rule_index);
def llama_grammar_init(
    rules,  # type: Array[llama_grammar_element_p] # type: ignore
    n_rules: Union[c_size_t, int],
    start_rule_index: Union[c_size_t, int],
) -> llama_grammar_p:
    """Initialize a grammar from a set of rules."""
    return _lib.llama_grammar_init(rules, n_rules, start_rule_index)


_lib.llama_grammar_init.argtypes = [
    POINTER(llama_grammar_element_p),
    c_size_t,
    c_size_t,
]
_lib.llama_grammar_init.restype = llama_grammar_p


# LLAMA_API void llama_grammar_free(struct llama_grammar * grammar);
def llama_grammar_free(grammar: llama_grammar_p):
    """Free a grammar."""
    return _lib.llama_grammar_free(grammar)


_lib.llama_grammar_free.argtypes = [llama_grammar_p]
_lib.llama_grammar_free.restype = None


# LLAMA_API struct llama_grammar * llama_grammar_copy(const struct llama_grammar * grammar);
def llama_grammar_copy(grammar: llama_grammar_p) -> llama_grammar_p:
    """Copy a grammar."""
    return _lib.llama_grammar_copy(grammar)


_lib.llama_grammar_copy.argtypes = [llama_grammar_p]
_lib.llama_grammar_copy.restype = llama_grammar_p

# //
# // Sampling functions
# //


# // Sets the current rng seed.
# LLAMA_API void llama_set_rng_seed(struct llama_context * ctx, uint32_t seed);
def llama_set_rng_seed(ctx: llama_context_p, seed: Union[c_uint32, int]):
    """Sets the current rng seed."""
    return _lib.llama_set_rng_seed(ctx, seed)


_lib.llama_set_rng_seed.argtypes = [llama_context_p, c_uint32]
_lib.llama_set_rng_seed.restype = None


# /// @details Repetition penalty described in CTRL academic paper https://arxiv.org/abs/1909.05858, with negative logit fix.
# /// @details Frequency and presence penalties described in OpenAI API https://platform.openai.com/docs/api-reference/parameter-details.
# LLAMA_API void llama_sample_repetition_penalties(
#         struct llama_context * ctx,
#       llama_token_data_array * candidates,
#            const llama_token * last_tokens,
#                       size_t   penalty_last_n,
#                        float   penalty_repeat,
#                        float   penalty_freq,
#                        float   penalty_present);
def llama_sample_repetition_penalties(
    ctx: llama_context_p,
    candidates,  # type: _Pointer[llama_token_data_array]
    last_tokens_data,  # type: Array[llama_token]
    penalty_last_n: Union[c_size_t, int],
    penalty_repeat: Union[c_float, float],
    penalty_freq: Union[c_float, float],
    penalty_present: Union[c_float, float],
):
    """Repetition penalty described in CTRL academic paper https://arxiv.org/abs/1909.05858, with negative logit fix.
    Frequency and presence penalties described in OpenAI API https://platform.openai.com/docs/api-reference/parameter-details.
    """
    return _lib.llama_sample_repetition_penalties(
        ctx,
        candidates,
        last_tokens_data,
        penalty_last_n,
        penalty_repeat,
        penalty_freq,
        penalty_present,
    )


_lib.llama_sample_repetition_penalties.argtypes = [
    llama_context_p,
    llama_token_data_array_p,
    llama_token_p,
    c_size_t,
    c_float,
    c_float,
    c_float,
]
_lib.llama_sample_repetition_penalties.restype = None


# /// @details Apply classifier-free guidance to the logits as described in academic paper "Stay on topic with Classifier-Free Guidance" https://arxiv.org/abs/2306.17806
# /// @param candidates A vector of `llama_token_data` containing the candidate tokens, the logits must be directly extracted from the original generation context without being sorted.
# /// @params guidance_ctx A separate context from the same model. Other than a negative prompt at the beginning, it should have all generated and user input tokens copied from the main context.
# /// @params scale Guidance strength. 1.0f means no guidance. Higher values mean stronger guidance.
# LLAMA_API void llama_sample_classifier_free_guidance(
#             struct llama_context * ctx,
#         llama_token_data_array * candidates,
#             struct llama_context * guidance_ctx,
#                             float   scale);
def llama_sample_classifier_free_guidance(
    ctx: llama_context_p,
    candidates,  # type: _Pointer[llama_token_data_array]
    guidance_ctx: llama_context_p,
    scale: Union[c_float, float],
):
    """Apply classifier-free guidance to the logits as described in academic paper "Stay on topic with Classifier-Free Guidance" https://arxiv.org/abs/2306.17806"""
    return _lib.llama_sample_classifier_free_guidance(
        ctx, candidates, guidance_ctx, scale
    )


_lib.llama_sample_classifier_free_guidance.argtypes = [
    llama_context_p,
    llama_token_data_array_p,
    llama_context_p,
    c_float,
]
_lib.llama_sample_classifier_free_guidance.restype = None


# /// @details Sorts candidate tokens by their logits in descending order and calculate probabilities based on logits.
# LLAMA_API void llama_sample_softmax(
#         struct llama_context * ctx,
#       llama_token_data_array * candidates);
def llama_sample_softmax(
    ctx: llama_context_p, candidates  # type: _Pointer[llama_token_data]
):
    """Sorts candidate tokens by their logits in descending order and calculate probabilities based on logits."""
    return _lib.llama_sample_softmax(ctx, candidates)


_lib.llama_sample_softmax.argtypes = [
    llama_context_p,
    llama_token_data_array_p,
]
_lib.llama_sample_softmax.restype = None


# /// @details Top-K sampling described in academic paper "The Curious Case of Neural Text Degeneration" https://arxiv.org/abs/1904.09751
# LLAMA_API void llama_sample_top_k(
#         struct llama_context * ctx,
#       llama_token_data_array * candidates,
#                          int   k,
#                       size_t   min_keep);
def llama_sample_top_k(
    ctx: llama_context_p,
    candidates,  # type: _Pointer[llama_token_data_array]
    k: Union[c_int, int],
    min_keep: Union[c_size_t, int],
):
    """Top-K sampling described in academic paper "The Curious Case of Neural Text Degeneration" https://arxiv.org/abs/1904.09751"""
    return _lib.llama_sample_top_k(ctx, candidates, k, min_keep)


_lib.llama_sample_top_k.argtypes = [
    llama_context_p,
    llama_token_data_array_p,
    c_int,
    c_size_t,
]
_lib.llama_sample_top_k.restype = None


# /// @details Nucleus sampling described in academic paper "The Curious Case of Neural Text Degeneration" https://arxiv.org/abs/1904.09751
# LLAMA_API void llama_sample_top_p(
#         struct llama_context * ctx,
#       llama_token_data_array * candidates,
#                        float   p,
#                       size_t   min_keep);
def llama_sample_top_p(
    ctx: llama_context_p,
    candidates,  # type: _Pointer[llama_token_data_array]
    p: Union[c_float, float],
    min_keep: Union[c_size_t, int],
):
    """Nucleus sampling described in academic paper "The Curious Case of Neural Text Degeneration" https://arxiv.org/abs/1904.09751"""
    return _lib.llama_sample_top_p(ctx, candidates, p, min_keep)


_lib.llama_sample_top_p.argtypes = [
    llama_context_p,
    llama_token_data_array_p,
    c_float,
    c_size_t,
]
_lib.llama_sample_top_p.restype = None


# /// @details Minimum P sampling as described in https://github.com/ggerganov/llama.cpp/pull/3841
# LLAMA_API void llama_sample_min_p(
#         struct llama_context * ctx,
#       llama_token_data_array * candidates,
#                        float   p,
#                       size_t   min_keep);
def llama_sample_min_p(
    ctx: llama_context_p,
    candidates,  # type: _Pointer[llama_token_data_array]
    p: Union[c_float, float],
    min_keep: Union[c_size_t, int],
):
    """Minimum P sampling as described in https://github.com/ggerganov/llama.cpp/pull/3841"""
    return _lib.llama_sample_min_p(ctx, candidates, p, min_keep)


_lib.llama_sample_min_p.argtypes = [
    llama_context_p,
    llama_token_data_array_p,
    c_float,
    c_size_t,
]
_lib.llama_sample_min_p.restype = None


# /// @details Tail Free Sampling described in https://www.trentonbricken.com/Tail-Free-Sampling/.
# LLAMA_API void llama_sample_tail_free(
#         struct llama_context * ctx,
#       llama_token_data_array * candidates,
#                        float   z,
#                       size_t   min_keep);
def llama_sample_tail_free(
    ctx: llama_context_p,
    candidates,  # type: _Pointer[llama_token_data_array]
    z: Union[c_float, float],
    min_keep: Union[c_size_t, int],
):
    """Tail Free Sampling described in https://www.trentonbricken.com/Tail-Free-Sampling/."""
    return _lib.llama_sample_tail_free(ctx, candidates, z, min_keep)


_lib.llama_sample_tail_free.argtypes = [
    llama_context_p,
    llama_token_data_array_p,
    c_float,
    c_size_t,
]
_lib.llama_sample_tail_free.restype = None


# /// @details Locally Typical Sampling implementation described in the paper https://arxiv.org/abs/2202.00666.
# LLAMA_API void llama_sample_typical(
#         struct llama_context * ctx,
#       llama_token_data_array * candidates,
#                        float   p,
#                       size_t   min_keep);
def llama_sample_typical(
    ctx: llama_context_p,
    candidates,  # type: _Pointer[llama_token_data_array]
    p: Union[c_float, float],
    min_keep: Union[c_size_t, int],
):
    """Locally Typical Sampling implementation described in the paper https://arxiv.org/abs/2202.00666."""
    return _lib.llama_sample_typical(ctx, candidates, p, min_keep)


_lib.llama_sample_typical.argtypes = [
    llama_context_p,
    llama_token_data_array_p,
    c_float,
    c_size_t,
]
_lib.llama_sample_typical.restype = None


# LLAMA_API void llama_sample_temp(
#         struct llama_context * ctx,
#       llama_token_data_array * candidates,
#                        float   temp);
def llama_sample_temp(
    ctx: llama_context_p,
    candidates,  # type: _Pointer[llama_token_data_array]
    temp: Union[c_float, float],
):
    """Temperature sampling described in academic paper "Generating Long Sequences with Sparse Transformers" https://arxiv.org/abs/1904.10509
    
    Parameters:
        candidates: A vector of `llama_token_data` containing the candidate tokens, their probabilities (p), and log-odds (logit) for the current position in the generated text.
        temp: The temperature value to use for the sampling. A higher value corresponds to more surprising or less predictable text, while a lower value corresponds to less surprising or more predictable text."""
    return _lib.llama_sample_temp(ctx, candidates, temp)


_lib.llama_sample_temp.argtypes = [
    llama_context_p,
    llama_token_data_array_p,
    c_float,
]
_lib.llama_sample_temp.restype = None


# LLAMA_API DEPRECATED(void llama_sample_temperature(
#             struct llama_context * ctx,
#           llama_token_data_array * candidates,
#                            float   temp),
#         "use llama_sample_temp instead");
def llama_sample_temperature(
    ctx: llama_context_p,
    candidates,  # type: _Pointer[llama_token_data_array]
    temp: Union[c_float, float],
):
    """use llama_sample_temp instead"""
    return _lib.llama_sample_temperature(ctx, candidates, temp)


_lib.llama_sample_temperature.argtypes = [
    llama_context_p,
    llama_token_data_array_p,
    c_float,
]
_lib.llama_sample_temperature.restype = None


# /// @details Apply constraints from grammar
# LLAMA_API void llama_sample_grammar(
#         struct llama_context * ctx,
#       llama_token_data_array * candidates,
#   const struct llama_grammar * grammar);
def llama_sample_grammar(
    ctx: llama_context_p,
    candidates,  # type: _Pointer[llama_token_data_array]
    grammar,  # type: llama_grammar_p
):
    """Apply constraints from grammar
    
    Parameters:
        candidates: A vector of `llama_token_data` containing the candidate tokens, their probabilities (p), and log-odds (logit) for the current position in the generated text.
        grammar: A grammar object containing the rules and constraints to apply to the generated text."""
    return _lib.llama_sample_grammar(ctx, candidates, grammar)


_lib.llama_sample_grammar.argtypes = [
    llama_context_p,
    llama_token_data_array_p,
    llama_grammar_p,
]
_lib.llama_sample_grammar.restype = None


# /// @details Mirostat 1.0 algorithm described in the paper https://arxiv.org/abs/2007.14966. Uses tokens instead of words.
# /// @param candidates A vector of `llama_token_data` containing the candidate tokens, their probabilities (p), and log-odds (logit) for the current position in the generated text.
# /// @param tau  The target cross-entropy (or surprise) value you want to achieve for the generated text. A higher value corresponds to more surprising or less predictable text, while a lower value corresponds to less surprising or more predictable text.
# /// @param eta The learning rate used to update `mu` based on the error between the target and observed surprisal of the sampled word. A larger learning rate will cause `mu` to be updated more quickly, while a smaller learning rate will result in slower updates.
# /// @param m The number of tokens considered in the estimation of `s_hat`. This is an arbitrary value that is used to calculate `s_hat`, which in turn helps to calculate the value of `k`. In the paper, they use `m = 100`, but you can experiment with different values to see how it affects the performance of the algorithm.
# /// @param mu Maximum cross-entropy. This value is initialized to be twice the target cross-entropy (`2 * tau`) and is updated in the algorithm based on the error between the target and observed surprisal.
# LLAMA_API llama_token llama_sample_token_mirostat(
#         struct llama_context * ctx,
#       llama_token_data_array * candidates,
#                        float   tau,
#                        float   eta,
#                          int   m,
#                        float * mu);
def llama_sample_token_mirostat(
    ctx: llama_context_p,
    candidates,  # type: _Pointer[llama_token_data_array]
    tau: Union[c_float, float],
    eta: Union[c_float, float],
    m: Union[c_int, int],
    mu,  # type: _Pointer[c_float]
) -> int:
    """Mirostat 1.0 algorithm described in the paper https://arxiv.org/abs/2007.14966. Uses tokens instead of words.
    
    Parameters:
        candidates: A vector of `llama_token_data` containing the candidate tokens, their probabilities (p), and log-odds (logit) for the current position in the generated text.
        tau: The target cross-entropy (or surprise) value you want to achieve for the generated text. A higher value corresponds to more surprising or less predictable text, while a lower value corresponds to less surprising or more predictable text.
        eta: The learning rate used to update `mu` based on the error between the target and observed surprisal of the sampled word. A larger learning rate will cause `mu` to be updated more quickly, while a smaller learning rate will result in slower updates.
        m: The number of tokens considered in the estimation of `s_hat`. This is an arbitrary value that is used to calculate `s_hat`, which in turn helps to calculate the value of `k`. In the paper, they use `m = 100`, but you can experiment with different values to see how it affects the performance of the algorithm.
        mu: Maximum cross-entropy. This value is initialized to be twice the target cross-entropy (`2 * tau`) and is updated in the algorithm based on the error between the target and observed surprisal."""
    return _lib.llama_sample_token_mirostat(ctx, candidates, tau, eta, m, mu)


_lib.llama_sample_token_mirostat.argtypes = [
    llama_context_p,
    llama_token_data_array_p,
    c_float,
    c_float,
    c_int,
    c_float_p,
]
_lib.llama_sample_token_mirostat.restype = llama_token


# /// @details Mirostat 2.0 algorithm described in the paper https://arxiv.org/abs/2007.14966. Uses tokens instead of words.
# /// @param candidates A vector of `llama_token_data` containing the candidate tokens, their probabilities (p), and log-odds (logit) for the current position in the generated text.
# /// @param tau  The target cross-entropy (or surprise) value you want to achieve for the generated text. A higher value corresponds to more surprising or less predictable text, while a lower value corresponds to less surprising or more predictable text.
# /// @param eta The learning rate used to update `mu` based on the error between the target and observed surprisal of the sampled word. A larger learning rate will cause `mu` to be updated more quickly, while a smaller learning rate will result in slower updates.
# /// @param mu Maximum cross-entropy. This value is initialized to be twice the target cross-entropy (`2 * tau`) and is updated in the algorithm based on the error between the target and observed surprisal.
# LLAMA_API llama_token llama_sample_token_mirostat_v2(
#         struct llama_context * ctx,
#       llama_token_data_array * candidates,
#                        float   tau,
#                        float   eta,
#                        float * mu);
def llama_sample_token_mirostat_v2(
    ctx: llama_context_p,
    candidates,  # type: _Pointer[llama_token_data_array]
    tau: Union[c_float, float],
    eta: Union[c_float, float],
    mu,  # type: _Pointer[c_float]
) -> int:
    """Mirostat 2.0 algorithm described in the paper https://arxiv.org/abs/2007.14966. Uses tokens instead of words.
    
    Parameters:
        candidates: A vector of `llama_token_data` containing the candidate tokens, their probabilities (p), and log-odds (logit) for the current position in the generated text.
        tau: The target cross-entropy (or surprise) value you want to achieve for the generated text. A higher value corresponds to more surprising or less predictable text, while a lower value corresponds to less surprising or more predictable text.
        eta: The learning rate used to update `mu` based on the error between the target and observed surprisal of the sampled word. A larger learning rate will cause `mu` to be updated more quickly, while a smaller learning rate will result in slower updates.
        mu: Maximum cross-entropy. This value is initialized to be twice the target cross-entropy (`2 * tau`) and is updated in the algorithm based on the error between the target and observed surprisal."""
    return _lib.llama_sample_token_mirostat_v2(ctx, candidates, tau, eta, mu)


_lib.llama_sample_token_mirostat_v2.argtypes = [
    llama_context_p,
    llama_token_data_array_p,
    c_float,
    c_float,
    c_float_p,
]
_lib.llama_sample_token_mirostat_v2.restype = llama_token


# /// @details Selects the token with the highest probability.
# ///          Does not compute the token probabilities. Use llama_sample_softmax() instead.
# LLAMA_API llama_token llama_sample_token_greedy(
#         struct llama_context * ctx,
#       llama_token_data_array * candidates);
def llama_sample_token_greedy(
    ctx: llama_context_p,
    candidates,  # type: _Pointer[llama_token_data_array]
) -> int:
    """Selects the token with the highest probability."""
    return _lib.llama_sample_token_greedy(ctx, candidates)


_lib.llama_sample_token_greedy.argtypes = [
    llama_context_p,
    llama_token_data_array_p,
]
_lib.llama_sample_token_greedy.restype = llama_token


# /// @details Randomly selects a token from the candidates based on their probabilities.
# LLAMA_API llama_token llama_sample_token(
#         struct llama_context * ctx,
#       llama_token_data_array * candidates);
def llama_sample_token(
    ctx: llama_context_p,
    candidates,  # type: _Pointer[llama_token_data_array]
) -> int:
    """Randomly selects a token from the candidates based on their probabilities."""
    return _lib.llama_sample_token(ctx, candidates)


_lib.llama_sample_token.argtypes = [
    llama_context_p,
    llama_token_data_array_p,
]
_lib.llama_sample_token.restype = llama_token


# /// @details Accepts the sampled token into the grammar
# LLAMA_API void llama_grammar_accept_token(
#         struct llama_context * ctx,
#         struct llama_grammar * grammar,
#                  llama_token   token);
def llama_grammar_accept_token(
    ctx: llama_context_p,
    grammar: llama_grammar_p,
    token: Union[llama_token, int],
) -> None:
    """Accepts the sampled token into the grammar"""
    _lib.llama_grammar_accept_token(ctx, grammar, token)


_lib.llama_grammar_accept_token.argtypes = [
    llama_context_p,
    llama_grammar_p,
    llama_token,
]
_lib.llama_grammar_accept_token.restype = None


# //
# // Beam search
# //

# struct llama_beam_view {
#     const llama_token * tokens;


#     size_t n_tokens;
#     float  p;        // Cumulative beam probability (renormalized relative to all beams)
#     bool   eob;      // Callback should set this to true when a beam is at end-of-beam.
# };
class llama_beam_view(ctypes.Structure):
    _fields_ = [
        ("tokens", llama_token_p),
        ("n_tokens", c_size_t),
        ("p", c_float),
        ("eob", c_bool),
    ]


# // Passed to beam_search_callback function.
# // Whenever 0 < common_prefix_length, this number of tokens should be copied from any of the beams
# // (e.g. beams[0]) as they will be removed (shifted) from all beams in all subsequent callbacks.
# // These pointers are valid only during the synchronous callback, so should not be saved.
# struct llama_beams_state {
#     struct llama_beam_view * beam_views;
#     size_t n_beams;               // Number of elements in beam_views[].
#     size_t common_prefix_length;  // Current max length of prefix tokens shared by all beams.
#     bool   last_call;             // True iff this is the last callback invocation.
# };
class llama_beams_state(ctypes.Structure):
    _fields_ = [
        ("beam_views", POINTER(llama_beam_view)),
        ("n_beams", c_size_t),
        ("common_prefix_length", c_size_t),
        ("last_call", c_bool),
    ]


# // Type of pointer to the beam_search_callback function.
# // void* callback_data is any custom data passed to llama_beam_search, that is subsequently
# // passed back to beam_search_callback. This avoids having to use global variables in the callback.
# typedef void (*llama_beam_search_callback_fn_t)(void * callback_data, struct llama_beams_state);
llama_beam_search_callback_fn_t = ctypes.CFUNCTYPE(None, c_void_p, llama_beams_state)


# /// @details Deterministically returns entire sentence constructed by a beam search.
# /// @param ctx Pointer to the llama_context.
# /// @param callback Invoked for each iteration of the beam_search loop, passing in beams_state.
# /// @param callback_data A pointer that is simply passed back to callback.
# /// @param n_beams Number of beams to use.
# /// @param n_past Number of tokens already evaluated.
# /// @param n_predict Maximum number of tokens to predict. EOS may occur earlier.
# /// @param n_threads Number of threads as passed to llama_eval().
# LLAMA_API void llama_beam_search(
#                struct llama_context * ctx,
#     llama_beam_search_callback_fn_t   callback,
#                                void * callback_data,
#                              size_t   n_beams,
#                                 int   n_past,
#                                 int   n_predict);
def llama_beam_search(
    ctx: llama_context_p,
    callback: "ctypes._CFuncPtr[None, c_void_p, llama_beams_state]",  # type: ignore
    callback_data: c_void_p,
    n_beams: Union[c_size_t, int],
    n_past: Union[c_int, int],
    n_predict: Union[c_int, int],
):
    return _lib.llama_beam_search(
        ctx, callback, callback_data, n_beams, n_past, n_predict
    )


_lib.llama_beam_search.argtypes = [
    llama_context_p,
    llama_beam_search_callback_fn_t,
    c_void_p,
    c_size_t,
    c_int,
    c_int,
]
_lib.llama_beam_search.restype = None


# Performance information


# LLAMA_API struct llama_timings llama_get_timings(struct llama_context * ctx);
def llama_get_timings(ctx: llama_context_p) -> llama_timings:
    """Get performance information"""
    return _lib.llama_get_timings(ctx)


_lib.llama_get_timings.argtypes = [llama_context_p]
_lib.llama_get_timings.restype = llama_timings


# LLAMA_API void llama_print_timings(struct llama_context * ctx);
def llama_print_timings(ctx: llama_context_p):
    """Print performance information"""
    _lib.llama_print_timings(ctx)


_lib.llama_print_timings.argtypes = [llama_context_p]
_lib.llama_print_timings.restype = None


# LLAMA_API void llama_reset_timings(struct llama_context * ctx);
def llama_reset_timings(ctx: llama_context_p):
    """Reset performance information"""
    _lib.llama_reset_timings(ctx)


_lib.llama_reset_timings.argtypes = [llama_context_p]
_lib.llama_reset_timings.restype = None


# Print system information
# LLAMA_API const char * llama_print_system_info(void);
def llama_print_system_info() -> bytes:
    """Print system information"""
    return _lib.llama_print_system_info()


_lib.llama_print_system_info.argtypes = []
_lib.llama_print_system_info.restype = c_char_p


# NOTE: THIS IS CURRENTLY BROKEN AS ggml_log_callback IS NOT EXPOSED IN LLAMA.H
# // Set callback for all future logging events.
# // If this is not called, or NULL is supplied, everything is output on stderr.
# LLAMA_API void llama_log_set(ggml_log_callback log_callback, void * user_data);
def llama_log_set(
    log_callback: "ctypes._FuncPointer", user_data: c_void_p  # type: ignore
):
    """Set callback for all future logging events.

    If this is not called, or NULL is supplied, everything is output on stderr."""
    return _lib.llama_log_set(log_callback, user_data)


_lib.llama_log_set.argtypes = [llama_log_callback, c_void_p]
_lib.llama_log_set.restype = None


# LLAMA_API void llama_dump_timing_info_yaml(FILE * stream, const struct llama_context * ctx);
def llama_dump_timing_info_yaml(stream: ctypes.c_void_p, ctx: llama_context_p):
    return _lib.llama_dump_timing_info_yaml(stream, ctx)


_lib.llama_dump_timing_info_yaml.argtypes = [ctypes.c_void_p, llama_context_p]
_lib.llama_dump_timing_info_yaml.restype = None<|MERGE_RESOLUTION|>--- conflicted
+++ resolved
@@ -323,17 +323,7 @@
 LLAMA_KV_OVERRIDE_INT = 0
 LLAMA_KV_OVERRIDE_FLOAT = 1
 LLAMA_KV_OVERRIDE_BOOL = 2
-<<<<<<< HEAD
-
-# Union for different data types
-class ValueUnion(ctypes.Union):
-    _fields_ = [
-        ("int_value", ctypes.c_int64),
-        ("float_value", c_double),
-        ("bool_value", c_bool),
-    ]
-=======
->>>>>>> f6f157c0
+
 
 # struct llama_model_kv_override {
 #     char key[128];
@@ -346,15 +336,9 @@
 # };
 class llama_model_kv_override_value(CtypesUnion):
     _fields_ = [
-<<<<<<< HEAD
-        ("key", ctypes.c_char * 128),
-        ("tag", ctypes.c_int),
-        ("value", ValueUnion),
-=======
         ("int_value", c_int64),
         ("float_value", c_double),
         ("bool_value", c_bool),
->>>>>>> f6f157c0
     ]
 
 class llama_model_kv_override(Structure):
