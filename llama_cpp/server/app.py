import sys
import json
import traceback
import time
from re import compile, Match, Pattern
from functools import partial
from typing import Callable, Coroutine, Iterator, List, Optional, Tuple, Union, Dict
from typing_extensions import TypedDict, Literal

import llama_cpp

import anyio
from anyio.streams.memory import MemoryObjectSendStream
from starlette.concurrency import run_in_threadpool, iterate_in_threadpool
from fastapi import Depends, FastAPI, APIRouter, Request, Response
from fastapi.middleware import Middleware
from fastapi.middleware.cors import CORSMiddleware
from fastapi.responses import JSONResponse
from fastapi.routing import APIRoute
from pydantic import BaseModel, Field
from sse_starlette.sse import EventSourceResponse
from starlette_context import plugins
from starlette_context.middleware import RawContextMiddleware

import numpy as np
import numpy.typing as npt

<<<<<<< HEAD

# Disable warning for model and model_alias settings
BaseSettings.model_config["protected_namespaces"] = ()


class Settings(BaseSettings):
    model: str = Field(
        description="The path to the model to use for generating completions."
    )
    model_alias: Optional[str] = Field(
        default=None,
        description="The alias of the model to use for generating completions.",
    )
    # Model Params
    n_gpu_layers: int = Field(
        default=0,
        ge=-1,
        description="The number of layers to put on the GPU. The rest will be on the CPU. Set -1 to move all to GPU.",
    )
    main_gpu: int = Field(
        default=0,
        ge=0,
        description="Main GPU to use.",
    )
    tensor_split: Optional[List[float]] = Field(
        default=None,
        description="Split layers across multiple GPUs in proportion.",
    )
    vocab_only: bool = Field(
        default=False, description="Whether to only return the vocabulary."
    )
    use_mmap: bool = Field(
        default=llama_cpp.llama_mmap_supported(),
        description="Use mmap.",
    )
    use_mlock: bool = Field(
        default=llama_cpp.llama_mlock_supported(),
        description="Use mlock.",
    )
    # Context Params
    seed: int = Field(
        default=llama_cpp.LLAMA_DEFAULT_SEED, description="Random seed. -1 for random."
    )
    n_ctx: int = Field(default=2048, ge=1, description="The context size.")
    n_batch: int = Field(
        default=512, ge=1, description="The batch size to use per eval."
    )
    n_threads: int = Field(
        default=max(multiprocessing.cpu_count() // 2, 1),
        ge=1,
        description="The number of threads to use.",
    )
    n_threads_batch: int = Field(
        default=max(multiprocessing.cpu_count() // 2, 1),
        ge=0,
        description="The number of threads to use when batch processing.",
    )
    rope_scaling_type: int = Field(default=llama_cpp.LLAMA_ROPE_SCALING_UNSPECIFIED)
    rope_freq_base: float = Field(default=0.0, description="RoPE base frequency")
    rope_freq_scale: float = Field(
        default=0.0, description="RoPE frequency scaling factor"
    )
    yarn_ext_factor: float = Field(default=-1.0)
    yarn_attn_factor: float = Field(default=1.0)
    yarn_beta_fast: float = Field(default=32.0)
    yarn_beta_slow: float = Field(default=1.0)
    yarn_orig_ctx: int = Field(default=0)
    mul_mat_q: bool = Field(
        default=True, description="if true, use experimental mul_mat_q kernels"
    )
    f16_kv: bool = Field(default=True, description="Whether to use f16 key/value.")
    logits_all: bool = Field(default=True, description="Whether to return logits.")
    embedding: bool = Field(default=True, description="Whether to use embeddings.")
    # Sampling Params
    last_n_tokens_size: int = Field(
        default=64,
        ge=0,
        description="Last n tokens to keep for repeat penalty calculation.",
    )
    # LoRA Params
    lora_base: Optional[str] = Field(
        default=None,
        description="Optional path to base model, useful if using a quantized base model and you want to apply LoRA to an f16 model.",
    )
    lora_path: Optional[str] = Field(
        default=None,
        description="Path to a LoRA file to apply to the model.",
    )
    # Backend Params
    numa: bool = Field(
        default=False,
        description="Enable NUMA support.",
    )
    # Chat Format Params
    chat_format: str = Field(
        default="llama-2",
        description="Chat format to use.",
    )
    clip_model_path: Optional[str] = Field(
        default=None,
        description="Path to a CLIP model to use for multi-modal chat completion.",
    )
    # Cache Params
    cache: bool = Field(
        default=False,
        description="Use a cache to reduce processing times for evaluated prompts.",
    )
    cache_type: Literal["ram", "disk"] = Field(
        default="ram",
        description="The type of cache to use. Only used if cache is True.",
    )
    cache_size: int = Field(
        default=2 << 30,
        description="The size of the cache in bytes. Only used if cache is True.",
    )
    # Misc
    verbose: bool = Field(
        default=True, description="Whether to print debug information."
    )
    # Server Params
    host: str = Field(default="localhost", description="Listen address")
    port: int = Field(default=8000, description="Listen port")
    interrupt_requests: bool = Field(
        default=True,
        description="Whether to interrupt requests when a new request is received.",
    )

=======
from llama_cpp.server.model import get_llama, llama_outer_lock, set_settings, get_settings
from llama_cpp.server.model import router as models_router
from llama_cpp.server.model import MultiLlama as Llama
from llama_cpp.server.settings import Settings
>>>>>>> 55e33abe

class ErrorResponse(TypedDict):
    """OpenAI style error response"""

    message: str
    type: str
    param: Optional[str]
    code: Optional[str]

class ErrorResponseFormatters:
    """Collection of formatters for error responses.

    Args:
        request (Union[CreateCompletionRequest, CreateChatCompletionRequest]):
            Request body
        match (Match[str]): Match object from regex pattern

    Returns:
        Tuple[int, ErrorResponse]: Status code and error response
    """

    @staticmethod
    def context_length_exceeded(
        request: Union["CreateCompletionRequest", "CreateChatCompletionRequest"],
        match,  # type: Match[str] # type: ignore
    ) -> Tuple[int, ErrorResponse]:
        """Formatter for context length exceeded error"""

        context_window = int(match.group(2))
        prompt_tokens = int(match.group(1))
        completion_tokens = request.max_tokens
        if hasattr(request, "messages"):
            # Chat completion
            message = (
                "This model's maximum context length is {} tokens. "
                "However, you requested {} tokens "
                "({} in the messages, {} in the completion). "
                "Please reduce the length of the messages or completion."
            )
        else:
            # Text completion
            message = (
                "This model's maximum context length is {} tokens, "
                "however you requested {} tokens "
                "({} in your prompt; {} for the completion). "
                "Please reduce your prompt; or completion length."
            )
        return 400, ErrorResponse(
            message=message.format(
                context_window,
                completion_tokens + prompt_tokens,
                prompt_tokens,
                completion_tokens,
            ),
            type="invalid_request_error",
            param="messages",
            code="context_length_exceeded",
        )

    @staticmethod
    def model_not_found(
        request: Union["CreateCompletionRequest", "CreateChatCompletionRequest"],
        match,  # type: Match[str] # type: ignore
    ) -> Tuple[int, ErrorResponse]:
        """Formatter for model_not_found error"""

        model_path = str(match.group(1))
        message = f"The model `{model_path}` does not exist"
        return 400, ErrorResponse(
            message=message,
            type="invalid_request_error",
            param=None,
            code="model_not_found",
        )

class RouteErrorHandler(APIRoute):
    """Custom APIRoute that handles application errors and exceptions"""

    # key: regex pattern for original error message from llama_cpp
    # value: formatter function
    pattern_and_formatters: Dict[
        "Pattern",
        Callable[
            [
                Union["CreateCompletionRequest", "CreateChatCompletionRequest"],
                "Match[str]",
            ],
            Tuple[int, ErrorResponse],
        ],
    ] = {
        compile(
            r"Requested tokens \((\d+)\) exceed context window of (\d+)"
        ): ErrorResponseFormatters.context_length_exceeded,
        compile(
            r"Model path does not exist: (.+)"
        ): ErrorResponseFormatters.model_not_found,
    }

    def error_message_wrapper(
        self,
        error: Exception,
        body: Optional[
            Union[
                "CreateChatCompletionRequest",
                "CreateCompletionRequest",
                "CreateEmbeddingRequest",
            ]
        ] = None,
    ) -> Tuple[int, ErrorResponse]:
        """Wraps error message in OpenAI style error response"""
        print(f"Exception: {str(error)}", file=sys.stderr)
        traceback.print_exc(file=sys.stderr)
        if body is not None and isinstance(
            body,
            (
                CreateCompletionRequest,
                CreateChatCompletionRequest,
            ),
        ):
            # When text completion or chat completion
            for pattern, callback in self.pattern_and_formatters.items():
                match = pattern.search(str(error))
                if match is not None:
                    return callback(body, match)

        # Wrap other errors as internal server error
        return 500, ErrorResponse(
            message=str(error),
            type="internal_server_error",
            param=None,
            code=None,
        )

    def get_route_handler(
        self,
    ) -> Callable[[Request], Coroutine[None, None, Response]]:
        """Defines custom route handler that catches exceptions and formats
        in OpenAI style error response"""

        original_route_handler = super().get_route_handler()

        async def custom_route_handler(request: Request) -> Response:
            try:
                start_sec = time.perf_counter()
                response = await original_route_handler(request)
                elapsed_time_ms = int((time.perf_counter() - start_sec) * 1000)
                response.headers["openai-processing-ms"] = f"{elapsed_time_ms}"
                return response
            except Exception as exc:
                json_body = await request.json()
                try:
                    if "messages" in json_body:
                        # Chat completion
                        body: Optional[
                            Union[
                                CreateChatCompletionRequest,
                                CreateCompletionRequest,
                                CreateEmbeddingRequest,
                            ]
                        ] = CreateChatCompletionRequest(**json_body)
                    elif "prompt" in json_body:
                        # Text completion
                        body = CreateCompletionRequest(**json_body)
                    else:
                        # Embedding
                        body = CreateEmbeddingRequest(**json_body)
                except Exception:
                    # Invalid request body
                    body = None

                # Get proper error message from the exception
                (
                    status_code,
                    error_message,
                ) = self.error_message_wrapper(error=exc, body=body)
                return JSONResponse(
                    {"error": error_message},
                    status_code=status_code,
                )

        return custom_route_handler

router = APIRouter(route_class=RouteErrorHandler)

def create_app(settings: Optional[Settings] = None):
    if settings is None:
        settings = Settings()

    middleware = [
        Middleware(RawContextMiddleware, plugins=(plugins.RequestIdPlugin(),))
    ]
    app = FastAPI(
        middleware=middleware,
        title="🦙 llama.cpp Python API",
        version="0.0.1",
    )
    app.add_middleware(
        CORSMiddleware,
        allow_origins=["*"],
        allow_credentials=True,
        allow_methods=["*"],
        allow_headers=["*"],
    )
    app.include_router(router)
<<<<<<< HEAD
    global llama

    ##
    chat_handler = None
    if settings.chat_format == "llava-1-5":
        assert settings.clip_model_path is not None
        chat_handler = llama_cpp.llama_chat_format.Llava15ChatHandler(
            clip_model_path=settings.clip_model_path, verbose=settings.verbose
        )
    ##

    llama = llama_cpp.Llama(
        model_path=settings.model,
        # Model Params
        n_gpu_layers=settings.n_gpu_layers,
        main_gpu=settings.main_gpu,
        tensor_split=settings.tensor_split,
        vocab_only=settings.vocab_only,
        use_mmap=settings.use_mmap,
        use_mlock=settings.use_mlock,
        # Context Params
        seed=settings.seed,
        n_ctx=settings.n_ctx,
        n_batch=settings.n_batch,
        n_threads=settings.n_threads,
        n_threads_batch=settings.n_threads_batch,
        rope_scaling_type=settings.rope_scaling_type,
        rope_freq_base=settings.rope_freq_base,
        rope_freq_scale=settings.rope_freq_scale,
        yarn_ext_factor=settings.yarn_ext_factor,
        yarn_attn_factor=settings.yarn_attn_factor,
        yarn_beta_fast=settings.yarn_beta_fast,
        yarn_beta_slow=settings.yarn_beta_slow,
        yarn_orig_ctx=settings.yarn_orig_ctx,
        mul_mat_q=settings.mul_mat_q,
        f16_kv=settings.f16_kv,
        logits_all=settings.logits_all,
        embedding=settings.embedding,
        # Sampling Params
        last_n_tokens_size=settings.last_n_tokens_size,
        # LoRA Params
        lora_base=settings.lora_base,
        lora_path=settings.lora_path,
        # Backend Params
        numa=settings.numa,
        # Chat Format Params
        chat_format=settings.chat_format,
        chat_handler=chat_handler,
        # Misc
        verbose=settings.verbose,
    )
    if settings.cache:
        if settings.cache_type == "disk":
            if settings.verbose:
                print(f"Using disk cache with size {settings.cache_size}")
            cache = llama_cpp.LlamaDiskCache(capacity_bytes=settings.cache_size)
        else:
            if settings.verbose:
                print(f"Using ram cache with size {settings.cache_size}")
            cache = llama_cpp.LlamaRAMCache(capacity_bytes=settings.cache_size)

        cache = llama_cpp.LlamaCache(capacity_bytes=settings.cache_size)
        llama.set_cache(cache)

    def set_settings(_settings: Settings):
        global settings
        settings = _settings
=======
    app.include_router(models_router)
>>>>>>> 55e33abe

    set_settings(settings)
    return app

async def get_event_publisher(
    request: Request,
    inner_send_chan: MemoryObjectSendStream,
    iterator: Iterator,
):
    async with inner_send_chan:
        try:
            async for chunk in iterate_in_threadpool(iterator):
                await inner_send_chan.send(dict(data=json.dumps(chunk)))
                if await request.is_disconnected():
                    raise anyio.get_cancelled_exc_class()()
                if settings.interrupt_requests and llama_outer_lock.locked():
                    await inner_send_chan.send(dict(data="[DONE]"))
                    raise anyio.get_cancelled_exc_class()()
            await inner_send_chan.send(dict(data="[DONE]"))
        except anyio.get_cancelled_exc_class() as e:
            print("disconnected")
            with anyio.move_on_after(1, shield=True):
                print(f"Disconnected from client (via refresh/close) {request.client}")
                raise e


model_field = Field(
    description="The model to use for generating completions.", default=None
)

max_tokens_field = Field(
    default=16, ge=1, description="The maximum number of tokens to generate."
)

temperature_field = Field(
    default=0.8,
    ge=0.0,
    le=2.0,
    description="Adjust the randomness of the generated text.\n\n"
    + "Temperature is a hyperparameter that controls the randomness of the generated text. It affects the probability distribution of the model's output tokens. A higher temperature (e.g., 1.5) makes the output more random and creative, while a lower temperature (e.g., 0.5) makes the output more focused, deterministic, and conservative. The default value is 0.8, which provides a balance between randomness and determinism. At the extreme, a temperature of 0 will always pick the most likely next token, leading to identical outputs in each run.",
)

top_p_field = Field(
    default=0.95,
    ge=0.0,
    le=1.0,
    description="Limit the next token selection to a subset of tokens with a cumulative probability above a threshold P.\n\n"
    + "Top-p sampling, also known as nucleus sampling, is another text generation method that selects the next token from a subset of tokens that together have a cumulative probability of at least p. This method provides a balance between diversity and quality by considering both the probabilities of tokens and the number of tokens to sample from. A higher value for top_p (e.g., 0.95) will lead to more diverse text, while a lower value (e.g., 0.5) will generate more focused and conservative text.",
)

min_p_field = Field(
    default=0.05,
    ge=0.0,
    le=1.0,
    description="Sets a minimum base probability threshold for token selection.\n\n"
    + "The Min-P sampling method was designed as an alternative to Top-P, and aims to ensure a balance of quality and variety. The parameter min_p represents the minimum probability for a token to be considered, relative to the probability of the most likely token. For example, with min_p=0.05 and the most likely token having a probability of 0.9, logits with a value less than 0.045 are filtered out.",
)

stop_field = Field(
    default=None,
    description="A list of tokens at which to stop generation. If None, no stop tokens are used.",
)

stream_field = Field(
    default=False,
    description="Whether to stream the results as they are generated. Useful for chatbots.",
)

top_k_field = Field(
    default=40,
    ge=0,
    description="Limit the next token selection to the K most probable tokens.\n\n"
    + "Top-k sampling is a text generation method that selects the next token only from the top k most likely tokens predicted by the model. It helps reduce the risk of generating low-probability or nonsensical tokens, but it may also limit the diversity of the output. A higher value for top_k (e.g., 100) will consider more tokens and lead to more diverse text, while a lower value (e.g., 10) will focus on the most probable tokens and generate more conservative text.",
)

repeat_penalty_field = Field(
    default=1.1,
    ge=0.0,
    description="A penalty applied to each token that is already generated. This helps prevent the model from repeating itself.\n\n"
    + "Repeat penalty is a hyperparameter used to penalize the repetition of token sequences during text generation. It helps prevent the model from generating repetitive or monotonous text. A higher value (e.g., 1.5) will penalize repetitions more strongly, while a lower value (e.g., 0.9) will be more lenient.",
)

presence_penalty_field = Field(
    default=0.0,
    ge=-2.0,
    le=2.0,
    description="Positive values penalize new tokens based on whether they appear in the text so far, increasing the model's likelihood to talk about new topics.",
)

frequency_penalty_field = Field(
    default=0.0,
    ge=-2.0,
    le=2.0,
    description="Positive values penalize new tokens based on their existing frequency in the text so far, decreasing the model's likelihood to repeat the same line verbatim.",
)

mirostat_mode_field = Field(
    default=0,
    ge=0,
    le=2,
    description="Enable Mirostat constant-perplexity algorithm of the specified version (1 or 2; 0 = disabled)",
)

mirostat_tau_field = Field(
    default=5.0,
    ge=0.0,
    le=10.0,
    description="Mirostat target entropy, i.e. the target perplexity - lower values produce focused and coherent text, larger values produce more diverse and less coherent text",
)

mirostat_eta_field = Field(
    default=0.1, ge=0.001, le=1.0, description="Mirostat learning rate"
)

grammar = Field(
    default=None,
    description="A CBNF grammar (as string) to be used for formatting the model's output.",
)


class CreateCompletionRequest(BaseModel):
    prompt: Union[str, List[str]] = Field(
        default="", description="The prompt to generate completions for."
    )
    suffix: Optional[str] = Field(
        default=None,
        description="A suffix to append to the generated text. If None, no suffix is appended. Useful for chatbots.",
    )
    max_tokens: int = max_tokens_field
    temperature: float = temperature_field
    top_p: float = top_p_field
    min_p: float = min_p_field
    echo: bool = Field(
        default=False,
        description="Whether to echo the prompt in the generated text. Useful for chatbots.",
    )
    stop: Optional[Union[str, List[str]]] = stop_field
    stream: bool = stream_field
    logprobs: Optional[int] = Field(
        default=None,
        ge=0,
        description="The number of logprobs to generate. If None, no logprobs are generated.",
    )
    presence_penalty: Optional[float] = presence_penalty_field
    frequency_penalty: Optional[float] = frequency_penalty_field
    logit_bias: Optional[Dict[str, float]] = Field(None)
    logprobs: Optional[int] = Field(None)
    seed: Optional[int] = Field(None)

    # ignored or currently unsupported
    model: Optional[str] = model_field
    n: Optional[int] = 1
    best_of: Optional[int] = 1
    user: Optional[str] = Field(default=None)

    # llama.cpp specific parameters
    top_k: int = top_k_field
    repeat_penalty: float = repeat_penalty_field
    logit_bias_type: Optional[Literal["input_ids", "tokens"]] = Field(None)
    mirostat_mode: int = mirostat_mode_field
    mirostat_tau: float = mirostat_tau_field
    mirostat_eta: float = mirostat_eta_field
    grammar: Optional[str] = None

    model_config = {
        "json_schema_extra": {
            "examples": [
                {
                    "prompt": "\n\n### Instructions:\nWhat is the capital of France?\n\n### Response:\n",
                    "stop": ["\n", "###"],
                }
            ]
        }
    }


def _logit_bias_tokens_to_input_ids(
    llama: llama_cpp.Llama,
    logit_bias: Dict[str, float],
) -> Dict[str, float]:
    to_bias: Dict[str, float] = {}
    for token, score in logit_bias.items():
        token = token.encode("utf-8")
        for input_id in llama.tokenize(token, add_bos=False, special=True):
            to_bias[str(input_id)] = score
    return to_bias


@router.post(
    "/v1/completions",
)
@router.post("/v1/engines/copilot-codex/completions")
async def create_completion(
    request: Request,
    body: CreateCompletionRequest,
    llama: Llama = Depends(get_llama),
) -> llama_cpp.Completion:
    if isinstance(body.prompt, list):
        assert len(body.prompt) <= 1
        body.prompt = body.prompt[0] if len(body.prompt) > 0 else ""
    
    llama = llama(body.model)

    exclude = {
        "n",
        "best_of",
        "logit_bias_type",
        "user",
    }
    kwargs = body.model_dump(exclude=exclude)

    if body.logit_bias is not None:
        kwargs["logit_bias"] = (
            _logit_bias_tokens_to_input_ids(llama, body.logit_bias)
            if body.logit_bias_type == "tokens"
            else body.logit_bias
        )

    if body.grammar is not None:
        kwargs["grammar"] = llama_cpp.LlamaGrammar.from_string(body.grammar)

    iterator_or_completion: Union[
        llama_cpp.CreateCompletionResponse,
        Iterator[llama_cpp.CreateCompletionStreamResponse],
    ] = await run_in_threadpool(llama, **kwargs)

    if isinstance(iterator_or_completion, Iterator):
        # EAFP: It's easier to ask for forgiveness than permission
        first_response = await run_in_threadpool(next, iterator_or_completion)

        # If no exception was raised from first_response, we can assume that
        # the iterator is valid and we can use it to stream the response.
        def iterator() -> Iterator[llama_cpp.CreateCompletionStreamResponse]:
            yield first_response
            yield from iterator_or_completion

        send_chan, recv_chan = anyio.create_memory_object_stream(10)
        return EventSourceResponse(
            recv_chan,
            data_sender_callable=partial(  # type: ignore
                get_event_publisher,
                request=request,
                inner_send_chan=send_chan,
                iterator=iterator(),
            ),
        )
    else:
        return iterator_or_completion

class CreateEmbeddingRequest(BaseModel):
    model: str = model_field
    input: Union[str, List[str]] = Field(description="The input to embed.")
    user: Optional[str] = Field(default=None)

    model_config = {
        "json_schema_extra": {
            "examples": [
                {
                    "input": "The food was delicious and the waiter...",
                }
            ]
        }
    }

@router.post(
    "/v1/embeddings",
)
async def create_embedding(
    request: CreateEmbeddingRequest, llama: Llama = Depends(get_llama)
):
    return await run_in_threadpool(
        llama(request.model).create_embedding, **request.model_dump(exclude={"user"})
    )


class ChatCompletionRequestMessage(BaseModel):
    role: Literal["system", "user", "assistant", "function"] = Field(
        default="user", description="The role of the message."
    )
    content: Optional[str] = Field(
        default="", description="The content of the message."
    )


class CreateChatCompletionRequest(BaseModel):
    messages: List[llama_cpp.ChatCompletionRequestMessage] = Field(
        default=[], description="A list of messages to generate completions for."
    )
    functions: Optional[List[llama_cpp.ChatCompletionFunction]] = Field(
        default=None,
        description="A list of functions to apply to the generated completions.",
    )
    function_call: Optional[llama_cpp.ChatCompletionRequestFunctionCall] = Field(
        default=None,
        description="A function to apply to the generated completions.",
    )
    tools: Optional[List[llama_cpp.ChatCompletionTool]] = Field(
        default=None,
        description="A list of tools to apply to the generated completions.",
    )
    tool_choice: Optional[llama_cpp.ChatCompletionToolChoiceOption] = Field(
        default=None,
        description="A tool to apply to the generated completions.",
    )  # TODO: verify
    max_tokens: Optional[int] = Field(
        default=None,
        description="The maximum number of tokens to generate. Defaults to inf",
    )
    temperature: float = temperature_field
    top_p: float = top_p_field
    min_p: float = min_p_field
    stop: Optional[Union[str, List[str]]] = stop_field
    stream: bool = stream_field
    presence_penalty: Optional[float] = presence_penalty_field
    frequency_penalty: Optional[float] = frequency_penalty_field
    logit_bias: Optional[Dict[str, float]] = Field(None)
    seed: Optional[int] = Field(None)
    response_format: Optional[llama_cpp.ChatCompletionRequestResponseFormat] = Field(
        default=None,
    )

    # ignored or currently unsupported
    model: str = model_field
    n: Optional[int] = 1
    user: Optional[str] = Field(None)

    # llama.cpp specific parameters
    top_k: int = top_k_field
    repeat_penalty: float = repeat_penalty_field
    logit_bias_type: Optional[Literal["input_ids", "tokens"]] = Field(None)
    mirostat_mode: int = mirostat_mode_field
    mirostat_tau: float = mirostat_tau_field
    mirostat_eta: float = mirostat_eta_field
    grammar: Optional[str] = None

    model_config = {
        "json_schema_extra": {
            "examples": [
                {
                    "messages": [
                        ChatCompletionRequestMessage(
                            role="system", content="You are a helpful assistant."
                        ).model_dump(),
                        ChatCompletionRequestMessage(
                            role="user", content="What is the capital of France?"
                        ).model_dump(),
                    ]
                }
            ]
        }
    }


@router.post(
    "/v1/chat/completions",
)
async def create_chat_completion(
    request: Request,
    body: CreateChatCompletionRequest,
    llama: Llama = Depends(get_llama),
    settings: Settings = Depends(get_settings),
) -> llama_cpp.ChatCompletion:
    exclude = {
        "n",
        "logit_bias_type",
        "user",
    }
    kwargs = body.model_dump(exclude=exclude)
    llama = llama(body.model)
    if body.logit_bias is not None:
        kwargs["logit_bias"] = (
            _logit_bias_tokens_to_input_ids(llama, body.logit_bias)
            if body.logit_bias_type == "tokens"
            else body.logit_bias
        )

    if body.grammar is not None:
        kwargs["grammar"] = llama_cpp.LlamaGrammar.from_string(body.grammar)

    iterator_or_completion: Union[
        llama_cpp.ChatCompletion, Iterator[llama_cpp.ChatCompletionChunk]
    ] = await run_in_threadpool(llama.create_chat_completion, **kwargs)

    if isinstance(iterator_or_completion, Iterator):
        # EAFP: It's easier to ask for forgiveness than permission
        first_response = await run_in_threadpool(next, iterator_or_completion)

        # If no exception was raised from first_response, we can assume that
        # the iterator is valid and we can use it to stream the response.
        def iterator() -> Iterator[llama_cpp.ChatCompletionChunk]:
            yield first_response
            yield from iterator_or_completion

        send_chan, recv_chan = anyio.create_memory_object_stream(10)
        return EventSourceResponse(
            recv_chan,
            data_sender_callable=partial(  # type: ignore
                get_event_publisher,
                request=request,
                inner_send_chan=send_chan,
                iterator=iterator(),
            ),
        )
    else:
        return iterator_or_completion


class ModelData(TypedDict):
    id: str
    object: Literal["model"]
    owned_by: str
    permissions: List[str]


class ModelList(TypedDict):
    object: Literal["list"]
    data: List[ModelData]


@router.get("/v1/models")
async def get_models(
    settings: Settings = Depends(get_settings),
    llama: Llama = Depends(get_llama),
) -> ModelList:
    assert llama is not None
    return {
        "object": "list",
        "data": [
            {
                "id": settings.model_alias
                if settings.model_alias is not None
                else llama.model_path,
                "object": "model",
                "owned_by": "me",
                "permissions": [],
            }
        ],
    }<|MERGE_RESOLUTION|>--- conflicted
+++ resolved
@@ -25,140 +25,10 @@
 import numpy as np
 import numpy.typing as npt
 
-<<<<<<< HEAD
-
-# Disable warning for model and model_alias settings
-BaseSettings.model_config["protected_namespaces"] = ()
-
-
-class Settings(BaseSettings):
-    model: str = Field(
-        description="The path to the model to use for generating completions."
-    )
-    model_alias: Optional[str] = Field(
-        default=None,
-        description="The alias of the model to use for generating completions.",
-    )
-    # Model Params
-    n_gpu_layers: int = Field(
-        default=0,
-        ge=-1,
-        description="The number of layers to put on the GPU. The rest will be on the CPU. Set -1 to move all to GPU.",
-    )
-    main_gpu: int = Field(
-        default=0,
-        ge=0,
-        description="Main GPU to use.",
-    )
-    tensor_split: Optional[List[float]] = Field(
-        default=None,
-        description="Split layers across multiple GPUs in proportion.",
-    )
-    vocab_only: bool = Field(
-        default=False, description="Whether to only return the vocabulary."
-    )
-    use_mmap: bool = Field(
-        default=llama_cpp.llama_mmap_supported(),
-        description="Use mmap.",
-    )
-    use_mlock: bool = Field(
-        default=llama_cpp.llama_mlock_supported(),
-        description="Use mlock.",
-    )
-    # Context Params
-    seed: int = Field(
-        default=llama_cpp.LLAMA_DEFAULT_SEED, description="Random seed. -1 for random."
-    )
-    n_ctx: int = Field(default=2048, ge=1, description="The context size.")
-    n_batch: int = Field(
-        default=512, ge=1, description="The batch size to use per eval."
-    )
-    n_threads: int = Field(
-        default=max(multiprocessing.cpu_count() // 2, 1),
-        ge=1,
-        description="The number of threads to use.",
-    )
-    n_threads_batch: int = Field(
-        default=max(multiprocessing.cpu_count() // 2, 1),
-        ge=0,
-        description="The number of threads to use when batch processing.",
-    )
-    rope_scaling_type: int = Field(default=llama_cpp.LLAMA_ROPE_SCALING_UNSPECIFIED)
-    rope_freq_base: float = Field(default=0.0, description="RoPE base frequency")
-    rope_freq_scale: float = Field(
-        default=0.0, description="RoPE frequency scaling factor"
-    )
-    yarn_ext_factor: float = Field(default=-1.0)
-    yarn_attn_factor: float = Field(default=1.0)
-    yarn_beta_fast: float = Field(default=32.0)
-    yarn_beta_slow: float = Field(default=1.0)
-    yarn_orig_ctx: int = Field(default=0)
-    mul_mat_q: bool = Field(
-        default=True, description="if true, use experimental mul_mat_q kernels"
-    )
-    f16_kv: bool = Field(default=True, description="Whether to use f16 key/value.")
-    logits_all: bool = Field(default=True, description="Whether to return logits.")
-    embedding: bool = Field(default=True, description="Whether to use embeddings.")
-    # Sampling Params
-    last_n_tokens_size: int = Field(
-        default=64,
-        ge=0,
-        description="Last n tokens to keep for repeat penalty calculation.",
-    )
-    # LoRA Params
-    lora_base: Optional[str] = Field(
-        default=None,
-        description="Optional path to base model, useful if using a quantized base model and you want to apply LoRA to an f16 model.",
-    )
-    lora_path: Optional[str] = Field(
-        default=None,
-        description="Path to a LoRA file to apply to the model.",
-    )
-    # Backend Params
-    numa: bool = Field(
-        default=False,
-        description="Enable NUMA support.",
-    )
-    # Chat Format Params
-    chat_format: str = Field(
-        default="llama-2",
-        description="Chat format to use.",
-    )
-    clip_model_path: Optional[str] = Field(
-        default=None,
-        description="Path to a CLIP model to use for multi-modal chat completion.",
-    )
-    # Cache Params
-    cache: bool = Field(
-        default=False,
-        description="Use a cache to reduce processing times for evaluated prompts.",
-    )
-    cache_type: Literal["ram", "disk"] = Field(
-        default="ram",
-        description="The type of cache to use. Only used if cache is True.",
-    )
-    cache_size: int = Field(
-        default=2 << 30,
-        description="The size of the cache in bytes. Only used if cache is True.",
-    )
-    # Misc
-    verbose: bool = Field(
-        default=True, description="Whether to print debug information."
-    )
-    # Server Params
-    host: str = Field(default="localhost", description="Listen address")
-    port: int = Field(default=8000, description="Listen port")
-    interrupt_requests: bool = Field(
-        default=True,
-        description="Whether to interrupt requests when a new request is received.",
-    )
-
-=======
 from llama_cpp.server.model import get_llama, llama_outer_lock, set_settings, get_settings
 from llama_cpp.server.model import router as models_router
 from llama_cpp.server.model import MultiLlama as Llama
 from llama_cpp.server.settings import Settings
->>>>>>> 55e33abe
 
 class ErrorResponse(TypedDict):
     """OpenAI style error response"""
@@ -363,77 +233,7 @@
         allow_headers=["*"],
     )
     app.include_router(router)
-<<<<<<< HEAD
-    global llama
-
-    ##
-    chat_handler = None
-    if settings.chat_format == "llava-1-5":
-        assert settings.clip_model_path is not None
-        chat_handler = llama_cpp.llama_chat_format.Llava15ChatHandler(
-            clip_model_path=settings.clip_model_path, verbose=settings.verbose
-        )
-    ##
-
-    llama = llama_cpp.Llama(
-        model_path=settings.model,
-        # Model Params
-        n_gpu_layers=settings.n_gpu_layers,
-        main_gpu=settings.main_gpu,
-        tensor_split=settings.tensor_split,
-        vocab_only=settings.vocab_only,
-        use_mmap=settings.use_mmap,
-        use_mlock=settings.use_mlock,
-        # Context Params
-        seed=settings.seed,
-        n_ctx=settings.n_ctx,
-        n_batch=settings.n_batch,
-        n_threads=settings.n_threads,
-        n_threads_batch=settings.n_threads_batch,
-        rope_scaling_type=settings.rope_scaling_type,
-        rope_freq_base=settings.rope_freq_base,
-        rope_freq_scale=settings.rope_freq_scale,
-        yarn_ext_factor=settings.yarn_ext_factor,
-        yarn_attn_factor=settings.yarn_attn_factor,
-        yarn_beta_fast=settings.yarn_beta_fast,
-        yarn_beta_slow=settings.yarn_beta_slow,
-        yarn_orig_ctx=settings.yarn_orig_ctx,
-        mul_mat_q=settings.mul_mat_q,
-        f16_kv=settings.f16_kv,
-        logits_all=settings.logits_all,
-        embedding=settings.embedding,
-        # Sampling Params
-        last_n_tokens_size=settings.last_n_tokens_size,
-        # LoRA Params
-        lora_base=settings.lora_base,
-        lora_path=settings.lora_path,
-        # Backend Params
-        numa=settings.numa,
-        # Chat Format Params
-        chat_format=settings.chat_format,
-        chat_handler=chat_handler,
-        # Misc
-        verbose=settings.verbose,
-    )
-    if settings.cache:
-        if settings.cache_type == "disk":
-            if settings.verbose:
-                print(f"Using disk cache with size {settings.cache_size}")
-            cache = llama_cpp.LlamaDiskCache(capacity_bytes=settings.cache_size)
-        else:
-            if settings.verbose:
-                print(f"Using ram cache with size {settings.cache_size}")
-            cache = llama_cpp.LlamaRAMCache(capacity_bytes=settings.cache_size)
-
-        cache = llama_cpp.LlamaCache(capacity_bytes=settings.cache_size)
-        llama.set_cache(cache)
-
-    def set_settings(_settings: Settings):
-        global settings
-        settings = _settings
-=======
     app.include_router(models_router)
->>>>>>> 55e33abe
 
     set_settings(settings)
     return app
