--- conflicted
+++ resolved
@@ -41,18 +41,7 @@
         default=None,
         description="The alias of the model to use for generating completions.",
     )
-<<<<<<< HEAD
-    model_mproj: str = Field(
-        description="For multimodal models (eg Llava), the path to the multimodal projector model."
-    )
-    seed: int = Field(default=llama_cpp.LLAMA_DEFAULT_SEED, description="Random seed. -1 for random.")
-    n_ctx: int = Field(default=2048, ge=1, description="The context size.")
-    n_batch: int = Field(
-        default=512, ge=1, description="The batch size to use per eval."
-    )
-=======
     # Model Params
->>>>>>> 0c950665
     n_gpu_layers: int = Field(
         default=0,
         ge=-1,
@@ -388,14 +377,7 @@
     global llama
     llama = llama_cpp.Llama(
         model_path=settings.model,
-<<<<<<< HEAD
-        model_mproj_path=settings.model_mproj,
-        seed=settings.seed,
-        n_ctx=settings.n_ctx,
-        n_batch=settings.n_batch,
-=======
         # Model Params
->>>>>>> 0c950665
         n_gpu_layers=settings.n_gpu_layers,
         main_gpu=settings.main_gpu,
         tensor_split=settings.tensor_split,
