--- conflicted
+++ resolved
@@ -31,21 +31,28 @@
 from llama_cpp.server.app import create_app
 from llama_cpp.server.settings import Settings, ServerSettings, set_settings
 
+
 def get_base_type(annotation):
-    if getattr(annotation, '__origin__', None) is Literal:
+    if getattr(annotation, "__origin__", None) is Literal:
         return type(annotation.__args__[0])
-    elif getattr(annotation, '__origin__', None) is Union:
-        non_optional_args = [arg for arg in annotation.__args__ if arg is not type(None)]
+    elif getattr(annotation, "__origin__", None) is Union:
+        non_optional_args = [
+            arg for arg in annotation.__args__ if arg is not type(None)
+        ]
         if non_optional_args:
             return get_base_type(non_optional_args[0])
-    elif getattr(annotation, '__origin__', None) is list or getattr(annotation, '__origin__', None) is List:
+    elif (
+        getattr(annotation, "__origin__", None) is list
+        or getattr(annotation, "__origin__", None) is List
+    ):
         return get_base_type(annotation.__args__[0])
     else:
         return annotation
 
+
 def contains_list_type(annotation) -> bool:
-    origin = getattr(annotation, '__origin__', None)
-    
+    origin = getattr(annotation, "__origin__", None)
+
     if origin is list or origin is List:
         return True
     elif origin in (Literal, Union):
@@ -53,30 +60,34 @@
     else:
         return False
 
+
 def parse_bool_arg(arg):
     if isinstance(arg, bytes):
-        arg = arg.decode('utf-8')
+        arg = arg.decode("utf-8")
 
-    true_values = {'1', 'on', 't', 'true', 'y', 'yes'}
-    false_values = {'0', 'off', 'f', 'false', 'n', 'no'}
+    true_values = {"1", "on", "t", "true", "y", "yes"}
+    false_values = {"0", "off", "f", "false", "n", "no"}
 
     arg_str = str(arg).lower().strip()
-    
+
     if arg_str in true_values:
         return True
     elif arg_str in false_values:
         return False
     else:
-        raise ValueError(f'Invalid boolean argument: {arg}')
+        raise ValueError(f"Invalid boolean argument: {arg}")
+
 
 def main():
     description = "🦙 Llama.cpp python server. Host your own LLMs!🚀"
     parser = argparse.ArgumentParser(description=description)
-    for name, field in (ServerSettings.model_fields|Settings.model_fields).items():
+    for name, field in (ServerSettings.model_fields | Settings.model_fields).items():
         description = field.description
         if field.default and description and not field.is_required():
             description += f" (default: {field.default})"
-        base_type = get_base_type(field.annotation) if field.annotation is not None else str
+        base_type = (
+            get_base_type(field.annotation) if field.annotation is not None else str
+        )
         list_type = contains_list_type(field.annotation)
         if base_type is not bool:
             parser.add_argument(
@@ -93,16 +104,20 @@
                 type=parse_bool_arg,
                 help=f"{description}",
             )
-    
+
     try:
         args = parser.parse_args()
-        server_settings = ServerSettings(**{k: v for k, v in vars(args).items() if v is not None})
+        server_settings = ServerSettings(
+            **{k: v for k, v in vars(args).items() if v is not None}
+        )
         set_settings(server_settings)
         if server_settings.config and os.path.exists(server_settings.config):
-            with open(server_settings.config, 'rb') as f:
+            with open(server_settings.config, "rb") as f:
                 llama_settings = Settings.model_validate_json(f.read())
         else:
-            llama_settings = Settings(**{k: v for k, v in vars(args).items() if v is not None})
+            llama_settings = Settings(
+                **{k: v for k, v in vars(args).items() if v is not None}
+            )
         app = create_app(settings=llama_settings)
     except Exception as e:
         print(e, file=sys.stderr)
@@ -110,14 +125,13 @@
         sys.exit(1)
 
     uvicorn.run(
-<<<<<<< HEAD
-        app, host=server_settings.host, port=server_settings.port
+        app,
+        host=os.getenv("HOST", server_settings.host),
+        port=int(os.getenv("PORT", server_settings.port)),
+        ssl_keyfile=server_settings.ssl_keyfile,
+        ssl_certfile=server_settings.ssl_certfile,
     )
 
+
 if __name__ == "__main__":
-    main()
-=======
-        app, host=os.getenv("HOST", settings.host), port=int(os.getenv("PORT", settings.port)),
-        ssl_keyfile=settings.ssl_keyfile, ssl_certfile=settings.ssl_certfile
-    )
->>>>>>> 788394c0
+    main()