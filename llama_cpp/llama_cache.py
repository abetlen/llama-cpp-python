import sys
from abc import ABC, abstractmethod
from collections import OrderedDict
from typing import (
    Optional,
    Sequence,
    Tuple,
)

import diskcache

import llama_cpp.llama

from .llama_types import *


class BaseLlamaCache(ABC):
    """Base cache class for a llama.cpp model."""

    def __init__(self, capacity_bytes: int = (2 << 30)):
        self.capacity_bytes = capacity_bytes

    @property
    @abstractmethod
    def cache_size(self) -> int:
        raise NotImplementedError

    def _find_longest_prefix_key(
        self,
        key: Tuple[int, ...],
    ) -> Optional[Tuple[int, ...]]:
        pass

    @abstractmethod
    def __getitem__(self, key: Sequence[int]) -> "llama_cpp.llama.LlamaState":
        raise NotImplementedError

    @abstractmethod
    def __contains__(self, key: Sequence[int]) -> bool:
        raise NotImplementedError

    @abstractmethod
    def __setitem__(
        self, key: Sequence[int], value: "llama_cpp.llama.LlamaState",
    ) -> None:
        raise NotImplementedError


class LlamaRAMCache(BaseLlamaCache):
    """Cache for a llama.cpp model using RAM."""

    def __init__(self, capacity_bytes: int = (2 << 30)):
        super().__init__(capacity_bytes)
        self.capacity_bytes = capacity_bytes
<<<<<<< HEAD
        self.cache_state: OrderedDict[Tuple[int, ...], llama_cpp.llama.LlamaState] = (
            OrderedDict()
        )
=======
        self.cache_state: OrderedDict[
            Tuple[int, ...], "llama_cpp.llama.LlamaState"
        ] = OrderedDict()
>>>>>>> 4744551b

    @property
    def cache_size(self):
        return sum([state.llama_state_size for state in self.cache_state.values()])

    def _find_longest_prefix_key(
        self,
        key: Tuple[int, ...],
    ) -> Optional[Tuple[int, ...]]:
        min_len = 0
        min_key = None
        keys = (
            (k, llama_cpp.llama.Llama.longest_token_prefix(k, key))
            for k in self.cache_state.keys()
        )
        for k, prefix_len in keys:
            if prefix_len > min_len:
                min_len = prefix_len
                min_key = k
        return min_key

    def __getitem__(self, key: Sequence[int]) -> "llama_cpp.llama.LlamaState":
        key = tuple(key)
        _key = self._find_longest_prefix_key(key)
        if _key is None:
            raise KeyError("Key not found")
        value = self.cache_state[_key]
        self.cache_state.move_to_end(_key)
        return value

    def __contains__(self, key: Sequence[int]) -> bool:
        return self._find_longest_prefix_key(tuple(key)) is not None

    def __setitem__(self, key: Sequence[int], value: "llama_cpp.llama.LlamaState"):
        key = tuple(key)
        if key in self.cache_state:
            del self.cache_state[key]
        self.cache_state[key] = value
        while self.cache_size > self.capacity_bytes and len(self.cache_state) > 0:
            self.cache_state.popitem(last=False)


# Alias for backwards compatibility
LlamaCache = LlamaRAMCache


class LlamaDiskCache(BaseLlamaCache):
    """Cache for a llama.cpp model using disk."""

    def __init__(
        self, cache_dir: str = ".cache/llama_cache", capacity_bytes: int = (2 << 30),
    ):
        super().__init__(capacity_bytes)
        self.cache = diskcache.Cache(cache_dir)

    @property
    def cache_size(self):
        return int(self.cache.volume())  # type: ignore

    def _find_longest_prefix_key(
        self,
        key: Tuple[int, ...],
    ) -> Optional[Tuple[int, ...]]:
        min_len = 0
        min_key: Optional[Tuple[int, ...]] = None
        for k in self.cache.iterkeys():  # type: ignore
            prefix_len = llama_cpp.llama.Llama.longest_token_prefix(k, key)
            if prefix_len > min_len:
                min_len = prefix_len
                min_key = k  # type: ignore
        return min_key

    def __getitem__(self, key: Sequence[int]) -> "llama_cpp.llama.LlamaState":
        key = tuple(key)
        _key = self._find_longest_prefix_key(key)
        if _key is None:
            raise KeyError("Key not found")
        value: llama_cpp.llama.LlamaState = self.cache.pop(_key)  # type: ignore
        # NOTE: This puts an integer as key in cache, which breaks,
        # Llama.longest_token_prefix(k, key) above since k is not a tuple of ints/tokens
        # self.cache.push(_key, side="front")  # type: ignore
        return value

    def __contains__(self, key: Sequence[int]) -> bool:
        return self._find_longest_prefix_key(tuple(key)) is not None

    def __setitem__(self, key: Sequence[int], value: "llama_cpp.llama.LlamaState"):
        print("LlamaDiskCache.__setitem__: called", file=sys.stderr)
        key = tuple(key)
        if key in self.cache:
            print("LlamaDiskCache.__setitem__: delete", file=sys.stderr)
            del self.cache[key]
        self.cache[key] = value
        print("LlamaDiskCache.__setitem__: set", file=sys.stderr)
        while self.cache_size > self.capacity_bytes and len(self.cache) > 0:
            key_to_remove = next(iter(self.cache))
            del self.cache[key_to_remove]
        print("LlamaDiskCache.__setitem__: trim", file=sys.stderr)<|MERGE_RESOLUTION|>--- conflicted
+++ resolved
@@ -52,15 +52,9 @@
     def __init__(self, capacity_bytes: int = (2 << 30)):
         super().__init__(capacity_bytes)
         self.capacity_bytes = capacity_bytes
-<<<<<<< HEAD
-        self.cache_state: OrderedDict[Tuple[int, ...], llama_cpp.llama.LlamaState] = (
-            OrderedDict()
-        )
-=======
         self.cache_state: OrderedDict[
             Tuple[int, ...], "llama_cpp.llama.LlamaState"
         ] = OrderedDict()
->>>>>>> 4744551b
 
     @property
     def cache_size(self):
